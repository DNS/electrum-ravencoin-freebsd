--- conflicted
+++ resolved
@@ -3,17 +3,10 @@
 set -e
 
 # Parameterize
-<<<<<<< HEAD
-PYTHON_VERSION=3.9.7
+PYTHON_VERSION=3.9.11
 BUILDDIR=/tmp/electrum-ravencoin-build
 PACKAGE=Electrum-Ravencoin
 GIT_REPO=https://github.com/Electrum-RVN-SIG/electrum-ravencoin
-=======
-PYTHON_VERSION=3.9.11
-BUILDDIR=/tmp/electrum-build
-PACKAGE=Electrum
-GIT_REPO=https://github.com/spesmilo/electrum
->>>>>>> 5bd2524b
 
 export GCC_STRIP_BINARIES="1"
 export PYTHONDONTWRITEBYTECODE=1  # don't create __pycache__/ folders with .pyc files
@@ -91,13 +84,8 @@
 if [ ! -f "$CACHEDIR/$PKG_FILE" ]; then
     curl -o "$CACHEDIR/$PKG_FILE" "https://www.python.org/ftp/python/${PYTHON_VERSION}/$PKG_FILE"
 fi
-<<<<<<< HEAD
-echo "f40f7407d20f88a6a64678b6586853de16cc5d7d07c82a8a2a7e43bba59dbae5  $CACHEDIR/$PKG_FILE" | shasum -a 256 -c \
-    || fail "python pkg checksum mismatched"
-=======
 echo "c2073d44c404c661dadbf0cbda55c6e7d681baba9178ed1bdb126d34caa898a9  $CACHEDIR/$PKG_FILE" | shasum -a 256 -c \
      || fail "python pkg checksum mismatched"
->>>>>>> 5bd2524b
 sudo installer -pkg "$CACHEDIR/$PKG_FILE" -target / \
     || fail "failed to install python"
 
@@ -195,12 +183,9 @@
 ) || fail "failed generating locale"
 
 
-<<<<<<< HEAD
 info "Installing some build-time deps for compilation..."
 brew install autoconf automake libtool gettext coreutils pkgconfig cmake
 
-=======
->>>>>>> 5bd2524b
 if [ ! -f "$PROJECT_ROOT"/electrum/libsecp256k1.0.dylib ]; then
     info "Building libsecp256k1 dylib..."
     "$CONTRIB"/make_libsecp256k1.sh || fail "Could not build libsecp"
