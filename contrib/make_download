--- conflicted
+++ resolved
@@ -30,36 +30,6 @@
 string = string.replace("##VERSION_APK##", APK_VERSION)
 
 files = {
-<<<<<<< HEAD
-    'tgz': "Electrum-Ravencoin-%s.tar.gz" % version,
-    'appimage': "electrum-ravencoin-%s-x86_64.AppImage" % version,
-    'zip': "Electrum-Ravencoin-%s.zip" % version,
-    'mac': "electrum-ravencoin-%s.dmg" % version_mac,
-    'win': "electrum-ravencoin-%s.exe" % version_win,
-    'win_setup': "electrum-ravencoin-%s-setup.exe" % version_win,
-    'win_portable': "electrum-ravencoin-%s-portable.exe" % version_win,
-}
-
-for k, n in files.items():
-    path = "dist/%s"%n
-    link = ""%(version,n)
-    if not os.path.exists(path):
-        os.system("wget -q %s -O %s" % (link, path))
-    if not os.path.getsize(path):
-        os.unlink(path)
-        string = re.sub("<div id=\"%s\">(.*?)</div>"%k, '', string, flags=re.DOTALL + re.MULTILINE)
-        continue
-    sigpath = path + '.ThomasV.asc'
-    siglink = link + '.ThomasV.asc'
-    if not os.path.exists(sigpath):
-        os.system("wget -q %s -O %s" % (siglink, sigpath))
-    if not os.path.getsize(sigpath):
-        os.unlink(sigpath)
-        string = re.sub("<div id=\"%s\">(.*?)</div>"%k, '', string, flags=re.DOTALL + re.MULTILINE)
-        continue
-    if os.system("gpg --verify %s"%sigpath) != 0:
-        raise Exception(sigpath)
-=======
     'tgz': "Electrum-%s.tar.gz" % version,
     'appimage': "electrum-%s-x86_64.AppImage" % version,
     'zip': "Electrum-%s.zip" % version,
@@ -73,9 +43,7 @@
 
 for k, n in files.items():
     link = "https://download.electrum.org/%s/%s"%(version,n)
->>>>>>> 0b30cf80
     string = string.replace("##link_%s##"%k, link)
-
 
 with open(download_page,'w') as f:
     f.write(string)