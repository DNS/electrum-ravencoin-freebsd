--- conflicted
+++ resolved
@@ -1,9 +1,5 @@
 qrcode
-<<<<<<< HEAD
-protobuf>=3.12, <3.21.0
-=======
 protobuf>=3.12,<4
->>>>>>> 987c684b
 # Ran sudo pip install --upgrade protobuf to fix _interal_create_key error
 
 qdarkstyle>=2.7
