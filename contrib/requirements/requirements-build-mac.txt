--- conflicted
+++ resolved
@@ -2,14 +2,6 @@
 setuptools
 wheel
 
-<<<<<<< HEAD
-# TODO test newer versions of pyinstaller for build-reproducibility.
-#      upper bound is there due to change in code-signing behaviour
-#      (https://github.com/pyinstaller/pyinstaller/pull/5581)
-pyinstaller>=3.6,<4.3
-
-=======
->>>>>>> 5bd2524b
 # needed by pyinstaller:
 macholib>=1.8
 altgraph
