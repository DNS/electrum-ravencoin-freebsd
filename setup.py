--- conflicted
+++ resolved
@@ -35,14 +35,9 @@
 if platform.system() in ['Linux', 'FreeBSD', 'DragonFly']:
     # note: we can't use absolute paths here. see #7787
     data_files += [
-<<<<<<< HEAD
-        (os.path.join(usr_share, 'applications/'), ['electrum-ravencoin.desktop']),
-        (os.path.join(usr_share, icons_dirname), ['electrum/gui/icons/electrum-ravencoin.png']),
-=======
-        (os.path.join('share', 'applications'),               ['electrum.desktop']),
-        (os.path.join('share', 'pixmaps'),                    ['electrum/gui/icons/electrum.png']),
-        (os.path.join('share', 'icons/hicolor/128x128/apps'), ['electrum/gui/icons/electrum.png']),
->>>>>>> 232e38e2
+        (os.path.join('share', 'applications'),               ['electrum-ravencoin.desktop']),
+        (os.path.join('share', 'pixmaps'),                    ['electrum/gui/icons/electrum-ravencoin.png']),
+        (os.path.join('share', 'icons/hicolor/128x128/apps'), ['electrum/gui/icons/electrum-ravencoin.png']),
     ]
 
 extras_require = {
