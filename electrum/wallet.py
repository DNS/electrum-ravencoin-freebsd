--- conflicted
+++ resolved
@@ -61,16 +61,11 @@
                    InvalidPassword, format_time, timestamp_to_datetime, Satoshis,
                    Fiat, bfh, TxMinedInfo, quantize_feerate, OrderedDictWithIndex)
 from .simple_config import SimpleConfig, FEE_RATIO_HIGH_WARNING, FEERATE_WARNING_HIGH_FEE
-<<<<<<< HEAD
 from .bitcoin import COIN, TYPE_ADDRESS, opcodes
+from .bitcoin import DummyAddress, DummyAddressUsedInTxException
 from .bitcoin import (is_address, address_to_script, is_minikey, relayfee, dust_threshold, b58_address_to_hash160, is_b58_address)
 from .asset import (get_asset_info_from_script, parse_verifier_string, generate_transfer_script_from_base, MAX_ASSET_DIVISIONS, 
                     TransferAssetVoutInformation, AssetMemo)
-=======
-from .bitcoin import COIN, TYPE_ADDRESS
-from .bitcoin import is_address, address_to_script, is_minikey, relayfee, dust_threshold
-from .bitcoin import DummyAddress, DummyAddressUsedInTxException
->>>>>>> cffbe44c
 from .crypto import sha256d
 from . import keystore
 from .keystore import (load_keystore, Hardware_KeyStore, KeyStore, KeyStoreWithMPK,
@@ -1357,15 +1352,9 @@
         onchain_history = self.get_onchain_history(domain=onchain_domain)
         for tx_item in onchain_history:
             txid = tx_item['txid']
-<<<<<<< HEAD
             asset = tx_item.get('asset')
             transactions_tmp[(txid, asset)] = tx_item
         # add lnworker onchain transactions
-=======
-            transactions_tmp[txid] = tx_item
-        # add lnworker onchain transactions to transactions_tmp
-        # add group_id to tx that are in a group
->>>>>>> cffbe44c
         lnworker_history = self.lnworker.get_onchain_history() if self.lnworker and include_lightning else {}
         for txid, item in lnworker_history.items():
             raise NotImplementedError()
@@ -1416,46 +1405,14 @@
             (txid, asset), tx_item = x
             ts = tx_item.get('monotonic_timestamp') or tx_item.get('timestamp') or float('inf')
             height = self.adb.tx_height_to_sort_height(tx_item.get('height'))
-<<<<<<< HEAD
             return ts, height, txid, OptionalStringKey(asset)
-        
-        transactions = OrderedDictWithIndex()
-        for k, v in sorted(list(transactions_tmp.items()), key=sort_key):
-            if self.is_asset_in_blacklist(v['asset']): continue
-            transactions[k] = v
-
-        seen_txids = set()
-        offcolor = True
-        for k, v in reversed(transactions.items()):
-            if v['txid'] in seen_txids:
-                v['hide_status'] = True
-            else:
-                offcolor = not offcolor
-            v['offcolor'] = offcolor
-            seen_txids.add(v['txid'])
-
-        now = time.time()
-        balance = defaultdict(int)
-        for item in transactions.values():
-            # add on-chain and lightning values
-            value = Decimal(0)
-            if item.get('bc_value'):
-                value += item['bc_value'].value
-            if item.get('ln_value'):
-                value += item.get('ln_value').value
-            asset = item.get('asset')
-            # note: 'value' and 'balance' has msat precision (as LN has msat precision)
-            item['value'] = Satoshis(value)
-            balance[asset] += value
-            item['balance'] = Satoshis(balance[asset])
-            if include_fiat and asset is None:
-=======
-            return ts, height
         # create groups
         transactions = OrderedDictWithIndex()
         for k, tx_item in sorted(list(transactions_tmp.items()), key=sort_key):
+            if self.is_asset_in_blacklist(tx_item['asset']): continue
             group_id = tx_item.get('group_id')
-            if not group_id:
+            # Note: group_id not implemented; swaps are not used
+            if True or not group_id:
                 transactions[k] = tx_item
             else:
                 key = 'group:' + group_id
@@ -1487,6 +1444,16 @@
                     parent['confirmations'] = tx_item['confirmations']
                 parent['children'].append(tx_item)
 
+        seen_txids = set()
+        offcolor = True
+        for k, v in reversed(transactions.items()):
+            if v['txid'] in seen_txids:
+                v['hide_status'] = True
+            else:
+                offcolor = not offcolor
+            v['offcolor'] = offcolor
+            seen_txids.add(v['txid'])
+
         now = time.time()
         for item in transactions.values():
             # add on-chain and lightning values
@@ -1496,7 +1463,6 @@
                 child['value'] = child.get('bc_value', Satoshis(0)) + child.get('ln_value', Satoshis(0))
             if include_fiat:
                 value = item['value'].value
->>>>>>> cffbe44c
                 txid = item.get('txid')
                 if not item.get('lightning') and txid:
                     fiat_fields = self.get_tx_item_fiat(tx_hash=txid, amount_sat=value, fx=fx, tx_fee=item['fee_sat'])
@@ -2081,7 +2047,6 @@
                 restricted_change_address=restricted_change_addresses,
                 fee_estimator_vb=fee_estimator,
                 dust_threshold=self.dust_threshold())
-<<<<<<< HEAD
 
             if maybe_bad_restricted_assets:
                 old_output_value = defaultdict(int)
@@ -2091,7 +2056,7 @@
                 for asset in maybe_bad_restricted_assets:
                     if new_output_value[asset] > old_output_value[asset]:
                         raise NoQualifiedAddress()
-=======
+                    
             if self.lnworker and self.config.WALLET_SEND_CHANGE_TO_LIGHTNING:
                 change = tx.get_change_outputs()
                 # do not use multiple change addresses
@@ -2100,7 +2065,6 @@
                     ln_amount = self.lnworker.swap_manager.get_recv_amount(amount, is_reverse=False)
                     if ln_amount and ln_amount <= self.lnworker.num_sats_can_receive():
                         tx.replace_output_address(change[0].address, DummyAddress.SWAP)
->>>>>>> cffbe44c
         else:
             # Only for base coin
             base_coins = [coin for coin in itertools.chain(coins, fixed_inputs) if coin.asset is None]
