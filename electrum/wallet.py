# Electrum - lightweight Bitcoin client
# Copyright (C) 2015 Thomas Voegtlin
#
# Permission is hereby granted, free of charge, to any person
# obtaining a copy of this software and associated documentation files
# (the "Software"), to deal in the Software without restriction,
# including without limitation the rights to use, copy, modify, merge,
# publish, distribute, sublicense, and/or sell copies of the Software,
# and to permit persons to whom the Software is furnished to do so,
# subject to the following conditions:
#
# The above copyright notice and this permission notice shall be
# included in all copies or substantial portions of the Software.
#
# THE SOFTWARE IS PROVIDED "AS IS", WITHOUT WARRANTY OF ANY KIND,
# EXPRESS OR IMPLIED, INCLUDING BUT NOT LIMITED TO THE WARRANTIES OF
# MERCHANTABILITY, FITNESS FOR A PARTICULAR PURPOSE AND
# NONINFRINGEMENT. IN NO EVENT SHALL THE AUTHORS OR COPYRIGHT HOLDERS
# BE LIABLE FOR ANY CLAIM, DAMAGES OR OTHER LIABILITY, WHETHER IN AN
# ACTION OF CONTRACT, TORT OR OTHERWISE, ARISING FROM, OUT OF OR IN
# CONNECTION WITH THE SOFTWARE OR THE USE OR OTHER DEALINGS IN THE
# SOFTWARE.

# Wallet classes:
#   - Imported_Wallet: imported addresses or single keys, 0 or 1 keystore
#   - Standard_Wallet: one HD keystore, P2PKH-like scripts
#   - Multisig_Wallet: several HD keystores, M-of-N OP_CHECKMULTISIG scripts
import decimal
import os
import sys
import random
import time
import json
import copy
import errno
import traceback
import operator
import math
from functools import partial
from collections import defaultdict
from numbers import Number
from decimal import Decimal
from typing import TYPE_CHECKING, List, Optional, Tuple, Union, NamedTuple, Sequence, Dict, Any, Set, Iterable
from abc import ABC, abstractmethod
import itertools
import threading
import enum

from aiorpcx import TaskGroup, timeout_after, TaskTimeout, ignore_after

from .i18n import _
from .bip32 import BIP32Node, convert_bip32_intpath_to_strpath, convert_bip32_path_to_list_of_uint32
from .crypto import sha256
from . import util
from .util import (NotEnoughFunds, UserCancelled, profiler,
                   format_satoshis, format_fee_satoshis, NoDynamicFeeEstimates,
                   WalletFileException, BitcoinException, MultipleSpendMaxTxOutputs,
                   InvalidPassword, format_time, timestamp_to_datetime, Satoshis,
                   Fiat, bfh, bh2u, TxMinedInfo, quantize_feerate, create_bip21_uri, OrderedDictWithIndex)
from .simple_config import SimpleConfig, FEE_RATIO_HIGH_WARNING, FEERATE_WARNING_HIGH_FEE
from .ravencoin import COIN, TYPE_ADDRESS
from .ravencoin import is_address, address_to_script, is_minikey, relayfee, dust_threshold
from .crypto import sha256d
from . import keystore
from .keystore import (load_keystore, Hardware_KeyStore, KeyStore, KeyStoreWithMPK,
                       AddressIndexGeneric, CannotDerivePubkey)
from .util import multisig_type
from .storage import StorageEncryptionVersion, WalletStorage
from .wallet_db import WalletDB
from . import transaction, ravencoin, coinchooser, paymentrequest, ecc, bip32
from .transaction import (Transaction, TxInput, UnknownTxinType, TxOutput,
                          PartialTransaction, PartialTxInput, PartialTxOutput, TxOutpoint, RavenValue)
from .plugin import run_hook
from .address_synchronizer import (AddressSynchronizer, TX_HEIGHT_LOCAL,
                                   TX_HEIGHT_UNCONF_PARENT, TX_HEIGHT_UNCONFIRMED, TX_HEIGHT_FUTURE)
from .invoices import Invoice, OnchainInvoice, LNInvoice
from .invoices import PR_PAID, PR_UNPAID, PR_UNKNOWN, PR_EXPIRED, PR_UNCONFIRMED, PR_TYPE_ONCHAIN, PR_TYPE_LN
from .contacts import Contacts
from .interface import NetworkException
from .mnemonic import Mnemonic
from .logging import get_logger
from .lnworker import LNWallet
from .paymentrequest import PaymentRequest
from .util import read_json_file, write_json_file, UserFacingException

if TYPE_CHECKING:
    from .network import Network
    from .exchange_rate import FxThread

_logger = get_logger(__name__)

TX_STATUS = [
    _('Unconfirmed'),
    _('Unconfirmed parent'),
    _('Not Verified'),
    _('Local'),
]


class BumpFeeStrategy(enum.Enum):
    COINCHOOSER = enum.auto()
    DECREASE_CHANGE = enum.auto()
    DECREASE_PAYMENT = enum.auto()


async def _append_utxos_to_inputs(*, inputs: List[PartialTxInput], network: 'Network',
                                  pubkey: str, txin_type: str, imax: int) -> None:
    if txin_type in ('p2pkh', 'p2wpkh', 'p2wpkh-p2sh'):
        address = ravencoin.pubkey_to_address(txin_type, pubkey)
        scripthash = ravencoin.address_to_scripthash(address)
    elif txin_type == 'p2pk':
        script = ravencoin.public_key_to_p2pk_script(pubkey)
        scripthash = ravencoin.script_to_scripthash(script)
    else:
        raise Exception(f'unexpected txin_type to sweep: {txin_type}')

    async def append_single_utxo(item):
        prev_tx_raw = await network.get_transaction(item['tx_hash'])
        prev_tx = Transaction(prev_tx_raw)
        prev_txout = prev_tx.outputs()[item['tx_pos']]
        if scripthash != ravencoin.script_to_scripthash(prev_txout.scriptpubkey.hex()):
            raise Exception('scripthash mismatch when sweeping')
        prevout_str = item['tx_hash'] + ':%d' % item['tx_pos']
        prevout = TxOutpoint.from_str(prevout_str)
        txin = PartialTxInput(prevout=prevout)
        txin.utxo = prev_tx
        txin.block_height = int(item['height'])
        txin.script_type = txin_type
        txin.pubkeys = [bfh(pubkey)]
        txin.num_sig = 1
        if txin_type == 'p2wpkh-p2sh':
            txin.redeem_script = bfh(ravencoin.p2wpkh_nested_script(pubkey))
        inputs.append(txin)

    u = await network.listunspent_for_scripthash(scripthash)
    async with TaskGroup() as group:
        for item in u:
            if len(inputs) >= imax:
                break
            await group.spawn(append_single_utxo(item))


async def sweep_preparations(privkeys, network: 'Network', imax=100):
    async def find_utxos_for_privkey(txin_type, privkey, compressed):
        pubkey = ecc.ECPrivkey(privkey).get_public_key_hex(compressed=compressed)
        await _append_utxos_to_inputs(
            inputs=inputs,
            network=network,
            pubkey=pubkey,
            txin_type=txin_type,
            imax=imax)
        keypairs[pubkey] = privkey, compressed

    inputs = []  # type: List[PartialTxInput]
    keypairs = {}
    async with TaskGroup() as group:
        for sec in privkeys:
            txin_type, privkey, compressed = ravencoin.deserialize_privkey(sec)
            await group.spawn(find_utxos_for_privkey(txin_type, privkey, compressed))
            # do other lookups to increase support coverage
            if is_minikey(sec):
                # minikeys don't have a compressed byte
                # we lookup both compressed and uncompressed pubkeys
                await group.spawn(find_utxos_for_privkey(txin_type, privkey, not compressed))
            elif txin_type == 'p2pkh':
                # WIF serialization does not distinguish p2pkh and p2pk
                # we also search for pay-to-pubkey outputs
                await group.spawn(find_utxos_for_privkey('p2pk', privkey, compressed))
    if not inputs:
        raise UserFacingException(_('No inputs found.'))
    return inputs, keypairs


async def sweep(
        privkeys,
        *,
        network: 'Network',
        config: 'SimpleConfig',
        to_address: str,
        fee: int = None,
        imax=100,
        locktime=None,
        tx_version=None) -> PartialTransaction:
    inputs, keypairs = await sweep_preparations(privkeys, network, imax)
    total = sum(txin.value_sats() for txin in inputs)
    if fee is None:
        outputs = [PartialTxOutput(scriptpubkey=bfh(ravencoin.address_to_script(to_address)),
                                   value=total)]
        tx = PartialTransaction.from_io(inputs, outputs)
        fee = config.estimate_fee(tx.estimated_size())
    if total - fee < 0:
        raise Exception(_('Not enough funds on address.') + '\nTotal: %d satoshis\nFee: %d' % (total, fee))
    if total - fee < dust_threshold(network):
        raise Exception(_('Not enough funds on address.') + '\nTotal: %d satoshis\nFee: %d\nDust Threshold: %d' % (
            total, fee, dust_threshold(network)))

    outputs = [PartialTxOutput(scriptpubkey=bfh(ravencoin.address_to_script(to_address)),
                               value=total - fee)]
    if locktime is None:
        locktime = get_locktime_for_new_transaction(network)

    tx = PartialTransaction.from_io(inputs, outputs, locktime=locktime, version=tx_version)
    rbf = bool(config.get('use_rbf', False))
    tx.set_rbf(rbf)
    tx.sign(keypairs)
    return tx


def get_locktime_for_new_transaction(network: 'Network') -> int:
    # if no network or not up to date, just set locktime to zero
    if not network:
        return 0
    chain = network.blockchain()
    if chain.is_tip_stale():
        return 0
    # discourage "fee sniping"
    locktime = chain.height()
    # sometimes pick locktime a bit further back, to help privacy
    # of setups that need more time (offline/multisig/coinjoin/...)
    if random.randint(0, 9) == 0:
        locktime = max(0, locktime - random.randint(0, 99))
    return locktime


class CannotBumpFee(Exception):
    def __str__(self):
        return _('Cannot bump fee') + ':\n\n' + Exception.__str__(self)


class CannotDoubleSpendTx(Exception):
    def __str__(self):
        return _('Cannot cancel transaction') + ':\n\n' + Exception.__str__(self)


class CannotCPFP(Exception):
    def __str__(self):
        return _('Cannot create child transaction') + ':\n\n' + Exception.__str__(self)


class InternalAddressCorruption(Exception):
    def __str__(self):
        return _("Wallet file corruption detected. "
                 "Please restore your wallet from seed, and compare the addresses in both files")


class TxWalletDetails(NamedTuple):
    txid: Optional[str]
    status: str
    label: str
    can_broadcast: bool
    can_bump: bool
    can_cpfp: bool
    can_dscancel: bool  # whether user can double-spend to self
    can_save_as_local: bool
    amount: Optional[RavenValue]
    fee: Optional[int]
    tx_mined_status: TxMinedInfo
    mempool_depth_bytes: Optional[int]
    can_remove: bool  # whether user should be allowed to delete tx
    is_lightning_funding_tx: bool


class Abstract_Wallet(AddressSynchronizer, ABC):
    """
    Wallet classes are created to handle various address generation methods.
    Completion states (watching-only, single account, no seed, etc) are handled inside classes.
    """

    LOGGING_SHORTCUT = 'w'
    max_change_outputs = 3
    gap_limit_for_change = 10

    txin_type: str
    wallet_type: str
    lnworker: Optional['LNWallet']

    def __init__(self, db: WalletDB, storage: Optional[WalletStorage], *, config: SimpleConfig):
        if not db.is_ready_to_be_used_by_wallet():
            raise Exception("storage not ready to be used by Abstract_Wallet")

        self.config = config
        assert self.config is not None, "config must not be None"
        self.db = db
        self.storage = storage
        # load addresses needs to be called before constructor for sanity checks
        db.load_addresses(self.wallet_type)
        self.keystore = None  # type: Optional[KeyStore]  # will be set by load_keystore
        AddressSynchronizer.__init__(self, db)

        # saved fields
        self.use_change = db.get('use_change', True)
        self.multiple_change = db.get('multiple_change', False)
        self._labels = db.get_dict('labels')
        self._frozen_addresses = set(db.get('frozen_addresses', []))
        self._frozen_coins = db.get_dict('frozen_coins')  # type: Dict[str, bool]
        self.fiat_value = db.get_dict('fiat_value')
        self.receive_requests = db.get_dict('payment_requests')  # type: Dict[str, Invoice]
        self.invoices = db.get_dict('invoices')  # type: Dict[str, Invoice]
        self._reserved_addresses = set(db.get('reserved_addresses', []))

        self._freeze_lock = threading.Lock()  # for mutating/iterating frozen_{addresses,coins}

        self._prepare_onchain_invoice_paid_detection()
        self.calc_unused_change_addresses()
        # save wallet type the first time
        if self.db.get('wallet_type') is None:
            self.db.put('wallet_type', self.wallet_type)
        self.contacts = Contacts(self.db)
        self._coin_price_cache = {}

        self.lnworker = None

    def save_db(self):
        if self.storage:
            self.db.write(self.storage)

    def save_backup(self, backup_dir):
        new_db = WalletDB(self.db.dump(), manual_upgrades=False)

        if self.lnworker:
            channel_backups = new_db.get_dict('imported_channel_backups')
            for chan_id, chan in self.lnworker.channels.items():
                channel_backups[chan_id.hex()] = self.lnworker.create_channel_backup(chan_id)
            new_db.put('channels', None)
            new_db.put('lightning_xprv', None)
            new_db.put('lightning_privkey2', None)

        new_path = os.path.join(backup_dir, self.basename() + '.backup')
        new_storage = WalletStorage(new_path)
        new_storage._encryption_version = self.storage._encryption_version
        new_storage.pubkey = self.storage.pubkey
        new_db.set_modified(True)
        new_db.write(new_storage)
        return new_path

    def has_lightning(self) -> bool:
        return bool(self.lnworker)

    def can_have_lightning(self) -> bool:
        # we want static_remotekey to be a wallet address
        return self.txin_type == 'p2wpkh'

    def can_have_deterministic_lightning(self) -> bool:
        if not self.can_have_lightning():
            return False
        if not self.keystore:
            return False
        return self.keystore.can_have_deterministic_lightning_xprv()

    def init_lightning(self, *, password) -> None:
        assert self.can_have_lightning()
        assert self.db.get('lightning_xprv') is None
        assert self.db.get('lightning_privkey2') is None
        if self.can_have_deterministic_lightning():
            assert isinstance(self.keystore, keystore.BIP32_KeyStore)
            ln_xprv = self.keystore.get_lightning_xprv(password)
            self.db.put('lightning_xprv', ln_xprv)
        else:
            seed = os.urandom(32)
            node = BIP32Node.from_rootseed(seed, xtype='standard')
            ln_xprv = node.to_xprv()
            self.db.put('lightning_privkey2', ln_xprv)
        if self.network:
            self.network.run_from_another_thread(self.stop())
        self.lnworker = LNWallet(self, ln_xprv)
        if self.network:
            self.start_network(self.network)

    async def stop(self):
        """Stop all networking and save DB to disk."""
        try:
            async with ignore_after(5):
                await super().stop()
                if self.network:
                    if self.lnworker:
                        await self.lnworker.stop()
                        self.lnworker = None
        finally:  # even if we get cancelled
            if any([ks.is_requesting_to_be_rewritten_to_wallet_file for ks in self.get_keystores()]):
                self.save_keystore()
            self.save_db()

    def set_up_to_date(self, b):
        super().set_up_to_date(b)
        if b: self.save_db()

    def clear_history(self):
        super().clear_history()
        self.save_db()

    def start_network(self, network):
        AddressSynchronizer.start_network(self, network)
        if network:
            if self.lnworker:
                self.lnworker.start_network(network)
                # only start gossiping when we already have channels
                if self.db.get('channels'):
                    self.network.start_gossip()

    def load_and_cleanup(self):
        self.load_keystore()
        self.test_addresses_sanity()
        super().load_and_cleanup()

    @abstractmethod
    def load_keystore(self) -> None:
        pass

    def diagnostic_name(self):
        return self.basename()

    def __str__(self):
        return self.basename()

    def get_master_public_key(self):
        return None

    def get_master_public_keys(self):
        return []

    def basename(self) -> str:
        return self.storage.basename() if self.storage else 'no name'

    def test_addresses_sanity(self) -> None:
        addrs = self.get_receiving_addresses()
        if len(addrs) > 0:
            addr = str(addrs[0])
            if not ravencoin.is_address(addr):
                neutered_addr = addr[:5] + '..' + addr[-2:]
                raise WalletFileException(f'The addresses in this wallet are not bitcoin addresses.\n'
                                          f'e.g. {neutered_addr} (length: {len(addr)})')

    def check_returned_address_for_corruption(func):
        def wrapper(self, *args, **kwargs):
            addr = func(self, *args, **kwargs)
            self.check_address_for_corruption(addr)
            return addr

        return wrapper

    def calc_unused_change_addresses(self) -> Sequence[str]:
        """Returns a list of change addresses to choose from, for usage in e.g. new transactions.
        The caller should give priority to earlier ones in the list.
        """
        with self.lock:
            # We want a list of unused change addresses.
            # As a performance optimisation, to avoid checking all addresses every time,
            # we maintain a list of "not old" addresses ("old" addresses have deeply confirmed history),
            # and only check those.
            if not hasattr(self, '_not_old_change_addresses'):
                self._not_old_change_addresses = self.get_change_addresses()
            self._not_old_change_addresses = [addr for addr in self._not_old_change_addresses
                                              if not self.address_is_old(addr)]
            unused_addrs = [addr for addr in self._not_old_change_addresses
                            if not self.is_used(addr) and not self.is_address_reserved(addr)]
            return unused_addrs

    def is_deterministic(self) -> bool:
        return self.keystore.is_deterministic()

    def _set_label(self, key: str, value: Optional[str]) -> None:
        with self.lock:
            if value is None:
                self._labels.pop(key, None)
            else:
                self._labels[key] = value

    def set_label(self, name: str, text: str = None) -> bool:
        if not name:
            return False
        changed = False
        with self.lock:
            old_text = self._labels.get(name)
            if text:
                text = text.replace("\n", " ")
                if old_text != text:
                    self._labels[name] = text
                    changed = True
            else:
                if old_text is not None:
                    self._labels.pop(name)
                    changed = True
        if changed:
            run_hook('set_label', self, name, text)
        return changed

    def import_labels(self, path):
        data = read_json_file(path)
        for key, value in data.items():
            self.set_label(key, value)

    def export_labels(self, path):
        write_json_file(path, self.get_all_labels())

    def set_fiat_value(self, txid, ccy, text, fx, value_sat):
        if not self.db.get_transaction(txid):
            return
        # since fx is inserting the thousands separator,
        # and not util, also have fx remove it
        text = fx.remove_thousands_separator(text)
        def_fiat = self.default_fiat_value(txid, fx, value_sat)
        formatted = fx.ccy_amount_str(def_fiat, commas=False)
        def_fiat_rounded = Decimal(formatted)
        reset = not text
        if not reset:
            try:
                text_dec = Decimal(text)
                text_dec_rounded = Decimal(fx.ccy_amount_str(text_dec, commas=False))
                reset = text_dec_rounded == def_fiat_rounded
            except:
                # garbage. not resetting, but not saving either
                return False
        if reset:
            d = self.fiat_value.get(ccy, {})
            if d and txid in d:
                d.pop(txid)
            else:
                # avoid saving empty dict
                return True
        else:
            if ccy not in self.fiat_value:
                self.fiat_value[ccy] = {}
            self.fiat_value[ccy][txid] = text
        return reset

    def get_fiat_value(self, txid, ccy):
        fiat_value = self.fiat_value.get(ccy, {}).get(txid)
        try:
            return Decimal(fiat_value)
        except:
            return

    def is_mine(self, address) -> bool:
        if not address: return False
        return bool(self.get_address_index(address))

    def is_change(self, address) -> bool:
        if not self.is_mine(address):
            return False
        return self.get_address_index(address)[0] == 1

    @abstractmethod
    def get_address_index(self, address: str) -> Optional[AddressIndexGeneric]:
        pass

    @abstractmethod
    def get_address_path_str(self, address: str) -> Optional[str]:
        """Returns derivation path str such as "m/0/5" to address,
        or None if not applicable.
        """
        pass

    @abstractmethod
    def get_redeem_script(self, address: str) -> Optional[str]:
        pass

    @abstractmethod
    def get_witness_script(self, address: str) -> Optional[str]:
        pass

    @abstractmethod
    def get_txin_type(self, address: str) -> str:
        """Return script type of wallet address."""
        pass

    def export_private_key(self, address: str, password: Optional[str]) -> str:
        if self.is_watching_only():
            raise Exception(_("This is a watching-only wallet"))
        if not is_address(address):
            raise Exception(f"Invalid bitcoin address: {address}")
        if not self.is_mine(address):
            raise Exception(_('Address not in wallet.') + f' {address}')
        index = self.get_address_index(address)
        pk, compressed = self.keystore.get_private_key(index, password)
        txin_type = self.get_txin_type(address)
        serialized_privkey = ravencoin.serialize_privkey(pk, compressed, txin_type)
        return serialized_privkey

    def export_private_key_for_path(self, path: Union[Sequence[int], str], password: Optional[str]) -> str:
        raise Exception("this wallet is not deterministic")

    @abstractmethod
    def get_public_keys(self, address: str) -> Sequence[str]:
        pass

    def get_public_keys_with_deriv_info(self, address: str) -> Dict[bytes, Tuple[KeyStoreWithMPK, Sequence[int]]]:
        """Returns a map: pubkey -> (keystore, derivation_suffix)"""
        return {}

    def get_tx_info(self, tx: Transaction) -> TxWalletDetails:
        tx_wallet_delta = self.get_wallet_delta(tx)
        is_relevant = tx_wallet_delta.is_relevant
        is_any_input_ismine = tx_wallet_delta.is_any_input_ismine
        fee = tx_wallet_delta.fee
        exp_n = None
        can_broadcast = False
        can_bump = False
        can_cpfp = False
        tx_hash = tx.txid()  # note: txid can be None! e.g. when called from GUI tx dialog
        is_lightning_funding_tx = False
        if self.has_lightning() and tx_hash is not None:
            is_lightning_funding_tx = any([chan.funding_outpoint.txid == tx_hash
                                           for chan in self.lnworker.channels.values()])
        tx_we_already_have_in_db = self.db.get_transaction(tx_hash)
        can_save_as_local = (is_relevant and tx.txid() is not None
                             and (tx_we_already_have_in_db is None or not tx_we_already_have_in_db.is_complete()))
        label = ''
        tx_mined_status = self.get_tx_height(tx_hash)
        can_remove = ((tx_mined_status.height in [TX_HEIGHT_FUTURE, TX_HEIGHT_LOCAL])
                      # otherwise 'height' is unreliable (typically LOCAL):
                      and is_relevant
                      # don't offer during common signing flow, e.g. when watch-only wallet starts creating a tx:
                      and bool(tx_we_already_have_in_db))
        can_dscancel = False
        if tx.is_complete():
            if tx_we_already_have_in_db:
                label = self.get_label_for_txid(tx_hash)
                if tx_mined_status.height > 0:
                    if tx_mined_status.conf:
                        status = _("{} confirmations").format(tx_mined_status.conf)
                    else:
                        status = _('Not verified')
                elif tx_mined_status.height in (TX_HEIGHT_UNCONF_PARENT, TX_HEIGHT_UNCONFIRMED):
                    status = _('Unconfirmed')
                    if fee is None:
                        fee = self.get_tx_fee(tx_hash)
                    if fee and self.network and self.config.has_fee_mempool():
                        size = tx.estimated_size()
                        fee_per_byte = fee / size
                        exp_n = self.config.fee_to_depth(fee_per_byte)
                    can_bump = is_any_input_ismine and not tx.is_final()
                    can_dscancel = (is_any_input_ismine and not tx.is_final()
                                    and not all([self.is_mine(txout.address) for txout in tx.outputs()]))
                    try:
                        self.cpfp(tx, 0)
                        can_cpfp = True
                    except:
                        can_cpfp = False
                else:
                    status = _('Local')
                    can_broadcast = self.network is not None
                    can_bump = is_any_input_ismine and not tx.is_final()
            else:
                status = _("Signed")
                can_broadcast = self.network is not None
        else:
            assert isinstance(tx, PartialTransaction)
            s, r = tx.signature_count()
            status = _("Unsigned") if s == 0 else _('Partially signed') + ' (%d/%d)' % (s, r)

        if is_relevant:
            if tx_wallet_delta.is_all_input_ismine:
                assert fee is not None
                amount = tx_wallet_delta.delta + RavenValue(fee)
            else:
                amount = tx_wallet_delta.delta
        else:
            amount = None

        if is_lightning_funding_tx:
            can_bump = False  # would change txid

        return TxWalletDetails(
            txid=tx_hash,
            status=status,
            label=label,
            can_broadcast=can_broadcast,
            can_bump=can_bump,
            can_cpfp=can_cpfp,
            can_dscancel=can_dscancel,
            can_save_as_local=can_save_as_local,
            amount=amount,
            fee=fee,
            tx_mined_status=tx_mined_status,
            mempool_depth_bytes=exp_n,
            can_remove=can_remove,
            is_lightning_funding_tx=is_lightning_funding_tx,
        )

    def get_spendable_coins(self, domain, *, nonlocal_only=False, asset: Optional[str] = None) -> Sequence[PartialTxInput]:
        confirmed_only = self.config.get('confirmed_only', False)
        with self._freeze_lock:
            frozen_addresses = self._frozen_addresses.copy()
        utxos = self.get_utxos(domain,
                               excluded_addresses=frozen_addresses,
                               mature_only=True,
                               confirmed_funding_only=confirmed_only,
                               nonlocal_only=nonlocal_only)

        # If we don't want a RVN transactions, omit all asset transactions
        # If we want an asset transaction, include all transactions that include that asset and
        # RVN transactions for the fee

        def is_utxo_good(utxo: PartialTxInput) -> bool:
            if self.is_frozen_coin(utxo):
                return False
            assets = utxo.value_sats().assets.keys()
            return asset in assets or len(assets) == 0

        utxos = [utxo for utxo in utxos if is_utxo_good(utxo)]
        return utxos

    @abstractmethod
    def get_receiving_addresses(self, *, slice_start=None, slice_stop=None) -> Sequence[str]:
        pass

    @abstractmethod
    def get_change_addresses(self, *, slice_start=None, slice_stop=None) -> Sequence[str]:
        pass

    def dummy_address(self):
        # first receiving address
        return self.get_receiving_addresses(slice_start=0, slice_stop=1)[0]

    def get_frozen_balance(self):
        with self._freeze_lock:
            frozen_addresses = self._frozen_addresses.copy()
        # note: for coins, use is_frozen_coin instead of _frozen_coins,
        #       as latter only contains *manually* frozen ones
        frozen_coins = {utxo.prevout.to_str() for utxo in self.get_utxos()
                        if self.is_frozen_coin(utxo)}
        if not frozen_coins:  # shortcut
            return self.get_balance(frozen_addresses)
        c1, u1, x1 = self.get_balance()
        c2, u2, x2 = self.get_balance(
            excluded_addresses=frozen_addresses,
            excluded_coins=frozen_coins,
        )
        return c1 - c2, u1 - u2, x1 - x2

    def balance_at_timestamp(self, domain, target_timestamp):
        # we assume that get_history returns items ordered by block height
        # we also assume that block timestamps are monotonic (which is false...!)
        h = self.get_history(domain=domain)
        balance = 0
        for hist_item in h:
            balance = hist_item.balance
            if hist_item.tx_mined_status.timestamp is None or hist_item.tx_mined_status.timestamp > target_timestamp:
                return balance - hist_item.delta
        # return last balance
        return balance

    def get_onchain_history(self, *, domain=None):
        monotonic_timestamp = 0
        for hist_item in self.get_history(domain=domain):
            monotonic_timestamp = max(monotonic_timestamp, (hist_item.tx_mined_status.timestamp or 999_999_999_999))
            yield {
                'txid': hist_item.txid,
                'fee_sat': hist_item.fee,
                'height': hist_item.tx_mined_status.height,
                'confirmations': hist_item.tx_mined_status.conf,
                'timestamp': hist_item.tx_mined_status.timestamp,
                'monotonic_timestamp': monotonic_timestamp,
                'incoming': hist_item.delta.is_incoming(),
                'bc_value': hist_item.delta,
                'bc_balance': hist_item.balance,
                'date': timestamp_to_datetime(hist_item.tx_mined_status.timestamp),
                'label': self.get_label_for_txid(hist_item.txid),
                'txpos_in_block': hist_item.tx_mined_status.txpos,
            }

    def create_invoice(self, *, outputs: List[PartialTxOutput], message, pr, URI) -> Invoice:
        height = self.get_local_height()
        if pr:
            return OnchainInvoice.from_bip70_payreq(pr, height)
        amount = \
            sum([RavenValue(0, {x.asset: x.value}) if x.asset else RavenValue(x.value) for x in outputs], RavenValue())
        timestamp = None
        exp = None
        if URI:
            timestamp = URI.get('time')
            exp = URI.get('exp')
        timestamp = timestamp or int(time.time())
        exp = exp or 0
        _id = bh2u(sha256d(repr(outputs) + "%d" % timestamp))[0:10]
        invoice = OnchainInvoice(
            type=PR_TYPE_ONCHAIN,
            amount_sat=amount,
            outputs=outputs,
            message=message,
            id=_id,
            time=timestamp,
            exp=exp,
            bip70=None,
            requestor=None,
            height=height,
        )
        return invoice

    def save_invoice(self, invoice: Invoice) -> None:
        key = self.get_key_for_outgoing_invoice(invoice)
        if not invoice.is_lightning():
            assert isinstance(invoice, OnchainInvoice)
            if self.is_onchain_invoice_paid(invoice, 0):
                self.logger.info("saving invoice... but it is already paid!")
            with self.transaction_lock:
                for txout in invoice.outputs:
                    self._invoices_from_scriptpubkey_map[txout.scriptpubkey].add(key)
        self.invoices[key] = invoice
        self.save_db()

    def clear_invoices(self):
        self.invoices = {}
        self.save_db()

    def clear_requests(self):
        self.receive_requests = {}
        self.save_db()

    def get_invoices(self):
        out = list(self.invoices.values())
        out.sort(key=lambda x: x.time)
        return out

    def get_unpaid_invoices(self):
        invoices = self.get_invoices()
        return [x for x in invoices if self.get_invoice_status(x) != PR_PAID]

    def get_invoice(self, key):
        return self.invoices.get(key)

    def import_requests(self, path):
        data = read_json_file(path)
        for x in data:
            req = Invoice.from_json(x)
            self.add_payment_request(req)

    def export_requests(self, path):
        write_json_file(path, list(self.receive_requests.values()))

    def import_invoices(self, path):
        data = read_json_file(path)
        for x in data:
            invoice = Invoice.from_json(x)
            self.save_invoice(invoice)

    def export_invoices(self, path):
        write_json_file(path, list(self.invoices.values()))

    def _get_relevant_invoice_keys_for_tx(self, tx: Transaction) -> Set[str]:
        relevant_invoice_keys = set()
        with self.transaction_lock:
            for txout in tx.outputs():
                for invoice_key in self._invoices_from_scriptpubkey_map.get(txout.scriptpubkey, set()):
                    # note: the invoice might have been deleted since, so check now:
                    if invoice_key in self.invoices:
                        relevant_invoice_keys.add(invoice_key)
        return relevant_invoice_keys

    def get_relevant_invoices_for_tx(self, tx: Transaction) -> Sequence[OnchainInvoice]:
        invoice_keys = self._get_relevant_invoice_keys_for_tx(tx)
        invoices = [self.get_invoice(key) for key in invoice_keys]
        invoices = [inv for inv in invoices if inv]  # filter out None
        for inv in invoices:
            assert isinstance(inv, OnchainInvoice), f"unexpected type {type(inv)}"
        return invoices

    def _prepare_onchain_invoice_paid_detection(self):
        # scriptpubkey -> list(invoice_keys)
        self._invoices_from_scriptpubkey_map = defaultdict(set)  # type: Dict[bytes, Set[str]]
        for invoice_key, invoice in self.invoices.items():
            if invoice.type == PR_TYPE_ONCHAIN:
                assert isinstance(invoice, OnchainInvoice)
                for txout in invoice.outputs:
                    self._invoices_from_scriptpubkey_map[txout.scriptpubkey].add(invoice_key)

    def _is_onchain_invoice_paid(self, invoice: Invoice, conf: int) -> Tuple[bool, Sequence[str]]:
        """Returns whether on-chain invoice is satisfied, and list of relevant TXIDs."""
        assert invoice.type == PR_TYPE_ONCHAIN
        assert isinstance(invoice, OnchainInvoice)
        invoice_amounts = defaultdict(
            lambda: RavenValue())  # type: Dict[bytes, RavenValue]  # scriptpubkey -> value_sats
        for txo in invoice.outputs:  # type: PartialTxOutput
            if txo.asset:
                value = RavenValue(0, {txo.asset: txo.value})
            else:
                value = RavenValue(txo.value)
            invoice_amounts[txo.scriptpubkey] += value
        relevant_txs = []
        with self.transaction_lock:
            for invoice_scriptpubkey, invoice_amt in invoice_amounts.items():
                scripthash = ravencoin.script_to_scripthash(invoice_scriptpubkey)
                prevouts_and_values = self.db.get_prevouts_by_scripthash(scripthash)
                total_received = RavenValue()
                for prevout, v in prevouts_and_values:
                    tx_height = self.get_tx_height(prevout.txid.hex())
                    if tx_height.height > 0 and tx_height.height <= invoice.height:
                        continue
                    if tx_height.conf < conf:
                        continue
                    total_received += v
                    relevant_txs.append(prevout.txid.hex())
                # check that there is at least one TXO, and that they pay enough.
                # note: "at least one TXO" check is needed for zero amount invoice (e.g. OP_RETURN)
                if len(prevouts_and_values) == 0:
                    return False, []
                if total_received < invoice_amt:
                    return False, []
        return True, relevant_txs

    def is_onchain_invoice_paid(self, invoice: Invoice, conf: int) -> bool:
        return self._is_onchain_invoice_paid(invoice, conf)[0]

    def _maybe_set_tx_label_based_on_invoices(self, tx: Transaction) -> bool:
        # note: this is not done in 'get_default_label' as that would require deserializing each tx
        tx_hash = tx.txid()
        labels = []
        for invoice in self.get_relevant_invoices_for_tx(tx):
            if invoice.message:
                labels.append(invoice.message)
        if labels and not self._labels.get(tx_hash, ''):
            self.set_label(tx_hash, "; ".join(labels))
        return bool(labels)

    def add_transaction(self, tx, *, allow_unrelated=False):
        is_known = bool(self.db.get_transaction(tx.txid()))
        tx_was_added = super().add_transaction(tx, allow_unrelated=allow_unrelated)
        if tx_was_added and not is_known:
            self._maybe_set_tx_label_based_on_invoices(tx)
            if self.lnworker:
                self.lnworker.maybe_add_backup_from_tx(tx)
        return tx_was_added

    @profiler
    def get_full_history(self, fx=None, *, onchain_domain=None, include_lightning=True):
        transactions_tmp = OrderedDictWithIndex()
        # add on-chain txns
        onchain_history = self.get_onchain_history(domain=onchain_domain)
        for tx_item in onchain_history:
            txid = tx_item['txid']
            transactions_tmp[txid] = tx_item
        # add lnworker onchain transactions
        lnworker_history = self.lnworker.get_onchain_history() if self.lnworker and include_lightning else {}
        for txid, item in lnworker_history.items():
            if txid in transactions_tmp:
                tx_item = transactions_tmp[txid]
                tx_item['group_id'] = item.get('group_id')  # for swaps
                tx_item['label'] = item['label']
                tx_item['type'] = item['type']
                ln_value = Decimal(item['amount_msat']) / 1000  # for channel open/close tx
                tx_item['ln_value'] = RavenValue(ln_value)
            else:
                if item['type'] == 'swap':
                    # swap items do not have all the fields. We can skip skip them
                    # because they will eventually be in onchain_history
                    # TODO: use attr.s objects instead of dicts
                    continue
                transactions_tmp[txid] = item
                ln_value = Decimal(item['amount_msat']) / 1000  # for channel open/close tx
                item['ln_value'] = RavenValue(ln_value)
        # add lightning_transactions
        lightning_history = self.lnworker.get_lightning_history() if self.lnworker and include_lightning else {}
        for tx_item in lightning_history.values():
            txid = tx_item.get('txid')
            ln_value = Decimal(tx_item['amount_msat']) / 1000
            tx_item['lightning'] = True
            tx_item['ln_value'] = RavenValue(ln_value)
            key = tx_item.get('txid') or tx_item['payment_hash']
            transactions_tmp[key] = tx_item
        # sort on-chain and LN stuff into new dict, by timestamp
        # (we rely on this being a *stable* sort)
        transactions = OrderedDictWithIndex()
        for k, v in sorted(list(transactions_tmp.items()),
                           key=lambda x: x[1].get('monotonic_timestamp') or x[1].get('timestamp') or float('inf')):
            transactions[k] = v
        now = time.time()
        balance = RavenValue()
        for item in transactions.values():
            # add on-chain and lightning values
            value = RavenValue()
            if item.get('bc_value'):
                value += item['bc_value']
            if item.get('ln_value'):
                value += item.get('ln_value')
            # note: 'value' and 'balance' has msat precision (as LN has msat precision)
            # This is no longer true as 'RavenValue' converts fields into Satoshis
            item['value'] = value
            balance += value
            item['balance'] = balance
            if fx and fx.is_enabled() and fx.get_history_config():
                txid = item.get('txid')
                if not item.get('lightning') and txid:
                    fiat_fields = self.get_tx_item_fiat(tx_hash=txid, amount_sat=value.rvn_value, fx=fx,
                                                        tx_fee=item['fee_sat'])
                    item.update(fiat_fields)
                else:
                    timestamp = item['timestamp'] or now
                    fiat_value = value.rvn_value / Decimal(ravencoin.COIN) * fx.timestamp_rate(timestamp)
                    item['fiat_value'] = Fiat(fiat_value, fx.ccy)
                    item['fiat_default'] = True
        return transactions

    @profiler
    def get_detailed_history(
            self,
            from_timestamp=None,
            to_timestamp=None,
            fx=None,
            show_addresses=False,
            from_height=None,
            to_height=None):
        # History with capital gains, using utxo pricing
        # FIXME: Lightning capital gains would requires FIFO
        if (from_timestamp is not None or to_timestamp is not None) \
                and (from_height is not None or to_height is not None):
            raise Exception('timestamp and block height based filtering cannot be used together')

        show_fiat = fx and fx.is_enabled() and fx.get_history_config()
        out = []
        income = RavenValue()
        expenditures = RavenValue()
        capital_gains = Decimal(0)
        fiat_income = Decimal(0)
        fiat_expenditures = Decimal(0)
        now = time.time()
        for item in self.get_onchain_history():
            timestamp = item['timestamp']
            if from_timestamp and (timestamp or now) < from_timestamp:
                continue
            if to_timestamp and (timestamp or now) >= to_timestamp:
                continue
            height = item['height']
            if from_height is not None and from_height > height > 0:
                continue
            if to_height is not None and (height >= to_height or height <= 0):
                continue
            tx_hash = item['txid']
            tx = self.db.get_transaction(tx_hash)
            tx_fee = item['fee_sat']
            item['fee'] = Satoshis(tx_fee) if tx_fee is not None else None
            if show_addresses:
                item['inputs'] = list(map(lambda x: x.to_json(), tx.inputs()))
                item['outputs'] = list(map(lambda x: {'address': x.get_ui_address_str(), 'value': x.value},
                                           tx.outputs()))
            # fixme: use in and out values
            value = item['bc_value']
            if value < RavenValue():
                expenditures -= value
            else:
                income += value
            # fiat computations
            if show_fiat:
                fiat_fields = self.get_tx_item_fiat(tx_hash=tx_hash, amount_sat=value.rvn_value.value, fx=fx, tx_fee=tx_fee)
                fiat_value = fiat_fields['fiat_value'].value
                item.update(fiat_fields)
                if value < 0:
                    capital_gains += fiat_fields['capital_gain'].value
                    fiat_expenditures += -fiat_value
                else:
                    fiat_income += fiat_value
            out.append(item)
        # add summary
        if out:
            first_item = out[0]
            last_item = out[-1]
            if from_height or to_height:
                start_height = from_height
                end_height = to_height
            else:
                start_height = first_item['height'] - 1
                end_height = last_item['height']

            b = first_item['bc_balance']
            v = first_item['bc_value']
            start_balance = None if b is None or v is None else b - v
            end_balance = last_item['bc_balance']

            if from_timestamp is not None and to_timestamp is not None:
                start_timestamp = from_timestamp
                end_timestamp = to_timestamp
            else:
                start_timestamp = first_item['timestamp']
                end_timestamp = last_item['timestamp']

            start_coins = self.get_utxos(
                domain=None,
                block_height=start_height,
                confirmed_funding_only=True,
                confirmed_spending_only=True,
                nonlocal_only=True)
            end_coins = self.get_utxos(
                domain=None,
                block_height=end_height,
                confirmed_funding_only=True,
                confirmed_spending_only=True,
                nonlocal_only=True)

            def summary_point(timestamp, height, balance, coins):
                date = timestamp_to_datetime(timestamp)
                out = {
                    'date': date,
                    'block_height': height,
                    'BTC_balance': balance,
                }
                if show_fiat:
                    ap = self.acquisition_price(coins, fx.timestamp_rate, fx.ccy)
                    lp = self.liquidation_price(coins, fx.timestamp_rate, timestamp)
                    out['acquisition_price'] = Fiat(ap, fx.ccy)
                    out['liquidation_price'] = Fiat(lp, fx.ccy)
                    out['unrealized_gains'] = Fiat(lp - ap, fx.ccy)
                    out['fiat_balance'] = Fiat(fx.historical_value(balance.rvn_value, date), fx.ccy)
                    out['BTC_fiat_price'] = Fiat(fx.historical_value(COIN, date), fx.ccy)
                return out

            summary_start = summary_point(start_timestamp, start_height, start_balance, start_coins)
            summary_end = summary_point(end_timestamp, end_height, end_balance, end_coins)
            flow = {
                'BTC_incoming': income,
                'BTC_outgoing': expenditures
            }
            if show_fiat:
                flow['fiat_currency'] = fx.ccy
                flow['fiat_incoming'] = Fiat(fiat_income, fx.ccy)
                flow['fiat_outgoing'] = Fiat(fiat_expenditures, fx.ccy)
                flow['realized_capital_gains'] = Fiat(capital_gains, fx.ccy)
            summary = {
                'begin': summary_start,
                'end': summary_end,
                'flow': flow,
            }

        else:
            summary = {}
        return {
            'transactions': out,
            'summary': summary
        }

    def acquisition_price(self, coins, price_func, ccy):
        return Decimal(
            sum(self.coin_price(coin.prevout.txid.hex(), price_func, ccy, self.get_txin_value(coin)) for coin in coins))

    def liquidation_price(self, coins, price_func, timestamp):
        p = price_func(timestamp)
        return sum([coin.value_sats() for coin in coins]) * p / Decimal(COIN)

    def default_fiat_value(self, tx_hash, fx, value_sat):
        return Decimal(int(value_sat)) / Decimal(COIN) * self.price_at_timestamp(tx_hash, fx.timestamp_rate)

    def get_tx_item_fiat(
            self,
            *,
            tx_hash: str,
            amount_sat: Satoshis,
            fx: 'FxThread',
            tx_fee: Optional[int],
    ) -> Dict[str, Any]:
        item = {}
        fiat_value = self.get_fiat_value(tx_hash, fx.ccy)
        fiat_default = fiat_value is None
        fiat_rate = self.price_at_timestamp(tx_hash, fx.timestamp_rate)
        fiat_value = fiat_value if fiat_value is not None else self.default_fiat_value(tx_hash, fx, amount_sat)
        fiat_fee = tx_fee / Decimal(COIN) * fiat_rate if tx_fee is not None else None
        item['fiat_currency'] = fx.ccy
        item['fiat_rate'] = Fiat(fiat_rate, fx.ccy)
        item['fiat_value'] = Fiat(fiat_value, fx.ccy)
        item['fiat_fee'] = Fiat(fiat_fee, fx.ccy) if fiat_fee is not None else None
        item['fiat_default'] = fiat_default
        if amount_sat < 0:
            acquisition_price = - int(amount_sat) / Decimal(COIN) * self.average_price(tx_hash, fx.timestamp_rate,
                                                                                       fx.ccy)
            liquidation_price = - fiat_value
            item['acquisition_price'] = Fiat(acquisition_price, fx.ccy)
            cg = liquidation_price - acquisition_price
            item['capital_gain'] = Fiat(cg, fx.ccy)
        return item

    def get_label(self, key: str) -> str:
        # key is typically: address / txid / LN-payment-hash-hex
        return self._labels.get(key) or ''

    def get_label_for_txid(self, tx_hash: str) -> str:
        return self._labels.get(tx_hash) or self._get_default_label_for_txid(tx_hash)

    def _get_default_label_for_txid(self, tx_hash: str) -> str:
        # if no inputs are ismine, concat labels of output addresses
        if not self.db.get_txi_addresses(tx_hash):
            labels = []
            for addr in self.db.get_txo_addresses(tx_hash):
                label = self._labels.get(addr)
                if label:
                    labels.append(label)
            return ', '.join(labels)
        return ''

    def get_all_labels(self) -> Dict[str, str]:
        with self.lock:
            return copy.copy(self._labels)

    def get_tx_status(self, tx_hash, tx_mined_info: TxMinedInfo):
        extra = []
        height = tx_mined_info.height
        conf = tx_mined_info.conf
        timestamp = tx_mined_info.timestamp
        if height == TX_HEIGHT_FUTURE:
            assert conf < 0, conf
            num_blocks_remainining = -conf
            return 2, f'in {num_blocks_remainining} blocks'
        if conf == 0:
            tx = self.db.get_transaction(tx_hash)
            if not tx:
                return 2, 'unknown'
            is_final = tx and tx.is_final()
            if not is_final:
                extra.append('rbf')
            fee = self.get_tx_fee(tx_hash)
            if fee is not None:
                size = tx.estimated_size()
                fee_per_byte = fee / size
                extra.append(format_fee_satoshis(fee_per_byte) + ' sat/b')
            if fee is not None and height in (TX_HEIGHT_UNCONF_PARENT, TX_HEIGHT_UNCONFIRMED) \
                    and self.config.has_fee_mempool():
                exp_n = self.config.fee_to_depth(fee_per_byte)
                if exp_n is not None:
                    extra.append('%.2f MB' % (exp_n / 1000000))
            if height == TX_HEIGHT_LOCAL:
                status = 3
            elif height == TX_HEIGHT_UNCONF_PARENT:
                status = 1
            elif height == TX_HEIGHT_UNCONFIRMED:
                status = 0
            else:
                status = 2  # not SPV verified
        else:
            status = 3 + min(max(math.floor(conf / 10), 1), 6)
        time_str = format_time(timestamp) if timestamp else _("unknown")
        status_str = TX_STATUS[status] if status < 4 else time_str
        if extra:
            status_str += ' [%s]' % (', '.join(extra))
        return status, status_str

    def relayfee(self):
        return relayfee(self.network)

    def dust_threshold(self):
        return dust_threshold(self.network)

    # TODO: Currently RVN Only
    def get_unconfirmed_base_tx_for_batching(self) -> Optional[Transaction]:
        candidate = None
        for hist_item in self.get_history():
            # tx should not be mined yet
            if hist_item.tx_mined_status.conf > 0: continue
            # conservative future proofing of code: only allow known unconfirmed types
            if hist_item.tx_mined_status.height not in (TX_HEIGHT_UNCONFIRMED,
                                                        TX_HEIGHT_UNCONF_PARENT,
                                                        TX_HEIGHT_LOCAL):
                continue
            # tx should be "outgoing" from wallet
            if hist_item.delta.rvn_value.value >= 0:
                continue
            tx = self.db.get_transaction(hist_item.txid)
            if not tx:
                continue
            # is_mine outputs should not be spent yet
            # to avoid cancelling our own dependent transactions
            txid = tx.txid()
            if any([self.is_mine(o.address) and self.db.get_spent_outpoint(txid, output_idx)
                    for output_idx, o in enumerate(tx.outputs())]):
                continue
            # all inputs should be is_mine
            if not all([self.is_mine(self.get_txin_address(txin)) for txin in tx.inputs()]):
                continue
            # do not mutate LN funding txs, as that would change their txid
            #Unneeded for now
            #if self.is_lightning_funding_tx(txid):
            #    continue
            # tx must have opted-in for RBF (even if local, for consistency)
            if tx.is_final():
                continue
            # prefer txns already in mempool (vs local)
            if hist_item.tx_mined_status.height == TX_HEIGHT_LOCAL:
                candidate = tx
                continue
            return tx
        return candidate

    def get_change_addresses_for_new_transaction(
            self, preferred_change_addr=None, *, allow_reusing_used_change_addrs: bool = True,
            extra_addresses: int = 0,
    ) -> List[str]:

        def append_change_addrs(change_addrs: List):
            # Recalc and get unused change addresses
            addrs = self.calc_unused_change_addresses()
            # New change addresses are created only after a few
            # confirmations.
            if addrs:
                # if there are any unused, select all
                change_addrs += addrs
            else:
                # if there are none, take one randomly from the last few
                if not allow_reusing_used_change_addrs:
                    return []
                addrs = self.get_change_addresses(slice_start=-self.gap_limit_for_change)
                change_addrs += [random.choice(addrs)] if addrs else []

        change_addrs = []
        if preferred_change_addr:
            if isinstance(preferred_change_addr, (list, tuple)):
                change_addrs = list(preferred_change_addr)
            else:
                change_addrs = [preferred_change_addr]
            for _ in range(extra_addresses):
                append_change_addrs(change_addrs)
        elif self.use_change:
            append_change_addrs(change_addrs)
            for _ in range(extra_addresses):
                append_change_addrs(change_addrs)
        for addr in change_addrs:
            assert is_address(addr), f"not valid bitcoin address: {addr}"
            # note that change addresses are not necessarily ismine
            # in which case this is a no-op
            self.check_address_for_corruption(addr)
        max_change = self.max_change_outputs + extra_addresses \
            if self.multiple_change \
            else 1 + extra_addresses
        return change_addrs[:max_change]

    def get_single_change_address_for_new_transaction(
            self, preferred_change_addr=None, *, allow_reusing_used_change_addrs: bool = True,
    ) -> Optional[str]:
        addrs = self.get_change_addresses_for_new_transaction(
            preferred_change_addr=preferred_change_addr,
            allow_reusing_used_change_addrs=allow_reusing_used_change_addrs,
        )
        if addrs:
            return addrs[0]
        return None

    @check_returned_address_for_corruption
    def get_new_sweep_address_for_channel(self) -> str:
        # Recalc and get unused change addresses
        addrs = self.calc_unused_change_addresses()
        if addrs:
            selected_addr = addrs[0]
        else:
            # if there are none, take one randomly from the last few
            addrs = self.get_change_addresses(slice_start=-self.gap_limit_for_change)
            if addrs:
                selected_addr = random.choice(addrs)
            else:  # fallback for e.g. imported wallets
                selected_addr = self.get_receiving_address()
        assert is_address(selected_addr), f"not valid bitcoin address: {selected_addr}"
        return selected_addr

    def make_unsigned_transaction(
            self, *,
            coins: Sequence[PartialTxInput],
            outputs: List[PartialTxOutput],
            fee=None,
            change_addr: str = None,
            is_sweep=False,
            rbf=False,
            coinbase_outputs=None) -> PartialTransaction:

        if not coins:  # any bitcoin tx must have at least 1 input by consensus
            raise NotEnoughFunds()
        if any([c.already_has_some_signatures() for c in coins]):
            raise Exception("Some inputs already contain signatures!")

        # prevent side-effect with '!'
        outputs = copy.deepcopy(outputs)

        # check outputs
        i_max = None
        for i, o in enumerate(outputs):
            if o.max:
                if i_max is not None:
                    raise MultipleSpendMaxTxOutputs()
                i_max = i
        if i_max and len(outputs) > 1:
            raise MultipleSpendMaxTxOutputs()

        if fee is None and self.config.fee_per_kb() is None:
            raise NoDynamicFeeEstimates()

        for item in coins:
            self.add_input_info(item)

        assets = set()
        for utxo in outputs:
            assets.add(utxo.asset)
        assets.discard(None)
        asset_divs = {asset: self.get_asset_meta(asset).divisions
                      for asset in assets}

        extra_addresses = len(assets)

        # Fee estimator
        if fee is None:
            fee_estimator = self.config.estimate_fee
        elif isinstance(fee, Number):
            fee_estimator = lambda size: fee
        elif callable(fee):
            fee_estimator = fee
        else:
            raise Exception(f'Invalid argument fee: {fee}')

        #if i_max is None:
        #We can no longer "just spend everything" for max with assets

        # Let the coin chooser select the coins to spend
        coin_chooser = coinchooser.get_coin_chooser(self.config)
        # If there is an unconfirmed RBF tx, merge with it
        base_tx = self.get_unconfirmed_base_tx_for_batching()
        if self.config.get('batch_rbf', False) and base_tx:
            raise NotImplementedError()
            # make sure we don't try to spend change from the tx-to-be-replaced:
            coins = [c for c in coins if c.prevout.txid.hex() != base_tx.txid()]
            is_local = self.get_tx_height(base_tx.txid()).height == TX_HEIGHT_LOCAL
            base_tx = PartialTransaction.from_tx(base_tx)
            base_tx.add_info_from_wallet(self)
            base_tx_fee = base_tx.get_fee()
            relayfeerate = Decimal(self.relayfee()) / 1000
            original_fee_estimator = fee_estimator

            def fee_estimator(size: Union[int, float, Decimal]) -> int:
                size = Decimal(size)
                lower_bound = base_tx_fee + round(size * relayfeerate)
                lower_bound = lower_bound if not is_local else 0
                return int(max(lower_bound, original_fee_estimator(size)))

            txi = base_tx.inputs()
            txo = list(filter(lambda o: not self.is_change(o.address), base_tx.outputs()))
            old_change_addrs = [o.address for o in base_tx.outputs() if self.is_change(o.address)]
        else:
            txi = []
            txo = []
            old_change_addrs = []
        # change address. if empty, coin_chooser will set it
        change_addrs = self.get_change_addresses_for_new_transaction(change_addr or old_change_addrs,
                                                                     extra_addresses=extra_addresses)

        if i_max is not None and not outputs[0].asset:
            # We want to spend all RVN, leave enough to spend the fee
            sendable = sum(map(lambda c: c.value_sats(), coins), RavenValue())
            outputs[i_max].value = Satoshis(0)
            tx = PartialTransaction.from_io(list(coins), list(outputs), wallet=self)
            fee = fee_estimator(tx.estimated_size())
            amount = sendable - tx.output_value() - RavenValue(fee)
            if amount < RavenValue():
                raise NotEnoughFunds()
            outputs[i_max].value = amount.rvn_value
            tx = PartialTransaction.from_io(list(coins), list(outputs), wallet=self)
        else:
            tx = coin_chooser.make_tx(
                coins=coins,
                inputs=txi,
                outputs=list(outputs) + txo,
                change_addrs=change_addrs,
                fee_estimator_vb=fee_estimator,
                dust_threshold=self.dust_threshold(),
                asset_divs=asset_divs,
                coinbase_outputs=coinbase_outputs,
                wallet=self)
        #else:
            # "spend max" branch
            # note: This *will* spend inputs with negative effective value (if there are any).
            #       Given as the user is spending "max", and so might be abandoning the wallet,
            #       try to include all UTXOs, otherwise leftover might remain in the UTXO set
            #       forever. see #5433
            # note: Actually it might be the case that not all UTXOs from the wallet are
            #       being spent if the user manually selected UTXOs.
        #    sendable = sum(map(lambda c: c.value_sats(), [c for c in coins if c.value_sats().assets]), RavenValue())
        #   outputs[i_max].value = Satoshis(0)
        #    tx = PartialTransaction.from_io(list(coins), list(outputs))
        #    fee = fee_estimator(tx.estimated_size())
        #    amount = sendable - tx.output_value() - RavenValue(fee)
        #    if amount < RavenValue():
        #        raise NotEnoughFunds()
        #    assets = amount.assets
        #    if len(assets) == 0:
        #        outputs[i_max].value = amount.rvn_value
        #    else:
        #       asset, v = list(assets.items())[0]
        #        outputs[i_max].asset = asset
        #        outputs[i_max].value = v

        #    tx = PartialTransaction.from_io(list(coins), list(outputs))

        # Timelock tx to current height.
        tx.locktime = get_locktime_for_new_transaction(self.network)

        tx.set_rbf(rbf)
        tx.add_info_from_wallet(self)
        run_hook('make_unsigned_transaction', self, tx)
        return tx

    def mktx(self, *,
             outputs: List[PartialTxOutput],
             password=None, fee=None, change_addr=None,
             domain=None, rbf=False, nonlocal_only=False,
             tx_version=None, sign=True) -> PartialTransaction:
        coins = self.get_spendable_coins(domain, nonlocal_only=nonlocal_only)
        tx = self.make_unsigned_transaction(
            coins=coins,
            outputs=outputs,
            fee=fee,
            change_addr=change_addr,
            rbf=rbf)
        if tx_version is not None:
            tx.version = tx_version
        if sign:
            self.sign_transaction(tx, password)
        return tx

    def is_frozen_address(self, addr: str) -> bool:
        return addr in self._frozen_addresses

    def is_frozen_coin(self, utxo: PartialTxInput) -> bool:
        prevout_str = utxo.prevout.to_str()
        frozen = self._frozen_coins.get(prevout_str, None)
        # note: there are three possible states for 'frozen':
        #       True/False if the user explicitly set it,
        #       None otherwise
        if frozen is None:
            return self._is_coin_small_and_unconfirmed(utxo)
        return bool(frozen)

    def _is_coin_small_and_unconfirmed(self, utxo: PartialTxInput) -> bool:
        """If true, the coin should not be spent.
        The idea here is that an attacker might send us a UTXO in a
        large low-fee unconfirmed tx that will ~never confirm. If we
        spend it as part of a tx ourselves, that too will not confirm
        (unless we use a high fee but that might not be worth it for
        a small value UTXO).
        In particular, this test triggers for large "dusting transactions"
        that are used for advertising purposes by some entities.
        see #6960
        """
        # confirmed UTXOs are fine; check this first for performance:
        block_height = utxo.block_height
        assert block_height is not None
        if block_height > 0:
            return False
        # exempt large value UTXOs
        value_sats = utxo.value_sats()
        assert value_sats is not None
        threshold = self.config.get('unconf_utxo_freeze_threshold', 5_000)
        if value_sats.rvn_value.value >= threshold:
            return False
        # if funding tx has any is_mine input, then UTXO is fine
        funding_tx = self.db.get_transaction(utxo.prevout.txid.hex())
        if funding_tx is None:
            # we should typically have the funding tx available;
            # might not have it e.g. while not up_to_date
            return True
        if any(self.is_mine(self.get_txin_address(txin))
               for txin in funding_tx.inputs()):
            return False
        return True

    def set_frozen_state_of_addresses(self, addrs: Sequence[str], freeze: bool) -> bool:
        """Set frozen state of the addresses to FREEZE, True or False"""
        if all(self.is_mine(addr) for addr in addrs):
            with self._freeze_lock:
                if freeze:
                    self._frozen_addresses |= set(addrs)
                else:
                    self._frozen_addresses -= set(addrs)
                self.db.put('frozen_addresses', list(self._frozen_addresses))
                return True
        return False

    def set_frozen_state_of_coins(self, utxos: Iterable[str], freeze: bool) -> None:
        """Set frozen state of the utxos to FREEZE, True or False"""
        # basic sanity check that input is not garbage: (see if raises)
        [TxOutpoint.from_str(utxo) for utxo in utxos]
        with self._freeze_lock:
            for utxo in utxos:
                self._frozen_coins[utxo] = bool(freeze)

    def is_address_reserved(self, addr: str) -> bool:
        # note: atm 'reserved' status is only taken into consideration for 'change addresses'
        return addr in self._reserved_addresses

    def set_reserved_state_of_address(self, addr: str, *, reserved: bool) -> None:
        if not self.is_mine(addr):
            return
        with self.lock:
            if reserved:
                self._reserved_addresses.add(addr)
            else:
                self._reserved_addresses.discard(addr)
            self.db.put('reserved_addresses', list(self._reserved_addresses))

    def can_export(self):
        return not self.is_watching_only() and hasattr(self.keystore, 'get_private_key')

    def address_is_old(self, address: str, *, req_conf: int = 3) -> bool:
        """Returns whether address has any history that is deeply confirmed.
        Used for reorg-safe(ish) gap limit roll-forward.
        """
        max_conf = -1
        h = self.db.get_addr_history(address)
        needs_spv_check = not self.config.get("skipmerklecheck", False)
        for tx_hash, tx_height in h:
            if needs_spv_check:
                tx_age = self.get_tx_height(tx_hash).conf
            else:
                if tx_height <= 0:
                    tx_age = 0
                else:
                    tx_age = self.get_local_height() - tx_height + 1
            max_conf = max(max_conf, tx_age)
        return max_conf >= req_conf

    def bump_fee(
            self,
            *,
            tx: Transaction,
            txid: str = None,
            new_fee_rate: Union[int, float, Decimal],
            coins: Sequence[PartialTxInput] = None,
            strategies: Sequence[BumpFeeStrategy] = None,
    ) -> PartialTransaction:
        """Increase the miner fee of 'tx'.
        'new_fee_rate' is the target min rate in sat/vbyte
        'coins' is a list of UTXOs we can choose from as potential new inputs to be added
        """
        txid = txid or tx.txid()
        assert txid
        assert tx.txid() in (None, txid)
        if not isinstance(tx, PartialTransaction):
            tx = PartialTransaction.from_tx(tx)
        assert isinstance(tx, PartialTransaction)
        tx.remove_signatures()
        if tx.is_final():
            raise CannotBumpFee(_('Transaction is final'))
        new_fee_rate = quantize_feerate(new_fee_rate)  # strip excess precision
        try:
            # note: this might download input utxos over network
            tx.add_info_from_wallet(self, ignore_network_issues=False)
        except NetworkException as e:
            raise CannotBumpFee(repr(e))
        old_tx_size = tx.estimated_size()
        old_fee = tx.get_fee()
        assert old_fee is not None
        old_fee_rate = old_fee / old_tx_size  # sat/vbyte
        if new_fee_rate <= old_fee_rate:
            raise CannotBumpFee(_("The new fee rate needs to be higher than the old fee rate."))

        if not strategies:
            strategies = [BumpFeeStrategy.COINCHOOSER, BumpFeeStrategy.DECREASE_CHANGE]
        tx_new = None
        exc = None
        for strat in strategies:
            try:
                if strat == BumpFeeStrategy.COINCHOOSER:
                    tx_new = self._bump_fee_through_coinchooser(
                        tx=tx,
                        txid=txid,
                        new_fee_rate=new_fee_rate,
                        coins=coins,
                    )
                elif strat == BumpFeeStrategy.DECREASE_CHANGE:
                    tx_new = self._bump_fee_through_decreasing_change(
                        tx=tx, new_fee_rate=new_fee_rate)
                elif strat == BumpFeeStrategy.DECREASE_PAYMENT:
                    tx_new = self._bump_fee_through_decreasing_payment(
                        tx=tx, new_fee_rate=new_fee_rate)
                else:
                    raise NotImplementedError(f"unexpected strategy: {strat}")
            except CannotBumpFee as e:
                exc = e
            else:
                strat_used = strat
                break
        if tx_new is None:
            assert exc
            raise exc  # all strategies failed, re-raise last exception

        target_min_fee = new_fee_rate * tx_new.estimated_size()
        actual_fee = tx_new.get_fee()
        if actual_fee + 1 < target_min_fee:
            raise CannotBumpFee(
                f"bump_fee fee target was not met (strategy: {strat_used}). "
                f"got {actual_fee}, expected >={target_min_fee}. "
                f"target rate was {new_fee_rate}")
        tx_new.locktime = get_locktime_for_new_transaction(self.network)
        tx_new.set_rbf(True)
        tx_new.add_info_from_wallet(self)
        return tx_new

    def _bump_fee_through_coinchooser(
            self,
            *,
            tx: PartialTransaction,
            txid: str,
            new_fee_rate: Union[int, Decimal],
            coins: Sequence[PartialTxInput] = None,
    ) -> PartialTransaction:
        """Increase the miner fee of 'tx'.

        - keeps all inputs
        - keeps all not is_mine outputs,
        - allows adding new inputs
        """
        assert txid
        tx = copy.deepcopy(tx)
        tx.add_info_from_wallet(self)
        assert tx.get_fee() is not None
        old_inputs = list(tx.inputs())
        old_outputs = list(tx.outputs())
        # change address
        old_change_addrs = [o.address for o in old_outputs if self.is_change(o.address)]
        change_addrs = self.get_change_addresses_for_new_transaction(old_change_addrs)
        # which outputs to keep?
        if old_change_addrs:
            fixed_outputs = list(filter(lambda o: not self.is_change(o.address), old_outputs))
        else:
            if all(self.is_mine(o.address) for o in old_outputs):
                # all outputs are is_mine and none of them are change.
                # we bail out as it's unclear what the user would want!
                # the coinchooser bump fee method is probably not a good idea in this case
                raise CannotBumpFee(_('All outputs are non-change is_mine'))
            old_not_is_mine = list(filter(lambda o: not self.is_mine(o.address), old_outputs))
            if old_not_is_mine:
                fixed_outputs = old_not_is_mine
            else:
                fixed_outputs = old_outputs
        if not fixed_outputs:
            raise CannotBumpFee(_('Could not figure out which outputs to keep'))

        if coins is None:
            coins = self.get_spendable_coins(None)
        # make sure we don't try to spend output from the tx-to-be-replaced:
        coins = [c for c in coins if c.prevout.txid.hex() != txid]
        for item in coins:
            self.add_input_info(item)

        def fee_estimator(size):
            return self.config.estimate_fee_for_feerate(fee_per_kb=new_fee_rate * 1000, size=size)

        coin_chooser = coinchooser.get_coin_chooser(self.config)
        try:
            return coin_chooser.make_tx(
                coins=coins,
                inputs=old_inputs,
                outputs=fixed_outputs,
                change_addrs=change_addrs,
                fee_estimator_vb=fee_estimator,
                dust_threshold=self.dust_threshold())
        except NotEnoughFunds as e:
            raise CannotBumpFee(e)

    def _bump_fee_through_decreasing_change(
            self,
            *,
            tx: PartialTransaction,
            new_fee_rate: Union[int, Decimal],
    ) -> PartialTransaction:
        """Increase the miner fee of 'tx'.

        - keeps all inputs
        - no new inputs are added
        - allows decreasing and removing outputs (change is decreased first)
        This is less "safe" than "coinchooser" method as it might end up decreasing
        e.g. a payment to a merchant; but e.g. if the user has sent "Max" previously,
        this is the only way to RBF.
        """
        tx = copy.deepcopy(tx)
        tx.add_info_from_wallet(self)
        assert tx.get_fee() is not None
        inputs = tx.inputs()
        outputs = tx._outputs  # note: we will mutate this directly

        # use own outputs
        s = list(filter(lambda o: self.is_mine(o.address), outputs))
        # ... unless there is none
        if not s:
            s = outputs
            x_fee = run_hook('get_tx_extra_fee', self, tx)
            if x_fee:
                x_fee_address, x_fee_amount = x_fee
                s = list(filter(lambda o: o.address != x_fee_address, s))
        if not s:
            raise CannotBumpFee('No outputs at all??')

        # prioritize low value outputs, to get rid of dust
        s = sorted(s, key=lambda o: o.value)
        for o in s:
            target_fee = int(math.ceil(tx.estimated_size() * new_fee_rate))
            delta = target_fee - tx.get_fee()
            i = outputs.index(o)
            if o.value - delta >= self.dust_threshold():
                new_output_value = o.value - delta
                assert isinstance(new_output_value, int)
                outputs[i].value = new_output_value
                delta = 0
                break
            else:
                del outputs[i]
                # note: we mutated the outputs of tx, which will affect
                #       tx.estimated_size() in the next iteration
        if delta > 0:
            raise CannotBumpFee(_('Could not find suitable outputs'))

        return PartialTransaction.from_io(inputs, outputs)

    def _bump_fee_through_decreasing_payment(
            self,
            *,
            tx: PartialTransaction,
            new_fee_rate: Union[int, Decimal],
    ) -> PartialTransaction:
        """Increase the miner fee of 'tx'.

        - keeps all inputs
        - no new inputs are added
        - decreases payment outputs (not change!). Each non-ismine output is decreased
          proportionally to their byte-size.
        """
        tx = copy.deepcopy(tx)
        tx.add_info_from_wallet(self)
        assert tx.get_fee() is not None
        inputs = tx.inputs()
        outputs = tx.outputs()

        # select non-ismine outputs
        s = [(idx, out) for (idx, out) in enumerate(outputs)
             if not self.is_mine(out.address)]
        # exempt 2fa fee output if present
        x_fee = run_hook('get_tx_extra_fee', self, tx)
        if x_fee:
            x_fee_address, x_fee_amount = x_fee
            s = [(idx, out) for (idx, out) in s if out.address != x_fee_address]
        if not s:
            raise CannotBumpFee("Cannot find payment output")

        del_out_idxs = set()
        tx_size = tx.estimated_size()
        cur_fee = tx.get_fee()
        # Main loop. Each iteration decreases value of all selected outputs.
        # The number of iterations is bounded by len(s) as only the final iteration
        # can *not remove* any output.
        for __ in range(len(s) + 1):
            target_fee = int(math.ceil(tx_size * new_fee_rate))
            delta_total = target_fee - cur_fee
            if delta_total <= 0:
                break
            out_size_total = sum(Transaction.estimated_output_size_for_script(out.scriptpubkey.hex())
                                 for (idx, out) in s if idx not in del_out_idxs)
            for idx, out in s:
                out_size = Transaction.estimated_output_size_for_script(out.scriptpubkey.hex())
                delta = int(math.ceil(delta_total * out_size / out_size_total))
                if out.value - delta >= self.dust_threshold():
                    new_output_value = out.value - delta
                    assert isinstance(new_output_value, int)
                    outputs[idx].value = new_output_value
                    cur_fee += delta
                else:  # remove output
                    tx_size -= out_size
                    cur_fee += out.value
                    del_out_idxs.add(idx)
        if delta_total > 0:
            raise CannotBumpFee(_('Could not find suitable outputs'))

        outputs = [out for (idx, out) in enumerate(outputs) if idx not in del_out_idxs]
        return PartialTransaction.from_io(inputs, outputs)

    def cpfp(self, tx: Transaction, fee: int) -> Optional[PartialTransaction]:
        txid = tx.txid()
        for i, o in enumerate(tx.outputs()):
            address, value = o.address, o.value
            if self.is_mine(address):
                break
        else:
            raise CannotCPFP(_("Could not find suitable output"))
        coins = self.get_addr_utxo(address)
        item = coins.get(TxOutpoint.from_str(txid + ':%d' % i))
        if not item:
            raise CannotCPFP(_("Could not find coins for output"))
        inputs = [item]
        out_address = (self.get_single_change_address_for_new_transaction(allow_reusing_used_change_addrs=False)
                       or self.get_unused_address()
                       or address)
        output_value = value - fee
        if output_value < self.dust_threshold():
            raise CannotCPFP(_("The output value remaining after fee is too low."))
        outputs = [PartialTxOutput.from_address_and_value(out_address, output_value)]
        locktime = get_locktime_for_new_transaction(self.network)
        tx_new = PartialTransaction.from_io(inputs, outputs, locktime=locktime)
        tx_new.set_rbf(True)
        tx_new.add_info_from_wallet(self)
        return tx_new

    def dscancel(
            self, *, tx: Transaction, new_fee_rate: Union[int, float, Decimal]
    ) -> PartialTransaction:
        """Double-Spend-Cancel: cancel an unconfirmed tx by double-spending
        its inputs, paying ourselves.
        'new_fee_rate' is the target min rate in sat/vbyte
        """
        if not isinstance(tx, PartialTransaction):
            tx = PartialTransaction.from_tx(tx)
        assert isinstance(tx, PartialTransaction)
        tx.remove_signatures()

        if tx.is_final():
            raise CannotDoubleSpendTx(_('Transaction is final'))
        new_fee_rate = quantize_feerate(new_fee_rate)  # strip excess precision
        try:
            # note: this might download input utxos over network
            tx.add_info_from_wallet(self, ignore_network_issues=False)
        except NetworkException as e:
            raise CannotDoubleSpendTx(repr(e))
        old_tx_size = tx.estimated_size()
        old_fee = tx.get_fee()
        assert old_fee is not None
        old_fee_rate = old_fee / old_tx_size  # sat/vbyte
        if new_fee_rate <= old_fee_rate:
            raise CannotDoubleSpendTx(_("The new fee rate needs to be higher than the old fee rate."))
        # grab all ismine inputs
        inputs = [txin for txin in tx.inputs()
                  if self.is_mine(self.get_txin_address(txin))]
        value = sum([txin.value_sats() for txin in inputs])
        # figure out output address
        old_change_addrs = [o.address for o in tx.outputs() if self.is_mine(o.address)]
        out_address = (self.get_single_change_address_for_new_transaction(old_change_addrs)
                       or self.get_receiving_address())
        locktime = get_locktime_for_new_transaction(self.network)
        outputs = [PartialTxOutput.from_address_and_value(out_address, value)]
        tx_new = PartialTransaction.from_io(inputs, outputs, locktime=locktime)
        new_tx_size = tx_new.estimated_size()
        new_fee = max(
            new_fee_rate * new_tx_size,
            old_fee + self.relayfee() * new_tx_size / Decimal(1000),  # BIP-125 rules 3 and 4
        )
        new_fee = int(math.ceil(new_fee))
        output_value = value - new_fee
        if output_value < self.dust_threshold():
            raise CannotDoubleSpendTx(_("The output value remaining after fee is too low."))
        outputs = [PartialTxOutput.from_address_and_value(out_address, value - new_fee)]
        tx_new = PartialTransaction.from_io(inputs, outputs, locktime=locktime)
        tx_new.set_rbf(True)
        tx_new.add_info_from_wallet(self)
        return tx_new

    @abstractmethod
    def _add_input_sig_info(self, txin: PartialTxInput, address: str, *, only_der_suffix: bool) -> None:
        pass

    def _add_txinout_derivation_info(self, txinout: Union[PartialTxInput, PartialTxOutput],
                                     address: str, *, only_der_suffix: bool) -> None:
        pass  # implemented by subclasses

    def _add_input_utxo_info(
            self,
            txin: PartialTxInput,
            *,
            address: str = None,
            ignore_network_issues: bool = True,
    ) -> None:
        # We prefer to include UTXO (full tx) for every input.
        # We cannot include UTXO if the prev tx is not signed yet though (chain of unsigned txs),
        # in which case we might include a WITNESS_UTXO.
        address = address or txin.address
        if txin.witness_utxo is None and txin.is_segwit() and address:
            received, spent = self.get_addr_io(address)
            item = received.get(txin.prevout.to_str())
            if item:
                txin_value = item[1]
                txin.witness_utxo = TxOutput.from_address_and_value(address, txin_value)
        if txin.utxo is None:
            txin.utxo = self.get_input_tx(txin.prevout.txid.hex(), ignore_network_issues=ignore_network_issues)
        txin.ensure_there_is_only_one_utxo()

    def _learn_derivation_path_for_address_from_txinout(self, txinout: Union[PartialTxInput, PartialTxOutput],
                                                        address: str) -> bool:
        """Tries to learn the derivation path for an address (potentially beyond gap limit)
        using data available in given txin/txout.
        Returns whether the address was found to be is_mine.
        """
        return False  # implemented by subclasses

    def add_input_info(
            self,
            txin: PartialTxInput,
            *,
            only_der_suffix: bool = False,
            ignore_network_issues: bool = True,
    ) -> None:
        address = self.get_txin_address(txin)
        # note: we add input utxos regardless of is_mine
        self._add_input_utxo_info(txin, ignore_network_issues=ignore_network_issues, address=address)
        if not self.is_mine(address):
            is_mine = self._learn_derivation_path_for_address_from_txinout(txin, address)
            if not is_mine:
                return
        # set script_type first, as later checks might rely on it:
        txin.script_type = self.get_txin_type(address)
        txin.num_sig = self.m if isinstance(self, Multisig_Wallet) else 1
        if txin.redeem_script is None:
            try:
                redeem_script_hex = self.get_redeem_script(address)
                txin.redeem_script = bfh(redeem_script_hex) if redeem_script_hex else None
            except UnknownTxinType:
                pass
        if txin.witness_script is None:
            try:
                witness_script_hex = self.get_witness_script(address)
                txin.witness_script = bfh(witness_script_hex) if witness_script_hex else None
            except UnknownTxinType:
                pass
        self._add_input_sig_info(txin, address, only_der_suffix=only_der_suffix)

    def can_sign(self, tx: Transaction) -> bool:
        if not isinstance(tx, PartialTransaction):
            return False
        if tx.is_complete():
            return False
        # add info to inputs if we can; otherwise we might return a false negative:
        tx.add_info_from_wallet(self)
        for txin in tx.inputs():
            # note: is_mine check needed to avoid false positives.
            #       just because keystore could sign, txin does not necessarily belong to wallet.
            #       Example: we have p2pkh-like addresses and txin is a multisig that involves our pubkey.
            if not self.is_mine(txin.address):
                continue
            for k in self.get_keystores():
                if k.can_sign_txin(txin):
                    return True
        return False

    def get_input_tx(self, tx_hash: str, *, ignore_network_issues=False) -> Optional[Transaction]:
        # First look up an input transaction in the wallet where it
        # will likely be.  If co-signing a transaction it may not have
        # all the input txs, in which case we ask the network.
        tx = self.db.get_transaction(tx_hash)
        if not tx and self.network and self.network.has_internet_connection():
            try:
                raw_tx = self.network.run_from_another_thread(
                    self.network.get_transaction(tx_hash, timeout=10))
            except NetworkException as e:
                self.logger.info(f'got network error getting input txn. err: {repr(e)}. txid: {tx_hash}. '
                                 f'if you are intentionally offline, consider using the --offline flag')
                if not ignore_network_issues:
                    raise e
            else:
                tx = Transaction(raw_tx)
        if not tx and not ignore_network_issues:
            raise NetworkException('failed to get prev tx from network')
        return tx

    def add_output_info(self, txout: PartialTxOutput, *, only_der_suffix: bool = False) -> None:
        address = txout.address
        if not self.is_mine(address):
            is_mine = self._learn_derivation_path_for_address_from_txinout(txout, address)
            if not is_mine:
                return
        txout.script_type = self.get_txin_type(address)
        txout.is_mine = True
        txout.is_change = self.is_change(address)
        if isinstance(self, Multisig_Wallet):
            txout.num_sig = self.m
        self._add_txinout_derivation_info(txout, address, only_der_suffix=only_der_suffix)
        if txout.redeem_script is None:
            try:
                redeem_script_hex = self.get_redeem_script(address)
                txout.redeem_script = bfh(redeem_script_hex) if redeem_script_hex else None
            except UnknownTxinType:
                pass
        if txout.witness_script is None:
            try:
                witness_script_hex = self.get_witness_script(address)
                txout.witness_script = bfh(witness_script_hex) if witness_script_hex else None
            except UnknownTxinType:
                pass

    def sign_transaction(self, tx: Transaction, password) -> Optional[PartialTransaction]:
        if self.is_watching_only():
            return
        if not isinstance(tx, PartialTransaction):
            return
        # add info to a temporary tx copy; including xpubs
        # and full derivation paths as hw keystores might want them
        tmp_tx = copy.deepcopy(tx)
        tmp_tx.add_info_from_wallet(self, include_xpubs=True)
        # sign. start with ready keystores.
        for k in sorted(self.get_keystores(), key=lambda ks: ks.ready_to_sign(), reverse=True):
            try:
                if k.can_sign(tmp_tx):
                    k.sign_transaction(tmp_tx, password)
            except UserCancelled:
                continue
        # remove sensitive info; then copy back details from temporary tx
        tmp_tx.remove_xpubs_and_bip32_paths()
        tx.combine_with_other_psbt(tmp_tx)
        tx.add_info_from_wallet(self, include_xpubs=False)
        return tx

    def try_detecting_internal_addresses_corruption(self) -> None:
        pass

    def check_address_for_corruption(self, addr: str) -> None:
        pass

    def get_unused_addresses(self) -> Sequence[str]:
        domain = self.get_receiving_addresses()
        # TODO we should index receive_requests by id
        in_use_by_request = [k for k in self.receive_requests.keys()
                             if self.get_request_status(k) != PR_EXPIRED]
        in_use_by_request = set(in_use_by_request)
        return [addr for addr in domain if not self.is_used(addr)
                and addr not in in_use_by_request]

    @check_returned_address_for_corruption
    def get_unused_address(self) -> Optional[str]:
        """Get an unused receiving address, if there is one.
        Note: there might NOT be one available!
        """
        addrs = self.get_unused_addresses()
        if addrs:
            return addrs[0]

    @check_returned_address_for_corruption
    def get_receiving_address(self) -> str:
        """Get a receiving address. Guaranteed to always return an address."""
        unused_addr = self.get_unused_address()
        if unused_addr:
            return unused_addr
        domain = self.get_receiving_addresses()
        if not domain:
            raise Exception("no receiving addresses in wallet?!")
        choice = domain[0]
        for addr in domain:
            if not self.is_used(addr):
                if addr not in self.receive_requests.keys():
                    return addr
                else:
                    choice = addr
        return choice

    def create_new_address(self, for_change: bool = False):
        raise Exception("this wallet cannot generate new addresses")

    def import_address(self, address: str) -> str:
        raise Exception("this wallet cannot import addresses")

    def import_addresses(self, addresses: List[str], *,
                         write_to_disk=True) -> Tuple[List[str], List[Tuple[str, str]]]:
        raise Exception("this wallet cannot import addresses")

    def delete_address(self, address: str) -> None:
        raise Exception("this wallet cannot delete addresses")

<<<<<<< HEAD
    # TODO: Implement for assets
    def get_onchain_request_status(self, r):
=======
    def get_onchain_request_status(self, r: OnchainInvoice) -> Tuple[bool, Optional[int]]:
>>>>>>> cf7f66e9
        address = r.get_address()
        amount = r.get_amount_sat()
        received, sent = self.get_addr_io(address)
        l = []
        for txo, x in received.items():
            h, v, is_cb = x
            txid, n = txo.split(':')
            tx_height = self.get_tx_height(txid)
            height = tx_height.height
            if height > 0 and height <= r.height:
                continue
            conf = tx_height.conf
            l.append((conf, v))
        vsum = RavenValue()
        for conf, v in reversed(sorted(l, key=lambda t: t[0])):
            vsum += v
            if vsum.rvn_value >= amount.rvn_value:
                return True, conf
        return False, None

    # TODO: RVN Only
    def get_request_URI(self, req: OnchainInvoice) -> str:
        addr = req.get_address()
        message = self.get_label(addr)
        amount = req.amount_sat
        extra_query_params = {}
        if req.time:
            extra_query_params['time'] = str(int(req.time))
        if req.exp:
            extra_query_params['exp'] = str(int(req.exp))
        # if req.get('name') and req.get('sig'):
        #    sig = bfh(req.get('sig'))
        #    sig = bitcoin.base_encode(sig, base=58)
        #    extra_query_params['name'] = req['name']
        #    extra_query_params['sig'] = sig
        uri = create_bip21_uri(addr, amount.rvn_value.value, message, extra_query_params=extra_query_params)
        return str(uri)

    def check_expired_status(self, r: Invoice, status):
        if r.is_lightning() and r.exp == 0:
            status = PR_EXPIRED  # for BOLT-11 invoices, exp==0 means 0 seconds
        if status == PR_UNPAID and r.exp > 0 and r.time + r.exp < time.time():
            status = PR_EXPIRED
        return status

    def get_invoice_status(self, invoice: Invoice):
        if invoice.is_lightning():
            status = self.lnworker.get_invoice_status(invoice) if self.lnworker else PR_UNKNOWN
        else:
            if self.is_onchain_invoice_paid(invoice, 1):
                status = PR_PAID
            elif self.is_onchain_invoice_paid(invoice, 0):
                status = PR_UNCONFIRMED
            else:
                status = PR_UNPAID
        return self.check_expired_status(invoice, status)

    def get_request_status(self, key):
        r = self.get_request(key)
        if r is None:
            return PR_UNKNOWN
        if r.is_lightning():
            assert isinstance(r, LNInvoice)
            status = self.lnworker.get_payment_status(bfh(r.rhash)) if self.lnworker else PR_UNKNOWN
        else:
            assert isinstance(r, OnchainInvoice)
            paid, conf = self.get_onchain_request_status(r)
            if not paid:
                status = PR_UNPAID
            elif conf == 0:
                status = PR_UNCONFIRMED
            else:
                status = PR_PAID
        return self.check_expired_status(r, status)

    def get_request(self, key):
        return self.receive_requests.get(key)

    def get_formatted_request(self, key):
        x = self.receive_requests.get(key)
        if x:
            return self.export_request(x)

    def export_request(self, x: Invoice) -> Dict[str, Any]:
        key = self.get_key_for_receive_request(x)
        status = self.get_request_status(key)
        status_str = x.get_status_str(status)
        is_lightning = x.is_lightning()
        d = {
            'is_lightning': is_lightning,
            'amount_BTC': format_satoshis(x.get_amount_sat()),
            'message': x.message,
            'timestamp': x.time,
            'expiration': x.exp,
            'status': status,
            'status_str': status_str,
        }
        if is_lightning:
            assert isinstance(x, LNInvoice)
            d['rhash'] = x.rhash
            d['invoice'] = x.invoice
            d['amount_msat'] = x.get_amount_msat()
            if self.lnworker and status == PR_UNPAID:
                d['can_receive'] = self.lnworker.can_receive_invoice(x)
        else:
            assert isinstance(x, OnchainInvoice)
            paid, conf = self.get_onchain_request_status(x)
            d['amount_sat'] = x.get_amount_sat()
            d['address'] = x.get_address()
            d['URI'] = self.get_request_URI(x)
            if conf is not None:
                d['confirmations'] = conf
        # add URL if we are running a payserver
        payserver = self.config.get_netaddress('payserver_address')
        if payserver:
            root = self.config.get('payserver_root', '/r')
            use_ssl = bool(self.config.get('ssl_keyfile'))
            protocol = 'https' if use_ssl else 'http'
            base = '%s://%s:%d' % (protocol, payserver.host, payserver.port)
            d['view_url'] = base + root + '/pay?id=' + key
            if use_ssl and 'URI' in d:
                request_url = base + '/bip70/' + key + '.bip70'
                d['bip70_url'] = request_url
        return d

    def export_invoice(self, x: Invoice) -> Dict[str, Any]:
        status = self.get_invoice_status(x)
        status_str = x.get_status_str(status)
        is_lightning = x.is_lightning()
        d = {
            'is_lightning': is_lightning,
            'amount_BTC': format_satoshis(x.get_amount_sat()),
            'message': x.message,
            'timestamp': x.time,
            'expiration': x.exp,
            'status': status,
            'status_str': status_str,
        }
        if is_lightning:
            assert isinstance(x, LNInvoice)
            d['invoice'] = x.invoice
            d['amount_msat'] = x.get_amount_msat()
            if self.lnworker and status == PR_UNPAID:
                d['can_pay'] = self.lnworker.can_pay_invoice(x)
        else:
            assert isinstance(x, OnchainInvoice)
            amount_sat = x.get_amount_sat()
            assert isinstance(amount_sat, (int, str, type(None)))
            d['amount_sat'] = amount_sat
            d['outputs'] = [y.to_legacy_tuple() for y in x.outputs]
            if x.bip70:
                d['bip70'] = x.bip70
                d['requestor'] = x.requestor
        return d

    def receive_tx_callback(self, tx_hash, tx, tx_height):
        super().receive_tx_callback(tx_hash, tx, tx_height)
        self._update_request_statuses_touched_by_tx(tx_hash)

    def add_verified_tx(self, tx_hash, info):
        super().add_verified_tx(tx_hash, info)
        self._update_request_statuses_touched_by_tx(tx_hash)

    def undo_verifications(self, blockchain, above_height):
        reorged_txids = super().undo_verifications(blockchain, above_height)
        for txid in reorged_txids:
            self._update_request_statuses_touched_by_tx(txid)

    def _update_request_statuses_touched_by_tx(self, tx_hash: str) -> None:
        # FIXME in some cases if tx2 replaces unconfirmed tx1 in the mempool, we are not called.
        #       For a given receive request, if tx1 touches it but tx2 does not, then
        #       we were called when tx1 was added, but we will not get called when tx2 replaces tx1.
        tx = self.db.get_transaction(tx_hash)
        if tx is None:
            return
        for txo in tx.outputs():
            addr = txo.address
            if addr in self.receive_requests:
                status = self.get_request_status(addr)
                util.trigger_callback('request_status', self, addr, status)

    def make_payment_request(self, address, amount_sat, message, expiration):
        # TODO maybe merge with wallet.create_invoice()...
        #      note that they use incompatible "id"
        amount_sat = amount_sat or 0
        timestamp = int(time.time())
        _id = bh2u(sha256d(address + "%d" % timestamp))[0:10]
        expiration = expiration or 0
        return OnchainInvoice(
            type=PR_TYPE_ONCHAIN,
            outputs=[(TYPE_ADDRESS, address, amount_sat)],
            message=message,
            time=timestamp,
            amount_sat=amount_sat,
            exp=expiration,
            id=_id,
            bip70=None,
            requestor=None,
            height=self.get_local_height(),
        )

    def sign_payment_request(self, key, alias, alias_addr, password):  # FIXME this is broken
        req = self.receive_requests.get(key)
        assert isinstance(req, OnchainInvoice)
        alias_privkey = self.export_private_key(alias_addr, password)
        pr = paymentrequest.make_unsigned_request(req)
        paymentrequest.sign_request_with_alias(pr, alias, alias_privkey)
        req.bip70 = pr.raw.hex()
        req['name'] = pr.pki_data
        req['sig'] = bh2u(pr.signature)
        self.receive_requests[key] = req

    @classmethod
    def get_key_for_outgoing_invoice(cls, invoice: Invoice) -> str:
        """Return the key to use for this invoice in self.invoices."""
        if invoice.is_lightning():
            assert isinstance(invoice, LNInvoice)
            key = invoice.rhash
        else:
            assert isinstance(invoice, OnchainInvoice)
            key = invoice.id
        return key

    def get_key_for_receive_request(self, req: Invoice, *, sanity_checks: bool = False) -> str:
        """Return the key to use for this invoice in self.receive_requests."""
        if not req.is_lightning():
            assert isinstance(req, OnchainInvoice)
            addr = req.get_address()
            if sanity_checks:
                if not ravencoin.is_address(addr):
                    raise Exception(_('Invalid Bitcoin address.'))
                if not self.is_mine(addr):
                    raise Exception(_('Address not in wallet.'))
            key = addr
        else:
            assert isinstance(req, LNInvoice)
            key = req.rhash
        return key

    def add_payment_request(self, req: Invoice, *, write_to_disk: bool = True):
        key = self.get_key_for_receive_request(req, sanity_checks=True)
        message = req.message
        self.receive_requests[key] = req
        self.set_label(key, message)  # should be a default label
        if write_to_disk:
            self.save_db()
        return req

    def delete_request(self, key):
        """ lightning or on-chain """
        if key in self.receive_requests:
            self.remove_payment_request(key)
        elif self.lnworker:
            self.lnworker.delete_payment(key)

    def delete_invoice(self, key):
        """ lightning or on-chain """
        if key in self.invoices:
            self.invoices.pop(key)
        elif self.lnworker:
            self.lnworker.delete_payment(key)

    def remove_payment_request(self, addr) -> bool:
        found = False
        if addr in self.receive_requests:
            found = True
            self.receive_requests.pop(addr)
            self.save_db()
        return found

    def get_sorted_requests(self) -> List[Invoice]:
        """ sorted by timestamp """
        out = [self.get_request(x) for x in self.receive_requests.keys()]
        out = [x for x in out if x is not None]
        out.sort(key=lambda x: x.time)
        return out

    def get_unpaid_requests(self):
        out = [self.get_request(x) for x in self.receive_requests.keys() if self.get_request_status(x) != PR_PAID]
        out = [x for x in out if x is not None]
        out.sort(key=lambda x: x.time)
        return out

    @abstractmethod
    def get_fingerprint(self) -> str:
        """Returns a string that can be used to identify this wallet.
        Used e.g. by Labels plugin, and LN channel backups.
        Returns empty string "" for wallets that don't have an ID.
        """
        pass

    def can_import_privkey(self):
        return False

    def can_import_address(self):
        return False

    def can_delete_address(self):
        return False

    def has_password(self):
        return self.has_keystore_encryption() or self.has_storage_encryption()

    def can_have_keystore_encryption(self):
        return self.keystore and self.keystore.may_have_password()

    def get_available_storage_encryption_version(self) -> StorageEncryptionVersion:
        """Returns the type of storage encryption offered to the user.

        A wallet file (storage) is either encrypted with this version
        or is stored in plaintext.
        """
        if isinstance(self.keystore, Hardware_KeyStore):
            return StorageEncryptionVersion.XPUB_PASSWORD
        else:
            return StorageEncryptionVersion.USER_PASSWORD

    def has_keystore_encryption(self):
        """Returns whether encryption is enabled for the keystore.

        If True, e.g. signing a transaction will require a password.
        """
        if self.can_have_keystore_encryption():
            return self.db.get('use_encryption', False)
        return False

    def has_storage_encryption(self):
        """Returns whether encryption is enabled for the wallet file on disk."""
        return self.storage and self.storage.is_encrypted()

    @classmethod
    def may_have_password(cls):
        return True

    def check_password(self, password):
        if self.has_keystore_encryption():
            self.keystore.check_password(password)
        if self.has_storage_encryption():
            self.storage.check_password(password)

    def update_password(self, old_pw, new_pw, *, encrypt_storage: bool = True):
        if old_pw is None and self.has_password():
            raise InvalidPassword()
        self.check_password(old_pw)
        if self.storage:
            if encrypt_storage:
                enc_version = self.get_available_storage_encryption_version()
            else:
                enc_version = StorageEncryptionVersion.PLAINTEXT
            self.storage.set_password(new_pw, enc_version)
        # make sure next storage.write() saves changes
        self.db.set_modified(True)

        # note: Encrypting storage with a hw device is currently only
        #       allowed for non-multisig wallets. Further,
        #       Hardware_KeyStore.may_have_password() == False.
        #       If these were not the case,
        #       extra care would need to be taken when encrypting keystores.
        self._update_password_for_keystore(old_pw, new_pw)
        encrypt_keystore = self.can_have_keystore_encryption()
        self.db.set_keystore_encryption(bool(new_pw) and encrypt_keystore)
        self.save_db()

    @abstractmethod
    def _update_password_for_keystore(self, old_pw: Optional[str], new_pw: Optional[str]) -> None:
        pass

    def sign_message(self, address, message, password):
        index = self.get_address_index(address)
        return self.keystore.sign_message(index, message, password)

    def decrypt_message(self, pubkey: str, message, password) -> bytes:
        addr = self.pubkeys_to_address([pubkey])
        index = self.get_address_index(addr)
        return self.keystore.decrypt_message(index, message, password)

    @abstractmethod
    def pubkeys_to_address(self, pubkeys: Sequence[str]) -> Optional[str]:
        pass

    def price_at_timestamp(self, txid, price_func):
        """Returns fiat price of bitcoin at the time tx got confirmed."""
        timestamp = self.get_tx_height(txid).timestamp
        return price_func(timestamp if timestamp else time.time())

    def average_price(self, txid, price_func, ccy) -> Decimal:
        """ Average acquisition price of the inputs of a transaction """
        input_value = 0
        total_price = 0
        txi_addresses = self.db.get_txi_addresses(txid)
        if not txi_addresses:
            return Decimal('NaN')
        for addr in txi_addresses:
            d = self.db.get_txi_addr(txid, addr)
            for ser, v in d:
                # We only care about normal RVN for price
                input_value += v.rvn_value.value
                total_price += self.coin_price(ser.split(':')[0], price_func, ccy, v.rvn_value.value)
        return total_price / (input_value / Decimal(COIN))

    def clear_coin_price_cache(self):
        self._coin_price_cache = {}

    def coin_price(self, txid, price_func, ccy, txin_value) -> Decimal:
        """
        Acquisition price of a coin.
        This assumes that either all inputs are mine, or no input is mine.
        """
        if txin_value is None:
            return Decimal('NaN')
        cache_key = "{}:{}:{}".format(str(txid), str(ccy), str(txin_value))
        result = self._coin_price_cache.get(cache_key, None)
        if result is not None:
            return result
        if self.db.get_txi_addresses(txid):
            result = self.average_price(txid, price_func, ccy) * txin_value / Decimal(COIN)
            self._coin_price_cache[cache_key] = result
            return result
        else:
            fiat_value = self.get_fiat_value(txid, ccy)
            if fiat_value is not None:
                return fiat_value
            else:
                p = self.price_at_timestamp(txid, price_func)
                return p * txin_value / Decimal(COIN)

    def is_billing_address(self, addr):
        # overridden for TrustedCoin wallets
        return False

    @abstractmethod
    def is_watching_only(self) -> bool:
        pass

    def get_keystore(self) -> Optional[KeyStore]:
        return self.keystore

    def get_keystores(self) -> Sequence[KeyStore]:
        return [self.keystore] if self.keystore else []

    @abstractmethod
    def save_keystore(self):
        pass

    @abstractmethod
    def has_seed(self) -> bool:
        pass

    @abstractmethod
    def get_all_known_addresses_beyond_gap_limit(self) -> Set[str]:
        pass

    def create_transaction(self, outputs, *, fee=None, feerate=None, change_addr=None, domain_addr=None,
                           domain_coins=None,
                           unsigned=False, rbf=None, password=None, locktime=None):
        if fee is not None and feerate is not None:
            raise Exception("Cannot specify both 'fee' and 'feerate' at the same time!")
        coins = self.get_spendable_coins(domain_addr)
        if domain_coins is not None:
            coins = [coin for coin in coins if (coin.prevout.to_str() in domain_coins)]
        if feerate is not None:
            fee_per_kb = 1000 * Decimal(feerate)
            fee_estimator = partial(SimpleConfig.estimate_fee_for_feerate, fee_per_kb)
        else:
            fee_estimator = fee
        tx = self.make_unsigned_transaction(
            coins=coins,
            outputs=outputs,
            fee=fee_estimator,
            change_addr=change_addr)
        if locktime is not None:
            tx.locktime = locktime
        if rbf is None:
            rbf = bool(self.config.get('use_rbf', True))
        tx.set_rbf(rbf)
        if not unsigned:
            self.sign_transaction(tx, password)
        return tx

    def get_warning_for_risk_of_burning_coins_as_fees(self, tx: 'PartialTransaction') -> Optional[str]:
        """Returns a warning message if there is risk of burning coins as fees if we sign.
        Note that if not all inputs are ismine, e.g. coinjoin, the risk is not just about fees.

        Note:
            - legacy sighash does not commit to any input amounts
            - BIP-0143 sighash only commits to the *corresponding* input amount
            - BIP-taproot sighash commits to *all* input amounts
        """
        assert isinstance(tx, PartialTransaction)
        # if we have all full previous txs, we *know* all the input amounts -> fine
        if all([txin.utxo for txin in tx.inputs()]):
            return None
        # a single segwit input -> fine
        if len(tx.inputs()) == 1 and tx.inputs()[0].is_segwit() and tx.inputs()[0].witness_utxo:
            return None
        # coinjoin or similar
        if any([not self.is_mine(txin.address) for txin in tx.inputs()]):
            return (_("Warning") + ": "
                    + _("The input amounts could not be verified as the previous transactions are missing.\n"
                        "The amount of money being spent CANNOT be verified."))
        # some inputs are legacy
        if any([not txin.is_segwit() for txin in tx.inputs()]):
            return (_("Warning") + ": "
                    + _("The fee could not be verified. Signing non-segwit inputs is risky:\n"
                        "if this transaction was maliciously modified before you sign,\n"
                        "you might end up paying a higher mining fee than displayed."))
        # all inputs are segwit
        # https://lists.linuxfoundation.org/pipermail/bitcoin-dev/2017-August/014843.html
        return (_("Warning") + ": "
                + _("If you received this transaction from an untrusted device, "
                    "do not accept to sign it more than once,\n"
                    "otherwise you could end up paying a different fee."))

    def get_tx_fee_warning(
            self, *,
            invoice_amt: RavenValue,
            tx_size: int,
            fee: int) -> Optional[Tuple[bool, str, str]]:

        feerate = Decimal(fee) / tx_size  # sat/byte
        try:
            fee_ratio = Decimal(fee) / invoice_amt.rvn_value.value if invoice_amt else 1
        except decimal.DivisionByZero:  # For assets
            fee_ratio = 0
        long_warning = None
        short_warning = None
        allow_send = True
        if feerate < self.relayfee() / 1000:
            long_warning = (
                    _("This transaction requires a higher fee, or it will not be propagated by your current server.") + " "
                    + _("Try to raise your transaction fee, or use a server with a lower relay fee."))
            short_warning = _("below relay fee") + "!"
            allow_send = False
        elif fee_ratio >= FEE_RATIO_HIGH_WARNING:
            long_warning = (
                    _('Warning') + ': ' + _("The fee for this transaction seems unusually high.")
                    + f' ({fee_ratio * 100:.2f}% of amount)')
            short_warning = _("high fee ratio") + "!"
        elif feerate > FEERATE_WARNING_HIGH_FEE / 1000:
            long_warning = (
                    _('Warning') + ': ' + _("The fee for this transaction seems unusually high.")
                    + f' (feerate: {feerate:.2f} sat/byte)')
            short_warning = _("high fee rate") + "!"
        if long_warning is None:
            return None
        else:
            return allow_send, long_warning, short_warning


class Simple_Wallet(Abstract_Wallet):
    # wallet with a single keystore

    def is_watching_only(self):
        return self.keystore.is_watching_only()

    def _update_password_for_keystore(self, old_pw, new_pw):
        if self.keystore and self.keystore.may_have_password():
            self.keystore.update_password(old_pw, new_pw)
            self.save_keystore()

    def save_keystore(self):
        self.db.put('keystore', self.keystore.dump())

    @abstractmethod
    def get_public_key(self, address: str) -> Optional[str]:
        pass

    def get_public_keys(self, address: str) -> Sequence[str]:
        return [self.get_public_key(address)]

    def get_redeem_script(self, address: str) -> Optional[str]:
        txin_type = self.get_txin_type(address)
        if txin_type in ('p2pkh', 'p2wpkh', 'p2pk'):
            return None
        if txin_type == 'p2wpkh-p2sh':
            pubkey = self.get_public_key(address)
            return ravencoin.p2wpkh_nested_script(pubkey)
        if txin_type == 'address':
            return None
        raise UnknownTxinType(f'unexpected txin_type {txin_type}')

    def get_witness_script(self, address: str) -> Optional[str]:
        return None


class Imported_Wallet(Simple_Wallet):
    # wallet made of imported addresses

    wallet_type = 'imported'
    txin_type = 'address'

    def __init__(self, db, storage, *, config):
        Abstract_Wallet.__init__(self, db, storage, config=config)
        self.use_change = db.get('use_change', False)

    def is_watching_only(self):
        return self.keystore is None

    def can_import_privkey(self):
        return bool(self.keystore)

    def load_keystore(self):
        self.keystore = load_keystore(self.db, 'keystore') if self.db.get('keystore') else None

    def save_keystore(self):
        self.db.put('keystore', self.keystore.dump())

    def can_import_address(self):
        return self.is_watching_only()

    def can_delete_address(self):
        return True

    def has_seed(self):
        return False

    def is_deterministic(self):
        return False

    def is_change(self, address):
        return False

    def get_all_known_addresses_beyond_gap_limit(self) -> Set[str]:
        return set()

    def get_fingerprint(self):
        return ''

    def get_addresses(self):
        # note: overridden so that the history can be cleared
        return self.db.get_imported_addresses()

    def get_receiving_addresses(self, **kwargs):
        return self.get_addresses()

    def get_change_addresses(self, **kwargs):
        return self.get_addresses()

    def import_addresses(self, addresses: List[str], *,
                         write_to_disk=True) -> Tuple[List[str], List[Tuple[str, str]]]:
        good_addr = []  # type: List[str]
        bad_addr = []  # type: List[Tuple[str, str]]
        for address in addresses:
            if not ravencoin.is_address(address):
                bad_addr.append((address, _('invalid address')))
                continue
            if self.db.has_imported_address(address):
                bad_addr.append((address, _('address already in wallet')))
                continue
            good_addr.append(address)
            self.db.add_imported_address(address, {})
            self.add_address(address)
        if write_to_disk:
            self.save_db()
        return good_addr, bad_addr

    def import_address(self, address: str) -> str:
        good_addr, bad_addr = self.import_addresses([address])
        if good_addr and good_addr[0] == address:
            return address
        else:
            raise BitcoinException(str(bad_addr[0][1]))

    def delete_address(self, address: str) -> None:
        if not self.db.has_imported_address(address):
            return
        if len(self.get_addresses()) <= 1:
            raise UserFacingException("cannot delete last remaining address from wallet")
        transactions_to_remove = set()  # only referred to by this address
        transactions_new = set()  # txs that are not only referred to by address
        with self.lock:
            for addr in self.db.get_history():
                details = self.get_address_history(addr)
                if addr == address:
                    for tx_hash, height in details:
                        transactions_to_remove.add(tx_hash)
                else:
                    for tx_hash, height in details:
                        transactions_new.add(tx_hash)
            transactions_to_remove -= transactions_new
            self.db.remove_addr_history(address)
            for tx_hash in transactions_to_remove:
                self.remove_transaction(tx_hash)
        self.set_label(address, None)
        self.remove_payment_request(address)
        self.set_frozen_state_of_addresses([address], False)
        pubkey = self.get_public_key(address)
        self.db.remove_imported_address(address)
        if pubkey:
            # delete key iff no other address uses it (e.g. p2pkh and p2wpkh for same key)
            for txin_type in ravencoin.WIF_SCRIPT_TYPES.keys():
                try:
                    addr2 = ravencoin.pubkey_to_address(txin_type, pubkey)
                except NotImplementedError:
                    pass
                else:
                    if self.db.has_imported_address(addr2):
                        break
            else:
                self.keystore.delete_imported_key(pubkey)
                self.save_keystore()
        self.save_db()

    def get_change_addresses_for_new_transaction(self, *args, **kwargs) -> List[str]:
        # for an imported wallet, if all "change addresses" are already used,
        # it is probably better to send change back to the "from address", than to
        # send it to another random used address and link them together, hence
        # we force "allow_reusing_used_change_addrs=False"
        return super().get_change_addresses_for_new_transaction(
            *args,
            **{**kwargs, "allow_reusing_used_change_addrs": False},
        )

    def calc_unused_change_addresses(self) -> Sequence[str]:
        with self.lock:
            unused_addrs = [addr for addr in self.get_change_addresses()
                            if not self.is_used(addr) and not self.is_address_reserved(addr)]
            return unused_addrs

    def is_mine(self, address) -> bool:
        if not address: return False
        return self.db.has_imported_address(address)

    def get_address_index(self, address) -> Optional[str]:
        # returns None if address is not mine
        return self.get_public_key(address)

    def get_address_path_str(self, address):
        return None

    def get_public_key(self, address) -> Optional[str]:
        x = self.db.get_imported_address(address)
        return x.get('pubkey') if x else None

    def import_private_keys(self, keys: List[str], password: Optional[str], *,
                            write_to_disk=True) -> Tuple[List[str], List[Tuple[str, str]]]:
        good_addr = []  # type: List[str]
        bad_keys = []  # type: List[Tuple[str, str]]
        for key in keys:
            try:
                txin_type, pubkey = self.keystore.import_privkey(key, password)
            except Exception as e:
                bad_keys.append((key, _('invalid private key') + f': {e}'))
                continue
            if txin_type not in ('p2pkh', 'p2wpkh', 'p2wpkh-p2sh'):
                bad_keys.append((key, _('not implemented type') + f': {txin_type}'))
                continue
            addr = ravencoin.pubkey_to_address(txin_type, pubkey)
            good_addr.append(addr)
            self.db.add_imported_address(addr, {'type': txin_type, 'pubkey': pubkey})
            self.add_address(addr)
        self.save_keystore()
        if write_to_disk:
            self.save_db()
        return good_addr, bad_keys

    def import_private_key(self, key: str, password: Optional[str]) -> str:
        good_addr, bad_keys = self.import_private_keys([key], password=password)
        if good_addr:
            return good_addr[0]
        else:
            raise BitcoinException(str(bad_keys[0][1]))

    def get_txin_type(self, address):
        return self.db.get_imported_address(address).get('type', 'address')

    @profiler
    def try_detecting_internal_addresses_corruption(self):
        # we check only a random sample, for performance
        addresses = self.get_addresses()
        addresses = random.sample(addresses, min(len(addresses), 10))
        for addr_found in addresses:
            self.check_address_for_corruption(addr_found)

    def check_address_for_corruption(self, addr):
        if addr and self.is_mine(addr):
            pubkey = self.get_public_key(addr)
            if not pubkey:
                return
            txin_type = self.get_txin_type(addr)
            if txin_type == 'address':
                return
            if addr != bitcoin.pubkey_to_address(txin_type, pubkey):
                raise InternalAddressCorruption()

    def _add_input_sig_info(self, txin, address, *, only_der_suffix):
        if not self.is_mine(address):
            return
        if txin.script_type in ('unknown', 'address'):
            return
        elif txin.script_type in ('p2pkh', 'p2wpkh', 'p2wpkh-p2sh'):
            pubkey = self.get_public_key(address)
            if not pubkey:
                return
            txin.pubkeys = [bfh(pubkey)]
        else:
            raise Exception(f'Unexpected script type: {txin.script_type}. '
                            f'Imported wallets are not implemented to handle this.')

    def pubkeys_to_address(self, pubkeys):
        pubkey = pubkeys[0]
        # FIXME This is slow.
        #       Ideally we would re-derive the address from the pubkey and the txin_type,
        #       but we don't know the txin_type, and we only have an addr->txin_type map.
        #       so instead a linear search of reverse-lookups is done...
        for addr in self.db.get_imported_addresses():
            if self.db.get_imported_address(addr)['pubkey'] == pubkey:
                return addr
        return None

    def decrypt_message(self, pubkey: str, message, password) -> bytes:
        # this is significantly faster than the implementation in the superclass
        return self.keystore.decrypt_message(pubkey, message, password)


class Deterministic_Wallet(Abstract_Wallet):

    def __init__(self, db, storage, *, config):
        self._ephemeral_addr_to_addr_index = {}  # type: Dict[str, Sequence[int]]
        Abstract_Wallet.__init__(self, db, storage, config=config)
        self.gap_limit = db.get('gap_limit', 20)
        # generate addresses now. note that without libsecp this might block
        # for a few seconds!
        self.synchronize()
        # lightning_privkey2 is not deterministic (legacy wallets, bip39)
        ln_xprv = self.db.get('lightning_xprv') or self.db.get('lightning_privkey2')
        # lnworker can only be initialized once receiving addresses are available
        # therefore we instantiate lnworker in DeterministicWallet
        self.lnworker = LNWallet(self, ln_xprv) if ln_xprv else None

    def has_seed(self):
        return self.keystore.has_seed()

    def get_addresses(self):
        # note: overridden so that the history can be cleared.
        # addresses are ordered based on derivation
        out = self.get_receiving_addresses()
        out += self.get_change_addresses()
        return out

    def get_receiving_addresses(self, *, slice_start=None, slice_stop=None):
        return self.db.get_receiving_addresses(slice_start=slice_start, slice_stop=slice_stop)

    def get_change_addresses(self, *, slice_start=None, slice_stop=None):
        return self.db.get_change_addresses(slice_start=slice_start, slice_stop=slice_stop)

    @profiler
    def try_detecting_internal_addresses_corruption(self):
        addresses_all = self.get_addresses()
        # sample 1: first few
        addresses_sample1 = addresses_all[:10]
        # sample2: a few more randomly selected
        addresses_rand = addresses_all[10:]
        addresses_sample2 = random.sample(addresses_rand, min(len(addresses_rand), 10))
        for addr_found in itertools.chain(addresses_sample1, addresses_sample2):
            self.check_address_for_corruption(addr_found)

    def check_address_for_corruption(self, addr):
        if addr and self.is_mine(addr):
            if addr != self.derive_address(*self.get_address_index(addr)):
                raise InternalAddressCorruption()

    def get_seed(self, password):
        return self.keystore.get_seed(password)

    def change_gap_limit(self, value):
        '''This method is not called in the code, it is kept for console use'''
        value = int(value)
        if value >= self.min_acceptable_gap():
            self.gap_limit = value
            self.db.put('gap_limit', self.gap_limit)
            self.save_db()
            return True
        else:
            return False

    def num_unused_trailing_addresses(self, addresses):
        k = 0
        for addr in addresses[::-1]:
            if self.db.get_addr_history(addr):
                break
            k += 1
        return k

    def min_acceptable_gap(self) -> int:
        # fixme: this assumes wallet is synchronized
        n = 0
        nmax = 0
        addresses = self.get_receiving_addresses()
        k = self.num_unused_trailing_addresses(addresses)
        for addr in addresses[0:-k]:
            if self.address_is_old(addr):
                n = 0
            else:
                n += 1
                nmax = max(nmax, n)
        return nmax + 1

    @abstractmethod
    def derive_pubkeys(self, c: int, i: int) -> Sequence[str]:
        pass

    def derive_address(self, for_change: int, n: int) -> str:
        for_change = int(for_change)
        pubkeys = self.derive_pubkeys(for_change, n)
        return self.pubkeys_to_address(pubkeys)

    def export_private_key_for_path(self, path: Union[Sequence[int], str], password: Optional[str]) -> str:
        if isinstance(path, str):
            path = convert_bip32_path_to_list_of_uint32(path)
        pk, compressed = self.keystore.get_private_key(path, password)
        txin_type = self.get_txin_type()  # assumes no mixed-scripts in wallet
        return ravencoin.serialize_privkey(pk, compressed, txin_type)

    def get_public_keys_with_deriv_info(self, address: str):
        der_suffix = self.get_address_index(address)
        der_suffix = [int(x) for x in der_suffix]
        return {k.derive_pubkey(*der_suffix): (k, der_suffix)
                for k in self.get_keystores()}

    def _add_input_sig_info(self, txin, address, *, only_der_suffix):
        self._add_txinout_derivation_info(txin, address, only_der_suffix=only_der_suffix)

    def _add_txinout_derivation_info(self, txinout, address, *, only_der_suffix):
        if not self.is_mine(address):
            return
        pubkey_deriv_info = self.get_public_keys_with_deriv_info(address)
        txinout.pubkeys = sorted([pk for pk in list(pubkey_deriv_info)])
        for pubkey in pubkey_deriv_info:
            ks, der_suffix = pubkey_deriv_info[pubkey]
            fp_bytes, der_full = ks.get_fp_and_derivation_to_be_used_in_partial_tx(der_suffix,
                                                                                   only_der_suffix=only_der_suffix)
            txinout.bip32_paths[pubkey] = (fp_bytes, der_full)

    def create_new_address(self, for_change: bool = False):
        assert type(for_change) is bool
        with self.lock:
            n = self.db.num_change_addresses() if for_change else self.db.num_receiving_addresses()
            address = self.derive_address(int(for_change), n)
            self.db.add_change_address(address) if for_change else self.db.add_receiving_address(address)
            self.add_address(address)
            if for_change:
                # note: if it's actually "old", it will get filtered later
                self._not_old_change_addresses.append(address)
            return address

    def synchronize_sequence(self, for_change):
        limit = self.gap_limit_for_change if for_change else self.gap_limit
        while True:
            num_addr = self.db.num_change_addresses() if for_change else self.db.num_receiving_addresses()
            if num_addr < limit:
                self.create_new_address(for_change)
                continue
            if for_change:
                last_few_addresses = self.get_change_addresses(slice_start=-limit)
            else:
                last_few_addresses = self.get_receiving_addresses(slice_start=-limit)
            if any(map(self.address_is_old, last_few_addresses)):
                self.create_new_address(for_change)
            else:
                break

    @AddressSynchronizer.with_local_height_cached
    def synchronize(self):
        with self.lock:
            self.synchronize_sequence(False)
            self.synchronize_sequence(True)

    def get_all_known_addresses_beyond_gap_limit(self):
        # note that we don't stop at first large gap
        found = set()

        def process_addresses(addrs, gap_limit):
            rolling_num_unused = 0
            for addr in addrs:
                if self.db.get_addr_history(addr):
                    rolling_num_unused = 0
                else:
                    if rolling_num_unused >= gap_limit:
                        found.add(addr)
                    rolling_num_unused += 1

        process_addresses(self.get_receiving_addresses(), self.gap_limit)
        process_addresses(self.get_change_addresses(), self.gap_limit_for_change)
        return found

    def get_address_index(self, address) -> Optional[Sequence[int]]:
        return self.db.get_address_index(address) or self._ephemeral_addr_to_addr_index.get(address)

    def get_address_path_str(self, address):
        intpath = self.get_address_index(address)
        if intpath is None:
            return None
        return convert_bip32_intpath_to_strpath(intpath)

    def _learn_derivation_path_for_address_from_txinout(self, txinout, address):
        for ks in self.get_keystores():
            pubkey, der_suffix = ks.find_my_pubkey_in_txinout(txinout, only_der_suffix=True)
            if der_suffix is not None:
                # note: we already know the pubkey belongs to the keystore,
                #       but the script template might be different
                if len(der_suffix) != 2: continue
                try:
                    my_address = self.derive_address(*der_suffix)
                except CannotDerivePubkey:
                    my_address = None
                if my_address == address:
                    self._ephemeral_addr_to_addr_index[address] = list(der_suffix)
                    return True
        return False

    def get_master_public_keys(self):
        return [self.get_master_public_key()]

    def get_fingerprint(self):
        return self.get_master_public_key()

    def get_txin_type(self, address=None):
        return self.txin_type


class Simple_Deterministic_Wallet(Simple_Wallet, Deterministic_Wallet):
    """ Deterministic Wallet with a single pubkey per address """

    def __init__(self, db, storage, *, config):
        Deterministic_Wallet.__init__(self, db, storage, config=config)

    def get_public_key(self, address):
        sequence = self.get_address_index(address)
        pubkeys = self.derive_pubkeys(*sequence)
        return pubkeys[0]

    def load_keystore(self):
        self.keystore = load_keystore(self.db, 'keystore')
        try:
            xtype = bip32.xpub_type(self.keystore.xpub)
        except:
            xtype = 'standard'
        self.txin_type = 'p2pkh' if xtype == 'standard' else xtype

    def get_master_public_key(self):
        return self.keystore.get_master_public_key()

    def derive_pubkeys(self, c, i):
        return [self.keystore.derive_pubkey(c, i).hex()]


class Standard_Wallet(Simple_Deterministic_Wallet):
    wallet_type = 'standard'

    def pubkeys_to_address(self, pubkeys):
        pubkey = pubkeys[0]
        return ravencoin.pubkey_to_address(self.txin_type, pubkey)


class Multisig_Wallet(Deterministic_Wallet):
    # generic m of n

    def __init__(self, db, storage, *, config):
        self.wallet_type = db.get('wallet_type')
        self.m, self.n = multisig_type(self.wallet_type)
        Deterministic_Wallet.__init__(self, db, storage, config=config)

    def get_public_keys(self, address):
        return [pk.hex() for pk in self.get_public_keys_with_deriv_info(address)]

    def pubkeys_to_address(self, pubkeys):
        redeem_script = self.pubkeys_to_scriptcode(pubkeys)
        return ravencoin.redeem_script_to_address(self.txin_type, redeem_script)

    def pubkeys_to_scriptcode(self, pubkeys: Sequence[str]) -> str:
        return transaction.multisig_script(sorted(pubkeys), self.m)

    def get_redeem_script(self, address):
        txin_type = self.get_txin_type(address)
        pubkeys = self.get_public_keys(address)
        scriptcode = self.pubkeys_to_scriptcode(pubkeys)
        if txin_type == 'p2sh':
            return scriptcode
        elif txin_type == 'p2wsh-p2sh':
            return ravencoin.p2wsh_nested_script(scriptcode)
        elif txin_type == 'p2wsh':
            return None
        raise UnknownTxinType(f'unexpected txin_type {txin_type}')

    def get_witness_script(self, address):
        txin_type = self.get_txin_type(address)
        pubkeys = self.get_public_keys(address)
        scriptcode = self.pubkeys_to_scriptcode(pubkeys)
        if txin_type == 'p2sh':
            return None
        elif txin_type in ('p2wsh-p2sh', 'p2wsh'):
            return scriptcode
        raise UnknownTxinType(f'unexpected txin_type {txin_type}')

    def derive_pubkeys(self, c, i):
        return [k.derive_pubkey(c, i).hex() for k in self.get_keystores()]

    def load_keystore(self):
        self.keystores = {}
        for i in range(self.n):
            name = 'x%d/' % (i + 1)
            self.keystores[name] = load_keystore(self.db, name)
        self.keystore = self.keystores['x1/']
        xtype = bip32.xpub_type(self.keystore.xpub)
        self.txin_type = 'p2sh' if xtype == 'standard' else xtype

    def save_keystore(self):
        for name, k in self.keystores.items():
            self.db.put(name, k.dump())

    def get_keystore(self):
        return self.keystores.get('x1/')

    def get_keystores(self):
        return [self.keystores[i] for i in sorted(self.keystores.keys())]

    def can_have_keystore_encryption(self):
        return any([k.may_have_password() for k in self.get_keystores()])

    def _update_password_for_keystore(self, old_pw, new_pw):
        for name, keystore in self.keystores.items():
            if keystore.may_have_password():
                keystore.update_password(old_pw, new_pw)
                self.db.put(name, keystore.dump())

    def check_password(self, password):
        for name, keystore in self.keystores.items():
            if keystore.may_have_password():
                keystore.check_password(password)
        if self.has_storage_encryption():
            self.storage.check_password(password)

    def get_available_storage_encryption_version(self):
        # multisig wallets are not offered hw device encryption
        return StorageEncryptionVersion.USER_PASSWORD

    def has_seed(self):
        return self.keystore.has_seed()

    def is_watching_only(self):
        return all([k.is_watching_only() for k in self.get_keystores()])

    def get_master_public_key(self):
        return self.keystore.get_master_public_key()

    def get_master_public_keys(self):
        return [k.get_master_public_key() for k in self.get_keystores()]

    def get_fingerprint(self):
        return ''.join(sorted(self.get_master_public_keys()))


wallet_types = ['standard', 'multisig', 'imported']


def register_wallet_type(category):
    wallet_types.append(category)


wallet_constructors = {
    'standard': Standard_Wallet,
    'old': Standard_Wallet,
    'xpub': Standard_Wallet,
    'imported': Imported_Wallet
}


def register_constructor(wallet_type, constructor):
    wallet_constructors[wallet_type] = constructor


# former WalletFactory
class Wallet(object):
    """The main wallet "entry point".
    This class is actually a factory that will return a wallet of the correct
    type when passed a WalletStorage instance."""

    def __new__(self, db: 'WalletDB', storage: Optional[WalletStorage], *, config: SimpleConfig):
        wallet_type = db.get('wallet_type')
        WalletClass = Wallet.wallet_class(wallet_type)
        wallet = WalletClass(db, storage, config=config)
        return wallet

    @staticmethod
    def wallet_class(wallet_type):
        if multisig_type(wallet_type):
            return Multisig_Wallet
        if wallet_type in wallet_constructors:
            return wallet_constructors[wallet_type]
        raise WalletFileException("Unknown wallet type: " + str(wallet_type))


def create_new_wallet(*, path, config: SimpleConfig, passphrase=None, password=None,
                      encrypt_file=True, seed_type=None, gap_limit=None) -> dict:
    """Create a new wallet"""
    storage = WalletStorage(path)
    if storage.file_exists():
        raise Exception("Remove the existing wallet first!")
    db = WalletDB('', manual_upgrades=False)

    seed = Mnemonic('en').make_seed(seed_type=seed_type)
    k = keystore.from_seed(seed, passphrase)
    db.put('keystore', k.dump())
    db.put('wallet_type', 'standard')
    if k.can_have_deterministic_lightning_xprv():
        db.put('lightning_xprv', k.get_lightning_xprv(None))
    if gap_limit is not None:
        db.put('gap_limit', gap_limit)
    wallet = Wallet(db, storage, config=config)
    wallet.update_password(old_pw=None, new_pw=password, encrypt_storage=encrypt_file)
    wallet.synchronize()
    msg = "Please keep your seed in a safe place; if you lose it, you will not be able to restore your wallet."
    wallet.save_db()
    return {'seed': seed, 'wallet': wallet, 'msg': msg}


def restore_wallet_from_text(text, *, path, config: SimpleConfig,
                             passphrase=None, password=None, encrypt_file=True,
                             gap_limit=None) -> dict:
    """Restore a wallet from text. Text can be a seed phrase, a master
    public key, a master private key, a list of bitcoin addresses
    or bitcoin private keys."""
    storage = WalletStorage(path)
    if storage.file_exists():
        raise Exception("Remove the existing wallet first!")
    db = WalletDB('', manual_upgrades=False)
    text = text.strip()
    if keystore.is_address_list(text):
        wallet = Imported_Wallet(db, storage, config=config)
        addresses = text.split()
        good_inputs, bad_inputs = wallet.import_addresses(addresses, write_to_disk=False)
        # FIXME tell user about bad_inputs
        if not good_inputs:
            raise Exception("None of the given addresses can be imported")
    elif keystore.is_private_key_list(text, allow_spaces_inside_key=False):
        k = keystore.Imported_KeyStore({})
        db.put('keystore', k.dump())
        wallet = Imported_Wallet(db, storage, config=config)
        keys = keystore.get_private_keys(text, allow_spaces_inside_key=False)
        good_inputs, bad_inputs = wallet.import_private_keys(keys, None, write_to_disk=False)
        # FIXME tell user about bad_inputs
        if not good_inputs:
            raise Exception("None of the given privkeys can be imported")
    else:
        if keystore.is_master_key(text):
            k = keystore.from_master_key(text)
        elif keystore.is_seed(text):
            k = keystore.from_seed(text, passphrase)
            if k.can_have_deterministic_lightning_xprv():
                db.put('lightning_xprv', k.get_lightning_xprv(None))
        else:
            raise Exception("Seed or key not recognized")
        db.put('keystore', k.dump())
        db.put('wallet_type', 'standard')
        if gap_limit is not None:
            db.put('gap_limit', gap_limit)
        wallet = Wallet(db, storage, config=config)
    assert not storage.file_exists(), "file was created too soon! plaintext keys might have been written to disk"
    wallet.update_password(old_pw=None, new_pw=password, encrypt_storage=encrypt_file)
    wallet.synchronize()
    msg = ("This wallet was restored offline. It may contain more addresses than displayed. "
           "Start a daemon and use load_wallet to sync its history.")
    wallet.save_db()
    return {'wallet': wallet, 'msg': msg}


def check_password_for_directory(config: SimpleConfig, old_password, new_password=None) -> Tuple[bool, bool]:
    """Checks password against all wallets, returns whether they can be unified and whether they are already.
    If new_password is not None, update all wallet passwords to new_password.
    """
    dirname = os.path.dirname(config.get_wallet_path())
    failed = []
    is_unified = True
    for filename in os.listdir(dirname):
        path = os.path.join(dirname, filename)
        if not os.path.isfile(path):
            continue
        basename = os.path.basename(path)
        storage = WalletStorage(path)
        if not storage.is_encrypted():
            is_unified = False
            # it is a bit wasteful load the wallet here, but that is fine
            # because we are progressively enforcing storage encryption.
            try:
                db = WalletDB(storage.read(), manual_upgrades=False)
                wallet = Wallet(db, storage, config=config)
            except:
                _logger.exception(f'failed to load {basename}:')
                failed.append(basename)
                continue
            if wallet.has_keystore_encryption():
                try:
                    wallet.check_password(old_password)
                except:
                    failed.append(basename)
                    continue
                if new_password:
                    wallet.update_password(old_password, new_password)
            else:
                if new_password:
                    wallet.update_password(None, new_password)
            continue
        if not storage.is_encrypted_with_user_pw():
            failed.append(basename)
            continue
        try:
            storage.check_password(old_password)
        except:
            failed.append(basename)
            continue
        try:
            db = WalletDB(storage.read(), manual_upgrades=False)
            wallet = Wallet(db, storage, config=config)
        except:
            _logger.exception(f'failed to load {basename}:')
            failed.append(basename)
            continue
        try:
            wallet.check_password(old_password)
        except:
            failed.append(basename)
            continue
        if new_password:
            wallet.update_password(old_password, new_password)
    can_be_unified = failed == []
    is_unified = can_be_unified and is_unified
    return can_be_unified, is_unified


def update_password_for_directory(config: SimpleConfig, old_password, new_password) -> bool:
    " returns whether password is unified "
    if new_password is None:
        # we opened a non-encrypted wallet
        return False
    can_be_unified, is_unified = check_password_for_directory(config, old_password, None)
    if not can_be_unified:
        return False
    if is_unified and old_password == new_password:
        return True
    check_password_for_directory(config, old_password, new_password)
    return True<|MERGE_RESOLUTION|>--- conflicted
+++ resolved
@@ -2146,12 +2146,8 @@
     def delete_address(self, address: str) -> None:
         raise Exception("this wallet cannot delete addresses")
 
-<<<<<<< HEAD
     # TODO: Implement for assets
-    def get_onchain_request_status(self, r):
-=======
     def get_onchain_request_status(self, r: OnchainInvoice) -> Tuple[bool, Optional[int]]:
->>>>>>> cf7f66e9
         address = r.get_address()
         amount = r.get_amount_sat()
         received, sent = self.get_addr_io(address)
