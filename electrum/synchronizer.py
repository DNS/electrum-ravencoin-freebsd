#!/usr/bin/env python
#
# Electrum - lightweight Bitcoin client
# Copyright (C) 2014 Thomas Voegtlin
#
# Permission is hereby granted, free of charge, to any person
# obtaining a copy of this software and associated documentation files
# (the "Software"), to deal in the Software without restriction,
# including without limitation the rights to use, copy, modify, merge,
# publish, distribute, sublicense, and/or sell copies of the Software,
# and to permit persons to whom the Software is furnished to do so,
# subject to the following conditions:
#
# The above copyright notice and this permission notice shall be
# included in all copies or substantial portions of the Software.
#
# THE SOFTWARE IS PROVIDED "AS IS", WITHOUT WARRANTY OF ANY KIND,
# EXPRESS OR IMPLIED, INCLUDING BUT NOT LIMITED TO THE WARRANTIES OF
# MERCHANTABILITY, FITNESS FOR A PARTICULAR PURPOSE AND
# NONINFRINGEMENT. IN NO EVENT SHALL THE AUTHORS OR COPYRIGHT HOLDERS
# BE LIABLE FOR ANY CLAIM, DAMAGES OR OTHER LIABILITY, WHETHER IN AN
# ACTION OF CONTRACT, TORT OR OTHERWISE, ARISING FROM, OUT OF OR IN
# CONNECTION WITH THE SOFTWARE OR THE USE OR OTHER DEALINGS IN THE
# SOFTWARE.
import asyncio
import hashlib
from typing import Dict, List, TYPE_CHECKING, Tuple, Union
from collections import defaultdict
import logging

from aiorpcx import run_in_thread, RPCError

from . import util
from .transaction import Transaction, PartialTransaction, AssetMeta, TxOutpoint
from .util import bh2u, make_aiohttp_session, NetworkJobOnDefaultServer, random_shuffled_copy, bfh, OldTaskGroup, RavenValue
from .ravencoin import address_to_scripthash, is_address
from .logging import Logger
from .interface import GracefulDisconnect, NetworkTimeout

if TYPE_CHECKING:
    from .network import Network
    from .address_synchronizer import AddressSynchronizer


class SynchronizerFailure(Exception): pass


def history_status(h):
    if not h:
        return None
    status = ''
    for tx_hash, height in h:
        status += tx_hash + ':%d:' % height
    return bh2u(hashlib.sha256(status.encode('ascii')).digest())


def asset_status(asset_data: Union[Dict, AssetMeta]):
    if asset_data:
        if isinstance(asset_data, Dict):
            sat_amount = asset_data['sats_in_circulation']
            div_amt = asset_data['divisions']
            reissuable = False if asset_data['reissuable'] == 0 else True
            has_ipfs = False if asset_data['has_ipfs'] == 0 else True

            h = ''.join([str(sat_amount), str(div_amt), str(reissuable), str(has_ipfs)])
            if has_ipfs:
                h += asset_data['ipfs']

            status = bh2u(hashlib.sha256(h.encode('ascii')).digest())
        else:
            sat_amount = asset_data.circulation
            div_amt = asset_data.divisions
            reissuable = asset_data.is_reissuable
            has_ipfs = asset_data.has_ipfs

            h = ''.join([str(sat_amount), str(div_amt), str(reissuable), str(has_ipfs)])
            if has_ipfs:
                h += asset_data.ipfs_str

            status = bh2u(hashlib.sha256(h.encode('ascii')).digest())
    else:
        status = None

    return status


class SynchronizerBase(NetworkJobOnDefaultServer):
    """Subscribe over the network to a set of addresses, and monitor their statuses.
    Every time a status changes, run a coroutine provided by the subclass.
    """

    def __init__(self, network: 'Network'):
        self.asyncio_loop = network.asyncio_loop

        NetworkJobOnDefaultServer.__init__(self, network)

    def _reset(self):
        super()._reset()
        self.requested_addrs = set()
        self.requested_assets = set()
        self.scripthash_to_address = {}
        self._processed_some_notifications = False  # so that we don't miss them
        # Queues
        self.add_queue = asyncio.Queue()
        self.asset_add_queue = asyncio.Queue()
        self.status_queue = asyncio.Queue()
        self.asset_status_queue = asyncio.Queue()

    async def _run_tasks(self, *, taskgroup):
        await super()._run_tasks(taskgroup=taskgroup)
        try:
            async with taskgroup as group:
                await group.spawn(self.send_subscriptions())
                await group.spawn(self.handle_status())

                await group.spawn(self.send_asset_subscriptions())
                await group.spawn(self.handle_asset_status())

                await group.spawn(self.main())
        finally:
            # we are being cancelled now
            self.session.unsubscribe(self.status_queue)
            self.session.unsubscribe(self.asset_status_queue)

    def add(self, addr):
        asyncio.run_coroutine_threadsafe(self._add_address(addr), self.asyncio_loop)

    def add_asset(self, asset):
        asyncio.run_coroutine_threadsafe(self._add_asset(asset), self.asyncio_loop)

    async def _add_asset(self, asset: str):
        if len(asset) > 32:
            raise ValueError(f"Assets may be at most 32 characters. {asset}")
        if asset in self.requested_assets:
            return
        self.requested_assets.add(asset)
        self.asset_add_queue.put_nowait(asset)

    async def _add_address(self, addr: str):
        # note: this method is async as add_queue.put_nowait is not thread-safe.
        if not is_address(addr): raise ValueError(f"invalid bitcoin address {addr}")
        if addr in self.requested_addrs: return
        self.requested_addrs.add(addr)
        self.add_queue.put_nowait(addr)

    async def _on_address_status(self, addr, status):
        """Handle the change of the status of an address."""
        raise NotImplementedError()  # implemented by subclasses

    async def _on_asset_status(self, asset, status):
        raise NotImplementedError()

    async def send_subscriptions(self):
        async def subscribe_to_address(addr):
            h = address_to_scripthash(addr)
            self.scripthash_to_address[h] = addr
            self._requests_sent += 1
            try:
                async with self._network_request_semaphore:
                    await self.session.subscribe('blockchain.scripthash.subscribe', [h], self.status_queue)
            except RPCError as e:
                if e.message == 'history too large':  # no unique error code
                    raise GracefulDisconnect(e, log_level=logging.ERROR) from e
                raise
            self._requests_answered += 1
            self.requested_addrs.remove(addr)

        while True:
            addr = await self.add_queue.get()
            await self.taskgroup.spawn(subscribe_to_address, addr)

    async def send_asset_subscriptions(self):
        async def subscribe_to_asset(asset):
            self._requests_sent += 1
            try:
                async with self._network_request_semaphore:
                    await self.session.subscribe('blockchain.asset.subscribe', [asset], self.asset_status_queue)
            except RPCError as e:
                raise
            self._requests_answered += 1
            self.requested_assets.remove(asset)

        while True:
            asset = await self.asset_add_queue.get()
            await self.taskgroup.spawn(subscribe_to_asset, asset)

    async def handle_status(self):
        while True:
            h, status = await self.status_queue.get()
            addr = self.scripthash_to_address[h]
            await self.taskgroup.spawn(self._on_address_status, addr, status)
            self._processed_some_notifications = True

    async def handle_asset_status(self):
        while True:
            asset, status = await self.asset_status_queue.get()
            await self.taskgroup.spawn(self._on_asset_status, asset, status)

    def num_requests_sent_and_answered(self) -> Tuple[int, int]:
        return self._requests_sent, self._requests_answered

    async def main(self):
        raise NotImplementedError()  # implemented by subclasses


class Synchronizer(SynchronizerBase):
    '''The synchronizer keeps the wallet up-to-date with its set of
    addresses and their transactions.  It subscribes over the network
    to wallet addresses, gets the wallet to generate new addresses
    when necessary, requests the transaction history of any addresses
    we don't have the full history of, and requests binary transaction
    data of any transactions the wallet doesn't have.
    '''
<<<<<<< HEAD

    def __init__(self, wallet: 'AddressSynchronizer'):
        self.wallet = wallet
        SynchronizerBase.__init__(self, wallet.network)
=======
    def __init__(self, adb: 'AddressSynchronizer'):
        self.adb = adb
        SynchronizerBase.__init__(self, adb.network)
>>>>>>> ed65f335

    def _reset(self):
        super()._reset()
        self.requested_tx = {}
        self.requested_histories = set()
        self.requested_asset_metas = set()
        self._stale_histories = dict()  # type: Dict[str, asyncio.Task]
        self._stale_metadata = dict()  # type: Dict[str, asyncio.Task]

    def diagnostic_name(self):
        return self.adb.diagnostic_name()

    def is_up_to_date(self):
        return (not self.requested_addrs
                and not self.requested_assets
                and not self.requested_asset_metas
                and not self.requested_histories
                and not self.requested_tx
                and not self._stale_histories)

    async def _on_address_status(self, addr, status):
        history = self.adb.db.get_addr_history(addr)
        if history_status(history) == status:
            return
        # No point in requesting history twice for the same announced status.
        # However if we got announced a new status, we should request history again:
        if (addr, status) in self.requested_histories:
            return
        # request address history
        self.requested_histories.add((addr, status))
        self._stale_histories.pop(addr, asyncio.Future()).cancel()
        h = address_to_scripthash(addr)
        self._requests_sent += 1
        async with self._network_request_semaphore:
            result = await self.interface.get_history_for_scripthash(h)
        self._requests_answered += 1
        self.logger.info(f"receiving history {addr} {len(result)}")
        hist = list(map(lambda item: (item['tx_hash'], item['height']), result))
        # tx_fees
        tx_fees = [(item['tx_hash'], item.get('fee')) for item in result]
        tx_fees = dict(filter(lambda x: x[1] is not None, tx_fees))
        # Check that the status corresponds to what was announced
        if history_status(hist) != status:
            # could happen naturally if history changed between getting status and history (race)
            self.logger.info(f"error: status mismatch: {addr}. we'll wait a bit for status update.")

            # The server is supposed to send a new status notification, which will trigger a new
            # get_history. We shall wait a bit for this to happen, otherwise we disconnect.
            async def disconnect_if_still_stale():
                timeout = self.network.get_network_timeout_seconds(NetworkTimeout.Generic)
                await asyncio.sleep(timeout)
                raise SynchronizerFailure(f"timeout reached waiting for addr {addr}: history still stale")

            self._stale_histories[addr] = await self.taskgroup.spawn(disconnect_if_still_stale)
        else:
            self._stale_histories.pop(addr, asyncio.Future()).cancel()
            # Store received history
            self.adb.receive_history_callback(addr, hist, tx_fees)
            # Request transactions we don't have
            await self._request_missing_txs(hist)

        # Remove request; this allows up_to_date to be True
        self.requested_histories.discard((addr, status))

    async def _on_asset_status(self, asset, status):
        self.logger.info(f'notified of asset {asset}')
        data = self.wallet.db.get_asset_meta(asset)
        if asset_status(data) == status:
            return
        if (asset, status) in self.requested_asset_metas:
            return
        # Request asset meta
        self.requested_asset_metas.add((asset, status))
        self._requests_sent += 1
        async with self._network_request_semaphore:
            result = await self.network.get_meta_for_asset(asset)
        self._requests_answered += 1
        self.logger.info(f"receiving asset meta {asset} {repr(result)}")
        if asset_status(result) != status:
            self.logger.info(f"error: status mismatch: {asset}. we'll wait a bit for status update.")
            async def disconnect_if_still_stale():
                timeout = self.network.get_network_timeout_seconds(NetworkTimeout.Generic)
                await asyncio.sleep(timeout)
                raise SynchronizerFailure(f"timeout reached waiting for asset {asset}: asset still stale")

            self._stale_metadata[asset] = await self.taskgroup.spawn(disconnect_if_still_stale)

        else:
            self._stale_histories.pop(asset, asyncio.Future()).cancel()
            self.wallet.recieve_asset_callback(asset, result)

        self.requested_asset_metas.discard((asset, status))

    async def _request_missing_txs(self, hist, *, allow_server_not_finding_tx=False):
        # "hist" is a list of [tx_hash, tx_height] lists
        transaction_hashes = []
        for tx_hash, tx_height in hist:
            if tx_hash in self.requested_tx:
                continue
            tx = self.adb.db.get_transaction(tx_hash)
            if tx and not isinstance(tx, PartialTransaction):
                continue  # already have complete tx
            transaction_hashes.append(tx_hash)
            self.requested_tx[tx_hash] = tx_height

        if not transaction_hashes: return
        async with OldTaskGroup() as group:
            for tx_hash in transaction_hashes:
                await group.spawn(
                    self._get_transaction(tx_hash, allow_server_not_finding_tx=allow_server_not_finding_tx))

    async def _get_transaction(self, tx_hash, *, allow_server_not_finding_tx=False):
        self._requests_sent += 1
        try:
            async with self._network_request_semaphore:
                raw_tx = await self.interface.get_transaction(tx_hash)
        except RPCError as e:
            # most likely, "No such mempool or blockchain transaction"
            if allow_server_not_finding_tx:
                self.requested_tx.pop(tx_hash)
                return
            else:
                raise
        finally:
            self._requests_answered += 1
        tx = Transaction(raw_tx)
        if tx_hash != tx.txid():
            raise SynchronizerFailure(f"received tx does not match expected txid ({tx_hash} != {tx.txid()})")
        tx_height = self.requested_tx.pop(tx_hash)
        self.adb.receive_tx_callback(tx_hash, tx, tx_height)
        self.logger.info(f"received tx {tx_hash} height: {tx_height} bytes: {len(raw_tx)}")

    async def main(self):
        self.adb.set_up_to_date(False)
        # request missing txns, if any
        for addr in random_shuffled_copy(self.adb.db.get_history()):
            history = self.adb.db.get_addr_history(addr)
            # Old electrum servers returned ['*'] when all history for the address
            # was pruned. This no longer happens but may remain in old wallets.
            if history == ['*']: continue
            await self._request_missing_txs(history, allow_server_not_finding_tx=True)
        # add addresses to bootstrap
        for addr in random_shuffled_copy(self.adb.get_addresses()):
            await self._add_address(addr)
        # Ensure we have asset meta
        assets = sum(self.wallet.get_balance(), RavenValue()).assets.keys()
        for asset in assets:
            await self._add_asset(asset)
        # main loop
        while True:
            await asyncio.sleep(0.1)
            hist_done = self.is_up_to_date()
            spv_done = self.adb.verifier.is_up_to_date() if self.adb.verifier else True
            up_to_date = hist_done and spv_done
            # see if status changed
            if (up_to_date != self.adb.is_up_to_date()
                    or up_to_date and self._processed_some_notifications):
                self._processed_some_notifications = False
                self.adb.set_up_to_date(up_to_date)


class Notifier(SynchronizerBase):
    """Watch addresses. Every time the status of an address changes,
    an HTTP POST is sent to the corresponding URL.
    """

    def __init__(self, network):
        SynchronizerBase.__init__(self, network)
        self.watched_addresses = defaultdict(list)  # type: Dict[str, List[str]]
        self._start_watching_queue = asyncio.Queue()  # type: asyncio.Queue[Tuple[str, str]]

    async def main(self):
        # resend existing subscriptions if we were restarted
        for addr in self.watched_addresses:
            await self._add_address(addr)
        # main loop
        while True:
            addr, url = await self._start_watching_queue.get()
            self.watched_addresses[addr].append(url)
            await self._add_address(addr)

    async def start_watching_addr(self, addr: str, url: str):
        await self._start_watching_queue.put((addr, url))

    async def stop_watching_addr(self, addr: str):
        self.watched_addresses.pop(addr, None)
        # TODO blockchain.scripthash.unsubscribe

    async def _on_address_status(self, addr, status):
        if addr not in self.watched_addresses:
            return
        self.logger.info(f'new status for addr {addr}')
        headers = {'content-type': 'application/json'}
        data = {'address': addr, 'status': status}
        for url in self.watched_addresses[addr]:
            try:
                async with make_aiohttp_session(proxy=self.network.proxy, headers=headers) as session:
                    async with session.post(url, json=data, headers=headers) as resp:
                        await resp.text()
            except Exception as e:
                self.logger.info(repr(e))
            else:
                self.logger.info(f'Got Response for {addr}')<|MERGE_RESOLUTION|>--- conflicted
+++ resolved
@@ -211,16 +211,9 @@
     we don't have the full history of, and requests binary transaction
     data of any transactions the wallet doesn't have.
     '''
-<<<<<<< HEAD
-
-    def __init__(self, wallet: 'AddressSynchronizer'):
-        self.wallet = wallet
-        SynchronizerBase.__init__(self, wallet.network)
-=======
     def __init__(self, adb: 'AddressSynchronizer'):
         self.adb = adb
         SynchronizerBase.__init__(self, adb.network)
->>>>>>> ed65f335
 
     def _reset(self):
         super()._reset()
