# Electrum - lightweight Bitcoin client
# Copyright (C) 2018 The Electrum Developers
#
# Permission is hereby granted, free of charge, to any person
# obtaining a copy of this software and associated documentation files
# (the "Software"), to deal in the Software without restriction,
# including without limitation the rights to use, copy, modify, merge,
# publish, distribute, sublicense, and/or sell copies of the Software,
# and to permit persons to whom the Software is furnished to do so,
# subject to the following conditions:
#
# The above copyright notice and this permission notice shall be
# included in all copies or substantial portions of the Software.
#
# THE SOFTWARE IS PROVIDED "AS IS", WITHOUT WARRANTY OF ANY KIND,
# EXPRESS OR IMPLIED, INCLUDING BUT NOT LIMITED TO THE WARRANTIES OF
# MERCHANTABILITY, FITNESS FOR A PARTICULAR PURPOSE AND
# NONINFRINGEMENT. IN NO EVENT SHALL THE AUTHORS OR COPYRIGHT HOLDERS
# BE LIABLE FOR ANY CLAIM, DAMAGES OR OTHER LIABILITY, WHETHER IN AN
# ACTION OF CONTRACT, TORT OR OTHERWISE, ARISING FROM, OUT OF OR IN
# CONNECTION WITH THE SOFTWARE OR THE USE OR OTHER DEALINGS IN THE
# SOFTWARE.

import threading
import asyncio
import itertools
from collections import defaultdict
from typing import TYPE_CHECKING, Dict, Optional, Set, Tuple, NamedTuple, Sequence, List, Iterable

<<<<<<< HEAD
from aiorpcx import TaskGroup

from . import ravencoin, util
from .assets import pull_meta_from_create_or_reissue_script
from .ravencoin import COINBASE_MATURITY
from .util import profiler, bfh, TxMinedInfo, UnrelatedTransactionException, with_lock
from .transaction import Transaction, TxOutput, TxInput, PartialTxInput, TxOutpoint, PartialTransaction, AssetMeta, \
    RavenValue, is_output_script_p2pk, is_asset_output_script_malformed
=======
from . import bitcoin, util
from .bitcoin import COINBASE_MATURITY
from .util import profiler, bfh, TxMinedInfo, UnrelatedTransactionException, with_lock, OldTaskGroup
from .transaction import Transaction, TxOutput, TxInput, PartialTxInput, TxOutpoint, PartialTransaction
>>>>>>> 5bd2524b
from .synchronizer import Synchronizer
from .verifier import SPV

from .blockchain import hash_header, Blockchain
from .i18n import _
from .logging import Logger

if TYPE_CHECKING:
    from .network import Network
    from .wallet_db import WalletDB


TX_HEIGHT_FUTURE = -3
TX_HEIGHT_LOCAL = -2
TX_HEIGHT_UNCONF_PARENT = -1
TX_HEIGHT_UNCONFIRMED = 0


class HistoryItem(NamedTuple):
    txid: str
    tx_mined_status: TxMinedInfo
    delta: RavenValue
    fee: Optional[int]
    balance: RavenValue


class TxWalletDelta(NamedTuple):
    is_relevant: bool  # "related to wallet?"
    is_any_input_ismine: bool
    is_all_input_ismine: bool
    delta: RavenValue
    fee: Optional[int]


class AddressSynchronizer(Logger):
    """
    inherited by wallet
    """

    network: Optional['Network']
    synchronizer: Optional['Synchronizer']
    verifier: Optional['SPV']

    def __init__(self, db: 'WalletDB'):
        self.db = db
        self.network = None
        Logger.__init__(self)
        # verifier (SPV) and synchronizer are started in start_network
        self.synchronizer = None
        self.verifier = None
        # locks: if you need to take multiple ones, acquire them in the order they are defined here!
        self.lock = threading.RLock()
        self.transaction_lock = threading.RLock()
        self.future_tx = {}  # type: Dict[str, int]  # txid -> wanted height
        # Txs the server claims are mined but still pending verification:
        self.unverified_tx = defaultdict(int)  # type: Dict[str, int]  # txid -> height. Access with self.lock.
        # Txs the server claims are in the mempool:
        self.unconfirmed_tx = defaultdict(int)  # type: Dict[str, int]  # txid -> height. Access with self.lock.
        # true when synchronized
        self._up_to_date = False  # considers both Synchronizer and Verifier
        # thread local storage for caching stuff
        self.threadlocal_cache = threading.local()

        self._get_addr_balance_cache = {}

        self.load_and_cleanup()

    def with_transaction_lock(func):
        def func_wrapper(self: 'AddressSynchronizer', *args, **kwargs):
            with self.transaction_lock:
                return func(self, *args, **kwargs)
        return func_wrapper

    def load_and_cleanup(self):
        self.load_local_history()
        self.check_history()
        self.load_unverified_transactions()
        self.remove_local_transactions_we_dont_have()

    def is_mine(self, address: Optional[str]) -> bool:
        if not address: return False
        return self.db.is_addr_in_history(address)

    def get_addresses(self):
        return sorted(self.db.get_history())

    def get_asset_meta(self, asset) -> AssetMeta:
        return self.db.get_asset_meta(asset)

    def get_assets(self) -> Iterable[str]:
        return self.db.get_assets()

    def get_messages(self) -> Dict:
        return self.db.get_messages()

    def add_message(self, height, message_data):
        self.db.add_message(height, message_data)

    def get_address_history(self, addr: str) -> Sequence[Tuple[str, int]]:
        """Returns the history for the address, in the format that would be returned by a server.

        Note: The difference between db.get_addr_history and this method is that
        db.get_addr_history stores the response from a server, so it only includes txns
        a server sees, i.e. that does not contain local and future txns.
        """
        h = []
        # we need self.transaction_lock but get_tx_height will take self.lock
        # so we need to take that too here, to enforce order of locks
        with self.lock, self.transaction_lock:
            related_txns = self._history_local.get(addr, set())
            for tx_hash in related_txns:
                tx_height = self.get_tx_height(tx_hash).height
                h.append((tx_hash, tx_height))
        return h

    def get_address_history_len(self, addr: str) -> int:
        """Return number of transactions where address is involved."""
        return len(self._history_local.get(addr, ()))

    def get_txin_address(self, txin: TxInput) -> Optional[str]:
        if isinstance(txin, PartialTxInput):
            if txin.address:
                return txin.address
        prevout_hash = txin.prevout.txid.hex()
        prevout_n = txin.prevout.out_idx
        for addr in self.db.get_txo_addresses(prevout_hash):
            d = self.db.get_txo_addr(prevout_hash, addr)
            if prevout_n in d:
                return addr
        tx = self.db.get_transaction(prevout_hash)
        if tx:
            return tx.outputs()[prevout_n].address
        return None

    def get_txin_value(self, txin: TxInput, *, address: str = None) -> Optional[RavenValue]:
        if txin.value_sats() is not None:
            return txin.value_sats()
        prevout_hash = txin.prevout.txid.hex()
        prevout_n = txin.prevout.out_idx
        if address is None:
            address = self.get_txin_address(txin)
        if address:
            d = self.db.get_txo_addr(prevout_hash, address)
            try:
                v, cb = d[prevout_n]
                return v
            except KeyError:
                pass
        tx = self.db.get_transaction(prevout_hash)
        if tx:
            txout = tx.outputs()[prevout_n]
            if txout.asset:
                return RavenValue(0, {txout.asset: txout.value})
            else:
                return RavenValue(txout.value)
        return None

    def load_unverified_transactions(self):
        # review transactions that are in the history
        for addr in self.db.get_history():
            hist = self.db.get_addr_history(addr)
            for tx_hash, tx_height in hist:
                # add it in case it was previously unconfirmed
                self.add_unverified_or_unconfirmed_tx(tx_hash, tx_height)

    def start_network(self, network: Optional['Network']) -> None:
        self.network = network
        if self.network is not None:
            self.synchronizer = Synchronizer(self)
            self.verifier = SPV(self.network, self)
            util.register_callback(self.on_blockchain_updated, ['blockchain_updated'])

    def on_blockchain_updated(self, event, *args):
        self._get_addr_balance_cache = {}  # invalidate cache

    async def stop(self):
        if self.network:
            try:
                async with OldTaskGroup() as group:
                    if self.synchronizer:
                        await group.spawn(self.synchronizer.stop())
                    if self.verifier:
                        await group.spawn(self.verifier.stop())
            finally:  # even if we get cancelled
                self.synchronizer = None
                self.verifier = None
                util.unregister_callback(self.on_blockchain_updated)
                self.db.put('stored_height', self.get_local_height())

    def add_address(self, address):
        if not self.db.get_addr_history(address):
            self.db.history[address] = []
            self.set_up_to_date(False)
        if self.synchronizer:
            self.synchronizer.add(address)

    def add_asset(self, asset):
        if self.synchronizer:
            self.synchronizer.add_asset(asset)

    def get_conflicting_transactions(self, tx_hash, tx: Transaction, include_self=False):
        """Returns a set of transaction hashes from the wallet history that are
        directly conflicting with tx, i.e. they have common outpoints being
        spent with tx.

        include_self specifies whether the tx itself should be reported as a
        conflict (if already in wallet history)
        """
        conflicting_txns = set()
        with self.transaction_lock:
            for txin in tx.inputs():
                if txin.is_coinbase_input():
                    continue
                prevout_hash = txin.prevout.txid.hex()
                prevout_n = txin.prevout.out_idx
                spending_tx_hash = self.db.get_spent_outpoint(prevout_hash, prevout_n)
                if spending_tx_hash is None:
                    continue
                # this outpoint has already been spent, by spending_tx
                # annoying assert that has revealed several bugs over time:
                assert self.db.get_transaction(spending_tx_hash), "spending tx not in wallet db"
                conflicting_txns |= {spending_tx_hash}
            if tx_hash in conflicting_txns:
                # this tx is already in history, so it conflicts with itself
                if len(conflicting_txns) > 1:
                    raise Exception('Found conflicting transactions already in wallet history.')
                if not include_self:
                    conflicting_txns -= {tx_hash}
            return conflicting_txns

    def get_transaction(self, txid: str) -> Transaction:
        return self.db.get_transaction(txid)

    def add_transaction(self, tx: Transaction, *, allow_unrelated=False) -> bool:
        """
        Returns whether the tx was successfully added to the wallet history.
        Note that a transaction may need to be added several times, if our
        list of addresses has increased. This will return True even if the
        transaction was already in self.db.
        """
        assert tx, tx
        # note: tx.is_complete() is not necessarily True; tx might be partial
        # but it *needs* to have a txid:
        tx_hash = tx.txid()
        if tx_hash is None:
            raise Exception("cannot add tx without txid to wallet history")
        # we need self.transaction_lock but get_tx_height will take self.lock
        # so we need to take that too here, to enforce order of locks
        with self.lock, self.transaction_lock:
            # NOTE: returning if tx in self.transactions might seem like a good idea
            # BUT we track is_mine inputs in a txn, and during subsequent calls
            # of add_transaction tx, we might learn of more-and-more inputs of
            # being is_mine, as we roll the gap_limit forward
            is_coinbase = tx.inputs()[0].is_coinbase_input()
            tx_height = self.get_tx_height(tx_hash).height
            if not allow_unrelated:
                # note that during sync, if the transactions are not properly sorted,
                # it could happen that we think tx is unrelated but actually one of the inputs is is_mine.
                # this is the main motivation for allow_unrelated
                is_mine = any([self.is_mine(self.get_txin_address(txin)) for txin in tx.inputs()])
                is_for_me = any([self.is_mine(txo.address) for txo in tx.outputs()])
                if not is_mine and not is_for_me:
                    raise UnrelatedTransactionException()
            # Find all conflicting transactions.
            # In case of a conflict,
            #     1. confirmed > mempool > local
            #     2. this new txn has priority over existing ones
            # When this method exits, there must NOT be any conflict, so
            # either keep this txn and remove all conflicting (along with dependencies)
            #     or drop this txn
            conflicting_txns = self.get_conflicting_transactions(tx_hash, tx)
            if conflicting_txns:
                existing_mempool_txn = any(
                    self.get_tx_height(tx_hash2).height in (TX_HEIGHT_UNCONFIRMED, TX_HEIGHT_UNCONF_PARENT)
                    for tx_hash2 in conflicting_txns)
                existing_confirmed_txn = any(
                    self.get_tx_height(tx_hash2).height > 0
                    for tx_hash2 in conflicting_txns)
                if existing_confirmed_txn and tx_height <= 0:
                    # this is a non-confirmed tx that conflicts with confirmed txns; drop.
                    return False
                if existing_mempool_txn and tx_height == TX_HEIGHT_LOCAL:
                    # this is a local tx that conflicts with non-local txns; drop.
                    return False
                # keep this txn and remove all conflicting
                for tx_hash2 in conflicting_txns:
                    self.remove_transaction(tx_hash2)
            # add inputs
            def add_value_from_prev_output():
                # note: this takes linear time in num is_mine outputs of prev_tx
                addr = self.get_txin_address(txi)
                if addr and self.is_mine(addr):
                    outputs = self.db.get_txo_addr(prevout_hash, addr)
                    try:
                        v, is_cb = outputs[prevout_n]
                    except KeyError:
                        pass
                    else:
                        self.db.add_txi_addr(tx_hash, addr, ser, v)
                        self._get_addr_balance_cache.pop(addr, None)  # invalidate cache
            for txi in tx.inputs():
                if txi.is_coinbase_input():
                    continue
                prevout_hash = txi.prevout.txid.hex()
                prevout_n = txi.prevout.out_idx
                ser = txi.prevout.to_str()
                self.db.set_spent_outpoint(prevout_hash, prevout_n, tx_hash)
                add_value_from_prev_output()
            # add outputs
            for n, txo in enumerate(tx.outputs()):
                v = txo.value
                asset = txo.asset
                if asset:
                    v = RavenValue(0, {asset: v})
                else:
                    v = RavenValue(v)
                ser = tx_hash + ':%d'%n
                scripthash = ravencoin.script_to_scripthash(txo.scriptpubkey)
                self.db.add_prevout_by_scripthash(scripthash, prevout=TxOutpoint.from_str(ser), value=v)
                addr = txo.address
                if addr and self.is_mine(addr):
                    if txo.asset:
                        if asset not in self.get_assets():
                            self.add_asset(asset)
                        try:
                            d = pull_meta_from_create_or_reissue_script(txo.scriptpubkey)
                            if d['type'] in ('r', 'q'):
                                self.db.add_asset_reissue_point(asset, ser, txo.scriptpubkey.hex())
                        except:
                            pass
                        if is_asset_output_script_malformed(txo.scriptpubkey):
                            self.db.add_nonstandard_outpoint(ser, txo.scriptpubkey.hex())

                    if is_output_script_p2pk(txo.scriptpubkey):
                        self.db.add_nonstandard_outpoint(ser, txo.scriptpubkey.hex())

                    self.db.add_txo_addr(tx_hash, addr, n, v, is_coinbase)
                    self._get_addr_balance_cache.pop(addr, None)  # invalidate cache
                    # give v to txi that spends me
                    next_tx = self.db.get_spent_outpoint(tx_hash, n)
                    if next_tx is not None:
                        self.db.add_txi_addr(next_tx, addr, ser, v)
                        self._add_tx_to_local_history(next_tx)

            # add to local history
            self._add_tx_to_local_history(tx_hash)
            # save
            self.db.add_transaction(tx_hash, tx)
            self.db.add_num_inputs_to_tx(tx_hash, len(tx.inputs()))
            return True

    def remove_transaction(self, tx_hash: str) -> None:
        """Removes a transaction AND all its dependents/children
        from the wallet history.
        """
        with self.lock, self.transaction_lock:
            to_remove = {tx_hash}
            to_remove |= self.get_depending_transactions(tx_hash)
            for txid in to_remove:
                self._remove_transaction(txid)

    def _remove_transaction(self, tx_hash: str) -> None:
        """Removes a single transaction from the wallet history, and attempts
         to undo all effects of the tx (spending inputs, creating outputs, etc).
        """
        def remove_from_spent_outpoints():
            # undo spends in spent_outpoints
            if tx is not None:
                # if we have the tx, this branch is faster
                for txin in tx.inputs():
                    if txin.is_coinbase_input():
                        continue
                    prevout_hash = txin.prevout.txid.hex()
                    prevout_n = txin.prevout.out_idx
                    self.db.remove_spent_outpoint(prevout_hash, prevout_n)
            else:
                # expensive but always works
                for prevout_hash, prevout_n in self.db.list_spent_outpoints():
                    spending_txid = self.db.get_spent_outpoint(prevout_hash, prevout_n)
                    if spending_txid == tx_hash:
                        self.db.remove_spent_outpoint(prevout_hash, prevout_n)

        with self.lock, self.transaction_lock:
            self.logger.info(f"removing tx from history {tx_hash}")
            tx = self.db.remove_transaction(tx_hash)
            remove_from_spent_outpoints()
            self._remove_tx_from_local_history(tx_hash)
            for addr in itertools.chain(self.db.get_txi_addresses(tx_hash), self.db.get_txo_addresses(tx_hash)):
                self._get_addr_balance_cache.pop(addr, None)  # invalidate cache
            self.db.remove_txi(tx_hash)
            self.db.remove_txo(tx_hash)
            self.db.remove_tx_fee(tx_hash)
            self.db.remove_verified_tx(tx_hash)
            self.unverified_tx.pop(tx_hash, None)
            self.unconfirmed_tx.pop(tx_hash, None)
            if tx:
                for idx, txo in enumerate(tx.outputs()):
                    scripthash = ravencoin.script_to_scripthash(txo.scriptpubkey)
                    prevout = TxOutpoint(bfh(tx_hash), idx)
                    self.db.remove_prevout_by_scripthash(scripthash, prevout=prevout, value=txo.value)

    def get_depending_transactions(self, tx_hash: str) -> Set[str]:
        """Returns all (grand-)children of tx_hash in this wallet."""
        with self.transaction_lock:
            children = set()
            for n in self.db.get_spent_outpoints(tx_hash):
                other_hash = self.db.get_spent_outpoint(tx_hash, n)
                children.add(other_hash)
                children |= self.get_depending_transactions(other_hash)
            return children

    def get_asset_reissue_outpoints(self, asset: str) -> Dict[str, str]:
        return self.db.get_asset_reissue_points(asset)

    def get_nonstandard_outpoints(self) -> Dict[str, str]:
        return self.db.get_nonstandard_outpoints()

    def recieve_asset_callback(self, asset: str, meta: AssetMeta):
        self.db.add_asset_meta(asset, meta)
        util.trigger_callback('asset_meta')

    def receive_tx_callback(self, tx_hash: str, tx: Transaction, tx_height: int) -> None:
        self.add_unverified_or_unconfirmed_tx(tx_hash, tx_height)
        self.add_transaction(tx, allow_unrelated=True)

    def receive_history_callback(self, addr: str, hist, tx_fees: Dict[str, int]):
        with self.lock:
            old_hist = self.get_address_history(addr)
            for tx_hash, height in old_hist:
                if (tx_hash, height) not in hist:
                    # make tx local
                    self.unverified_tx.pop(tx_hash, None)
                    self.unconfirmed_tx.pop(tx_hash, None)
                    self.db.remove_verified_tx(tx_hash)
                    if self.verifier:
                        self.verifier.remove_spv_proof_for_tx(tx_hash)
            self.db.set_addr_history(addr, hist)

        for tx_hash, tx_height in hist:
            # add it in case it was previously unconfirmed
            self.add_unverified_or_unconfirmed_tx(tx_hash, tx_height)
            # if addr is new, we have to recompute txi and txo
            tx = self.db.get_transaction(tx_hash)
            if tx is None:
                continue
            self.add_transaction(tx, allow_unrelated=True)

        # Store fees
        for tx_hash, fee_sat in tx_fees.items():
            self.db.add_tx_fee_from_server(tx_hash, fee_sat)

    @profiler
    def load_local_history(self):
        self._history_local = {}  # type: Dict[str, Set[str]]  # address -> set(txid)
        self._address_history_changed_events = defaultdict(asyncio.Event)  # address -> Event
        for txid in itertools.chain(self.db.list_txi(), self.db.list_txo()):
            self._add_tx_to_local_history(txid)

    @profiler
    def check_history(self):
        hist_addrs_mine = list(filter(lambda k: self.is_mine(k), self.db.get_history()))
        hist_addrs_not_mine = list(filter(lambda k: not self.is_mine(k), self.db.get_history()))
        for addr in hist_addrs_not_mine:
            self.db.remove_addr_history(addr)
        for addr in hist_addrs_mine:
            hist = self.db.get_addr_history(addr)
            for tx_hash, tx_height in hist:
                if self.db.get_txi_addresses(tx_hash) or self.db.get_txo_addresses(tx_hash):
                    continue
                tx = self.db.get_transaction(tx_hash)
                if tx is not None:
                    self.add_transaction(tx, allow_unrelated=True)

    def remove_local_transactions_we_dont_have(self):
        for txid in itertools.chain(self.db.list_txi(), self.db.list_txo()):
            tx_height = self.get_tx_height(txid).height
            if tx_height == TX_HEIGHT_LOCAL and not self.db.get_transaction(txid):
                self.remove_transaction(txid)

    def clear_history(self):
        with self.lock:
            with self.transaction_lock:
                self.db.clear_history()
                self._history_local.clear()
                self._get_addr_balance_cache = {}  # invalidate cache

    def get_txpos(self, tx_hash: str) -> Tuple[int, int]:
        """Returns (height, txpos) tuple, even if the tx is unverified."""
        with self.lock:
            verified_tx_mined_info = self.db.get_verified_tx(tx_hash)
            if verified_tx_mined_info:
                height = verified_tx_mined_info.height
                txpos = verified_tx_mined_info.txpos
                assert height > 0, height
                assert txpos is not None
                return height, txpos
            elif tx_hash in self.unverified_tx:
                height = self.unverified_tx[tx_hash]
                assert height > 0, height
                return height, -1
            elif tx_hash in self.unconfirmed_tx:
                height = self.unconfirmed_tx[tx_hash]
                assert height <= 0, height
                return (10**9 - height), -1
            else:
                return (10**9 + 1), -1

    def with_local_height_cached(func):
        # get local height only once, as it's relatively expensive.
        # take care that nested calls work as expected
        def f(self, *args, **kwargs):
            orig_val = getattr(self.threadlocal_cache, 'local_height', None)
            self.threadlocal_cache.local_height = orig_val or self.get_local_height()
            try:
                return func(self, *args, **kwargs)
            finally:
                self.threadlocal_cache.local_height = orig_val
        return f

    @with_lock
    @with_transaction_lock
    @with_local_height_cached
    def get_history(self, *, domain=None) -> Sequence[HistoryItem]:
        # get domain
        if domain is None:
            domain = self.get_addresses()
        domain = set(domain)
        # 1. Get the history of each address in the domain, maintain the
        #    delta of a tx as the sum of its deltas on domain addresses
        tx_deltas = defaultdict(RavenValue)  # type: Dict[str, RavenValue]
        for addr in domain:
            h = self.get_address_history(addr)
            for tx_hash, height in h:
                tx_deltas[tx_hash] += self.get_tx_delta(tx_hash, addr)
        # 2. create sorted history
        history = []
        for tx_hash in tx_deltas:
            delta = tx_deltas[tx_hash]
            tx_mined_status = self.get_tx_height(tx_hash)
            fee = self.get_tx_fee(tx_hash)
            history.append((tx_hash, tx_mined_status, delta, fee))
        history.sort(key = lambda x: self.get_txpos(x[0]), reverse=True)
        # 3. add balance
        c, u, x = self.get_balance(domain)
        balance = c + u + x
        h2 = []
        for tx_hash, tx_mined_status, delta, fee in history:
            h2.append(HistoryItem(txid=tx_hash,
                                  tx_mined_status=tx_mined_status,
                                  delta=delta,
                                  fee=fee,
                                  balance=balance))
            balance -= delta
        h2.reverse()

        if balance != RavenValue():
            raise Exception("wallet.get_history() failed balance sanity-check")

        return h2

    def _add_tx_to_local_history(self, txid):
        with self.transaction_lock:
            for addr in itertools.chain(self.db.get_txi_addresses(txid), self.db.get_txo_addresses(txid)):
                cur_hist = self._history_local.get(addr, set())
                cur_hist.add(txid)
                self._history_local[addr] = cur_hist
                self._mark_address_history_changed(addr)

    def _remove_tx_from_local_history(self, txid):
        with self.transaction_lock:
            for addr in itertools.chain(self.db.get_txi_addresses(txid), self.db.get_txo_addresses(txid)):
                cur_hist = self._history_local.get(addr, set())
                try:
                    cur_hist.remove(txid)
                except KeyError:
                    pass
                else:
                    self._history_local[addr] = cur_hist

    def _mark_address_history_changed(self, addr: str) -> None:
        # history for this address changed, wake up coroutines:
        self._address_history_changed_events[addr].set()
        # clear event immediately so that coroutines can wait() for the next change:
        self._address_history_changed_events[addr].clear()

    async def wait_for_address_history_to_change(self, addr: str) -> None:
        """Wait until the server tells us about a new transaction related to addr.

        Unconfirmed and confirmed transactions are not distinguished, and so e.g. SPV
        is not taken into account.
        """
        assert self.is_mine(addr), "address needs to be is_mine to be watched"
        await self._address_history_changed_events[addr].wait()

    def add_unverified_or_unconfirmed_tx(self, tx_hash, tx_height):
        if self.db.is_in_verified_tx(tx_hash):
            if tx_height <= 0:
                # tx was previously SPV-verified but now in mempool (probably reorg)
                with self.lock:
                    self.db.remove_verified_tx(tx_hash)
                    self.unconfirmed_tx[tx_hash] = tx_height
                if self.verifier:
                    self.verifier.remove_spv_proof_for_tx(tx_hash)
        else:
            with self.lock:
                if tx_height > 0:
                    self.unverified_tx[tx_hash] = tx_height
                else:
                    self.unconfirmed_tx[tx_hash] = tx_height

    def remove_unverified_tx(self, tx_hash, tx_height):
        with self.lock:
            new_height = self.unverified_tx.get(tx_hash)
            if new_height == tx_height:
                self.unverified_tx.pop(tx_hash, None)

    def add_verified_tx(self, tx_hash: str, info: TxMinedInfo):
        # Remove from the unverified map and add to the verified map
        with self.lock:
            self.unverified_tx.pop(tx_hash, None)
            self.db.add_verified_tx(tx_hash, info)
        tx_mined_status = self.get_tx_height(tx_hash)
        util.trigger_callback('verified', self, tx_hash, tx_mined_status)

    def get_unverified_txs(self) -> Dict[str, int]:
        '''Returns a map from tx hash to transaction height'''
        with self.lock:
            return dict(self.unverified_tx)  # copy

    def undo_verifications(self, blockchain: Blockchain, above_height: int) -> Set[str]:
        '''Used by the verifier when a reorg has happened'''
        txs = set()
        with self.lock:
            for tx_hash in self.db.list_verified_tx():
                info = self.db.get_verified_tx(tx_hash)
                tx_height = info.height
                if tx_height > above_height:
                    header = blockchain.read_header(tx_height)
                    if not header or hash_header(header) != info.header_hash:
                        self.db.remove_verified_tx(tx_hash)
                        # NOTE: we should add these txns to self.unverified_tx,
                        # but with what height?
                        # If on the new fork after the reorg, the txn is at the
                        # same height, we will not get a status update for the
                        # address. If the txn is not mined or at a diff height,
                        # we should get a status update. Unless we put tx into
                        # unverified_tx, it will turn into local. So we put it
                        # into unverified_tx with the old height, and if we get
                        # a status update, that will overwrite it.
                        self.unverified_tx[tx_hash] = tx_height
                        txs.add(tx_hash)
        return txs

    def get_local_height(self) -> int:
        """ return last known height if we are offline """
        cached_local_height = getattr(self.threadlocal_cache, 'local_height', None)
        if cached_local_height is not None:
            return cached_local_height
        return self.network.get_local_height() if self.network else self.db.get('stored_height', 0)

    def add_future_tx(self, tx: Transaction, wanted_height: int) -> bool:
        with self.lock:
            tx_was_added = self.add_transaction(tx)
            if tx_was_added:
                self.future_tx[tx.txid()] = wanted_height
            return tx_was_added

    def get_tx_height(self, tx_hash: str) -> TxMinedInfo:
        if tx_hash is None:  # ugly backwards compat...
            return TxMinedInfo(height=TX_HEIGHT_LOCAL, conf=0)
        with self.lock:
            verified_tx_mined_info = self.db.get_verified_tx(tx_hash)
            if verified_tx_mined_info:
                conf = max(self.get_local_height() - verified_tx_mined_info.height + 1, 0)
                return verified_tx_mined_info._replace(conf=conf)
            elif tx_hash in self.unverified_tx:
                height = self.unverified_tx[tx_hash]
                return TxMinedInfo(height=height, conf=0)
            elif tx_hash in self.unconfirmed_tx:
                height = self.unconfirmed_tx[tx_hash]
                return TxMinedInfo(height=height, conf=0)
            elif tx_hash in self.future_tx:
                num_blocks_remainining = self.future_tx[tx_hash] - self.get_local_height()
                if num_blocks_remainining > 0:
                    return TxMinedInfo(height=TX_HEIGHT_FUTURE, conf=-num_blocks_remainining)
                else:
                    return TxMinedInfo(height=TX_HEIGHT_LOCAL, conf=0)
            else:
                # local transaction
                return TxMinedInfo(height=TX_HEIGHT_LOCAL, conf=0)

    def set_up_to_date(self, up_to_date):
        with self.lock:
            status_changed = self._up_to_date != up_to_date
            self._up_to_date = up_to_date
        # reset sync state progress indicator
        if up_to_date:
            if self.synchronizer:
                self.synchronizer.reset_request_counters()
            if self.verifier:
                self.verifier.reset_request_counters()
        # fire triggers
        util.trigger_callback('status')
        if status_changed:
            self.logger.info(f'set_up_to_date: {up_to_date}')

    def is_up_to_date(self):
        return self._up_to_date

    def get_history_sync_state_details(self) -> Tuple[int, int]:
        nsent, nans = 0, 0
        if self.synchronizer:
            n1, n2 = self.synchronizer.num_requests_sent_and_answered()
            nsent += n1
            nans += n2
        if self.verifier:
            n1, n2 = self.verifier.num_requests_sent_and_answered()
            nsent += n1
            nans += n2
        return nsent, nans

    @with_transaction_lock
    def get_tx_delta(self, tx_hash: str, address: str) -> RavenValue:
        """effect of tx on address"""
        delta = RavenValue()
        # subtract the value of coins sent from address
        d = self.db.get_txi_addr(tx_hash, address)
        for n, v in d:
            delta -= v
        # add the value of the coins received at address
        d = self.db.get_txo_addr(tx_hash, address)
        for n, (v, cb) in d.items():
            delta += v
        return delta

    def get_wallet_delta(self, tx: Transaction) -> TxWalletDelta:
        """effect of tx on wallet"""
        is_relevant = False  # "related to wallet?"
        num_input_ismine = 0
        v_in = v_in_mine = v_out = v_out_mine = RavenValue()
        with self.lock, self.transaction_lock:
            for txin in tx.inputs():
                addr = self.get_txin_address(txin)
                value = self.get_txin_value(txin, address=addr)
                if self.is_mine(addr):
                    num_input_ismine += 1
                    is_relevant = True
                    assert value is not None
                    v_in_mine += value
                if value is None:
                    v_in = None
                elif v_in is not None:
                    v_in += value
            for txout in tx.outputs():
                if txout.asset:
                    txout_v = RavenValue(0, {txout.asset: txout.value})
                else:
                    txout_v = RavenValue(txout.value)
                v_out += txout_v
                if self.is_mine(txout.address):
                    v_out_mine += txout_v
                    is_relevant = True
        delta = v_out_mine - v_in_mine
        if v_in is not None:
            fee = (v_in - v_out).rvn_value.value
        else:
            fee = None
        if fee is None and isinstance(tx, PartialTransaction):
            fee = tx.get_fee()
        return TxWalletDelta(
            is_relevant=is_relevant,
            is_any_input_ismine=num_input_ismine > 0,
            is_all_input_ismine=num_input_ismine == len(tx.inputs()),
            delta=delta,
            fee=fee,
        )

    def get_tx_fee(self, txid: str) -> Optional[int]:
        """ Returns tx_fee or None. Use server fee only if tx is unconfirmed and not mine"""
        # check if stored fee is available
        fee = self.db.get_tx_fee(txid, trust_server=False)
        if fee is not None:
            return fee
        # delete server-sent fee for confirmed txns
        confirmed = self.get_tx_height(txid).conf > 0
        if confirmed:
            self.db.add_tx_fee_from_server(txid, None)
        # if all inputs are ismine, try to calc fee now;
        # otherwise, return stored value
        num_all_inputs = self.db.get_num_all_inputs_of_tx(txid)
        if num_all_inputs is not None:
            # check if tx is mine
            num_ismine_inputs = self.db.get_num_ismine_inputs_of_tx(txid)
            assert num_ismine_inputs <= num_all_inputs, (num_ismine_inputs, num_all_inputs)
            # trust server if tx is unconfirmed and not mine
            if num_ismine_inputs < num_all_inputs:
                return None if confirmed else self.db.get_tx_fee(txid, trust_server=True)
        # lookup tx and deserialize it.
        # note that deserializing is expensive, hence above hacks
        tx = self.db.get_transaction(txid)
        if not tx:
            return None
        fee = self.get_wallet_delta(tx).fee
        # save result
        self.db.add_tx_fee_we_calculated(txid, fee)
        self.db.add_num_inputs_to_tx(txid, len(tx.inputs()))
        return fee

    def get_addr_io(self, address):
        with self.lock, self.transaction_lock:
            h = self.get_address_history(address)
            received = {}
            sent = {}
            for tx_hash, height in h:
                d = self.db.get_txo_addr(tx_hash, address)
                for n, (v, is_cb) in d.items():
                    received[tx_hash + ':%d'%n] = (height, v, is_cb)
            for tx_hash, height in h:
                l = self.db.get_txi_addr(tx_hash, address)
                for txi, v in l:
                    sent[txi] = tx_hash, height
        return received, sent

    def get_addr_outputs(self, address: str) -> Dict[TxOutpoint, PartialTxInput]:
        coins, spent = self.get_addr_io(address)
        out = {}
        for prevout_str, v in coins.items():
            tx_height, value, is_cb = v
            prevout = TxOutpoint.from_str(prevout_str)
            utxo = PartialTxInput(prevout=prevout, is_coinbase_output=is_cb)
            utxo._trusted_address = address
            utxo._trusted_value_sats = value
            utxo.block_height = tx_height
            if prevout_str in spent:
                txid, height = spent[prevout_str]
                utxo.spent_txid = txid
                utxo.spent_height = height
            else:
                utxo.spent_txid = None
                utxo.spent_height = None
            out[prevout] = utxo
        return out

    def get_addr_utxo(self, address: str) -> Dict[TxOutpoint, PartialTxInput]:
        out = self.get_addr_outputs(address)
        for k, v in list(out.items()):
            if v.spent_height is not None:
                out.pop(k)
        return out

    # return the total amount ever received by an address
    def get_addr_received(self, address):
        received, sent = self.get_addr_io(address)
        return sum([v for height, v, is_cb in received.values()])

    @with_local_height_cached
    def get_addr_balance(self, address, *, excluded_coins: Set[str] = None) -> Tuple[RavenValue, RavenValue, RavenValue]:
        """Return the balance of a bitcoin address:
        confirmed and matured, unconfirmed, unmatured
        """
        if not excluded_coins:  # cache is only used if there are no excluded_coins
            cached_value = self._get_addr_balance_cache.get(address)
            if cached_value:
                return cached_value
        if excluded_coins is None:
            excluded_coins = set()
        assert isinstance(excluded_coins, set), f"excluded_coins should be set, not {type(excluded_coins)}"
        received, sent = self.get_addr_io(address)
        c = u = x = RavenValue()
        mempool_height = self.get_local_height() + 1  # height of next block
        for txo, (tx_height, v, is_cb) in received.items():
            if txo in excluded_coins:
                continue
            if is_cb and tx_height + COINBASE_MATURITY > mempool_height:
                x += v
            elif tx_height > 0:
                c += v
            else:
                u += v
            if txo in sent:
                sent_txid, sent_height = sent[txo]
                if sent_height > 0:
                    c -= v
                else:
                    u -= v
        result = c, u, x
        # cache result.
        if not excluded_coins:
            # Cache needs to be invalidated if a transaction is added to/
            # removed from history; or on new blocks (maturity...)
            self._get_addr_balance_cache[address] = result
        return result

    @with_local_height_cached
    def get_utxos(
            self,
            domain=None,
            *,
            excluded_addresses=None,
            mature_only: bool = False,
            confirmed_funding_only: bool = False,
            confirmed_spending_only: bool = False,
            nonlocal_only: bool = False,
            block_height: int = None,
    ) -> Sequence[PartialTxInput]:
        if block_height is not None:
            # caller wants the UTXOs we had at a given height; check other parameters
            assert confirmed_funding_only
            assert confirmed_spending_only
            assert nonlocal_only
        else:
            block_height = self.get_local_height()
        coins = []
        if domain is None:
            domain = self.get_addresses()
        domain = set(domain)
        if excluded_addresses:
            domain = set(domain) - set(excluded_addresses)
        mempool_height = block_height + 1  # height of next block
        for addr in domain:
            txos = self.get_addr_outputs(addr)
            for txo in txos.values():
                if txo.spent_height is not None:
                    if not confirmed_spending_only:
                        continue
                    if confirmed_spending_only and 0 < txo.spent_height <= block_height:
                        continue
                if confirmed_funding_only and not (0 < txo.block_height <= block_height):
                    continue
                if nonlocal_only and txo.block_height in (TX_HEIGHT_LOCAL, TX_HEIGHT_FUTURE):
                    continue
                if (mature_only and txo.is_coinbase_output()
                        and txo.block_height + COINBASE_MATURITY > mempool_height):
                    continue
                coins.append(txo)
                continue
        return coins

    def get_balance(self, domain=None, *, excluded_addresses: Set[str] = None,
                    excluded_coins: Set[str] = None) -> Tuple[RavenValue, RavenValue, RavenValue]:
        if domain is None:
            domain = self.get_addresses()
        if excluded_addresses is None:
            excluded_addresses = set()
        assert isinstance(excluded_addresses, set), f"excluded_addresses should be set, not {type(excluded_addresses)}"
        domain = set(domain) - excluded_addresses
        cc = uu = xx = RavenValue()
        for addr in domain:
            c, u, x = self.get_addr_balance(addr, excluded_coins=excluded_coins)
            cc += c
            uu += u
            xx += x
        return cc, uu, xx

    def is_used(self, address: str) -> bool:
        return self.get_address_history_len(address) != 0

    def is_empty(self, address: str) -> bool:
        c, u, x = self.get_addr_balance(address)
        return c+u+x == 0

    def synchronize(self) -> int:
        """Returns the number of new addresses we generated."""
        return 0<|MERGE_RESOLUTION|>--- conflicted
+++ resolved
@@ -27,21 +27,14 @@
 from collections import defaultdict
 from typing import TYPE_CHECKING, Dict, Optional, Set, Tuple, NamedTuple, Sequence, List, Iterable
 
-<<<<<<< HEAD
 from aiorpcx import TaskGroup
 
 from . import ravencoin, util
 from .assets import pull_meta_from_create_or_reissue_script
 from .ravencoin import COINBASE_MATURITY
-from .util import profiler, bfh, TxMinedInfo, UnrelatedTransactionException, with_lock
+from .util import profiler, bfh, TxMinedInfo, UnrelatedTransactionException, with_lock, OldTaskGroup
 from .transaction import Transaction, TxOutput, TxInput, PartialTxInput, TxOutpoint, PartialTransaction, AssetMeta, \
     RavenValue, is_output_script_p2pk, is_asset_output_script_malformed
-=======
-from . import bitcoin, util
-from .bitcoin import COINBASE_MATURITY
-from .util import profiler, bfh, TxMinedInfo, UnrelatedTransactionException, with_lock, OldTaskGroup
-from .transaction import Transaction, TxOutput, TxInput, PartialTxInput, TxOutpoint, PartialTransaction
->>>>>>> 5bd2524b
 from .synchronizer import Synchronizer
 from .verifier import SPV
 
