#!/usr/bin/env python
#
# Electrum - lightweight Bitcoin client
# Copyright (C) 2011 Thomas Voegtlin
#
# Permission is hereby granted, free of charge, to any person
# obtaining a copy of this software and associated documentation files
# (the "Software"), to deal in the Software without restriction,
# including without limitation the rights to use, copy, modify, merge,
# publish, distribute, sublicense, and/or sell copies of the Software,
# and to permit persons to whom the Software is furnished to do so,
# subject to the following conditions:
#
# The above copyright notice and this permission notice shall be
# included in all copies or substantial portions of the Software.
#
# THE SOFTWARE IS PROVIDED "AS IS", WITHOUT WARRANTY OF ANY KIND,
# EXPRESS OR IMPLIED, INCLUDING BUT NOT LIMITED TO THE WARRANTIES OF
# MERCHANTABILITY, FITNESS FOR A PARTICULAR PURPOSE AND
# NONINFRINGEMENT. IN NO EVENT SHALL THE AUTHORS OR COPYRIGHT HOLDERS
# BE LIABLE FOR ANY CLAIM, DAMAGES OR OTHER LIABILITY, WHETHER IN AN
# ACTION OF CONTRACT, TORT OR OTHERWISE, ARISING FROM, OUT OF OR IN
# CONNECTION WITH THE SOFTWARE OR THE USE OR OTHER DEALINGS IN THE
# SOFTWARE.



# Note: The deserialization code originally comes from ABE.
import enum
import logging
import struct
import traceback
import sys
import io
import base64
from typing import (Sequence, Union, NamedTuple, Tuple, Optional, Iterable,
                    Callable, List, Dict, Set, TYPE_CHECKING)
from collections import defaultdict
from enum import IntEnum
import itertools
import binascii
import copy

from . import ecc, ravencoin, constants, segwit_addr, bip32, assets
from .assets import guess_asset_script_for_vin
from .bip32 import UINT32_MAX, BIP32Node
from .util import format_satoshis, profiler, to_bytes, bh2u, bfh, chunks, is_hex_str, Satoshis, format_satoshis
from .ravencoin import (TYPE_ADDRESS, TYPE_SCRIPT, hash_160,
                        hash160_to_p2sh, hash160_to_p2pkh, hash_to_segwit_addr,
                        var_int, TOTAL_COIN_SUPPLY_LIMIT_IN_BTC, COIN,
                        int_to_hex, push_script, b58_address_to_hash160,
                        opcodes, add_number_to_script, base_decode, is_segwit_script_type,
                        base_encode, construct_witness, construct_script)
from .crypto import sha256d
from .logging import get_logger

if TYPE_CHECKING:
    from .wallet import Abstract_Wallet


_logger = get_logger(__name__)
DEBUG_PSBT_PARSING = False


class SerializationError(Exception):
    """ Thrown when there's a problem deserializing or serializing """


class UnknownTxinType(Exception):
    pass


class BadHeaderMagic(SerializationError):
    pass


class UnexpectedEndOfStream(SerializationError):
    pass


class PSBTInputConsistencyFailure(SerializationError):
    pass


class MalformedBitcoinScript(Exception):
    pass


class MissingTxInputAmount(Exception):
    pass


class SIGHASH(IntEnum):
    ALL = 0x01
    NONE = 0x02
    SINGLE = 0x03
    ANYONECANPAY = 0x80
    ALL_ANYONECANPAY = ALL + ANYONECANPAY
    NONE_ANYONECANPAY = NONE + ANYONECANPAY
    SINGLE_ANYONECANPAY = SINGLE + ANYONECANPAY


class RavenValue:  # The raw RVN value as well as asset values of a transaction
    @staticmethod
    def from_json(d: Dict):
        assert 'RVN' in d and 'ASSETS' in d
        return RavenValue(d['RVN'], d['ASSETS'])

    def __init__(self, rvn: Union[int, Satoshis] = 0, assets=None):
        if assets is None:
            assets = {}
        assert isinstance(rvn, int) or isinstance(rvn, Satoshis)
        assert isinstance(assets, Dict)
        if isinstance(rvn, int):
            self.__rvn_value = Satoshis(rvn)
        else:
            self.__rvn_value = rvn
        self.__asset_value = {k: (Satoshis(v) if isinstance(v, int) else v) for k, v in assets.items()}

    @property
    def rvn_value(self) -> Satoshis:
        return self.__rvn_value

    @property
    def assets(self) -> Dict[str, Satoshis]:
        return copy.copy(self.__asset_value)

    def __repr__(self):
        return 'RavenValue(RVN: {}, ASSETS: {})'.format(self.__rvn_value, {k: v.__str__() for k, v in self.__asset_value.items()})

    def __str__(self):
        ret = []
        r = self.__rvn_value
        if r:
            ret.append(f'{format_satoshis(r, num_zeros=1)} RVN')
        for a, v in self.__asset_value.items():
            ret.append(f'{format_satoshis(v, num_zeros=1)} {a}')

        return ', '.join(ret)

    def __add__(self, other):
        if isinstance(other, RavenValue):
            v_r = self.rvn_value + other.rvn_value
            v_a = self.assets
            for k, v in other.assets.items():
                if k in v_a:
                    v_a[k] += v
                else:
                    v_a[k] = v
            return RavenValue(v_r, v_a)
        else:
            raise ValueError('RavenValue required')

    def __sub__(self, other):
        if isinstance(other, RavenValue):
            v_r = self.rvn_value - other.rvn_value
            v_a = self.assets
            for k, v in other.assets.items():
                if k in v_a:
                    v_a[k] -= v
                    if v_a[k] == 0:
                        del v_a[k]
                else:
                    v_a[k] = -v
            return RavenValue(v_r, v_a)
        else:
            raise ValueError('RavenValue required')

    def __mul__(self, other):
        if isinstance(other, int):
            self.__rvn_value *= other
            for asset, val in self.assets:
                self.__asset_value[asset] = val * other
        else:
            raise ValueError('int required')

    def __eq__(self, other):
        if not isinstance(other, RavenValue):
            return False
        return self.__rvn_value == other.__rvn_value and self.__asset_value == other.__asset_value

    def __hash__(self):
        k1 = hash(self.__rvn_value)
        k2 = hash(frozenset(self.__asset_value.items()))
        return int((k1 + k2) * (k1 + k2 + 1) / 2 + k2)

    def __lt__(self, other):
        if isinstance(other, RavenValue):
            o_a = other.assets
            if len(self.__asset_value) == 0 and len(o_a) != 0:
                return True
            if self.__rvn_value >= other.__rvn_value:
                return False
            for asset, amt in self.__asset_value.items():
                if asset not in o_a:
                    return False
                if amt >= o_a[asset]:
                    return False
            return True
        else:
            raise ValueError('RavenValue required')

    def __copy__(self):
        return RavenValue(self.__rvn_value, self.__asset_value)

    def __deepcopy__(self, memo):
        cls = self.__class__
        result = cls.__new__(cls)
        memo[id(self)] = result
        for k, v in self.__dict__.items():
            setattr(result, k, copy.deepcopy(v))
        return result

    def to_json(self):
        d = {
            'RVN': self.rvn_value.value,
            'ASSETS': {k: v.value for k, v in self.assets.items()},
        }
        return d

    def is_incoming(self):
        # 0 >= if receiving assets or RVN
        # <0 for the fee spent
        return self.rvn_value >= 0


class TxOutput:
    scriptpubkey: bytes
    _value: Satoshis
    asset: Union[str, None]
    max: bool  # This is just a cosmetic check and has no real effect on the actual value

    def __init__(self, *, scriptpubkey: bytes, value: Satoshis, is_max: bool = False, asset: str = None):
        assert isinstance(scriptpubkey, bytes)
        assert isinstance(value, Satoshis) or isinstance(value, int)
        if isinstance(value, int):
            value = Satoshis(value)
        self.scriptpubkey = scriptpubkey
        self._value = value
        self.asset = asset
        self.max = is_max

    @property
    def value(self):
        return self._value

    @value.setter
    def value(self, value):
        assert isinstance(value, Satoshis)
        self._value = value

    @classmethod
    def from_address_and_value(cls, address: str, value: Satoshis, asset: str = None, *, is_max = False) -> Union['TxOutput', 'PartialTxOutput']:
        script = bfh(ravencoin.address_to_script(address))
        if asset:
            script = assets.create_transfer_asset_script(script, asset, value.value)

        return cls(scriptpubkey=script,
                   value=value,
                   asset=asset,
                   is_max=is_max)

    def serialize_to_network(self) -> bytes:
        if self.asset:
            buf = bytes(8)
        else:
            buf = self.value.to_bytes(8, byteorder="little", signed=False)
        script = self.scriptpubkey
        buf += bfh(var_int(len(script.hex()) // 2))
        buf += script
        return buf

    @classmethod
    def from_network_bytes(cls, raw: bytes) -> 'TxOutput':
        vds = BCDataStream()
        vds.write(raw)
        txout = parse_output(vds)
        if vds.can_read_more():
            raise SerializationError('extra junk at the end of TxOutput bytes')
        return txout

    def to_legacy_tuple(self) -> Tuple[int, str, RavenValue]:
        if self.asset:
            value = RavenValue(0, {self.asset: self.value})
        else:
            value = RavenValue(self.value)
        if self.address:
            return TYPE_ADDRESS, self.address, value
        return TYPE_SCRIPT, self.scriptpubkey.hex(), value

    @classmethod
    def from_legacy_tuple(cls, _type: int, addr: str, val) -> Union['TxOutput', 'PartialTxOutput']:

        if isinstance(val, Dict):
            val = RavenValue.from_json(val)
        if isinstance(val, int):
            val = RavenValue(val)

        asset_d = val.assets
        asset = None
        if asset_d:
            asset, value = list(val.assets.items())[0]
        else:
            value = val.rvn_value

        if _type == TYPE_ADDRESS:
            return cls.from_address_and_value(addr, value, asset)
        if _type == TYPE_SCRIPT:
            script = bfh(addr)
            if asset:
                script = assets.create_transfer_asset_script(script, asset, value)
            return cls(scriptpubkey=script, value=value, is_max=False, asset=asset)
        raise Exception(f"unexpected legacy address type: {_type}")
    
    @property
    def address(self) -> Optional[str]:
        return get_address_from_output_script(self.scriptpubkey)  # TODO cache this?

    def get_ui_address_str(self) -> str:
        addr = self.address
        if addr is not None:
            return addr
        return f"SCRIPT {self.scriptpubkey.hex()}"

    def __repr__(self):
        return f"<TxOutput script={self.scriptpubkey.hex()} address={self.address} asset={self.asset} value={self.value}>"

    def __eq__(self, other):
        if not isinstance(other, TxOutput):
            return False
        return self.scriptpubkey == other.scriptpubkey and self.value == other.value

    def __ne__(self, other):
        return not (self == other)

    def to_json(self):
        if self.asset:
            value = RavenValue(0, {self.asset: self.value})
        else:
            value = RavenValue(self.value)
        d = {
            'scriptpubkey': self.scriptpubkey.hex(),
            'address': self.address,
            'value_sats': value
        }
        return d


class BIP143SharedTxDigestFields(NamedTuple):
    hashPrevouts: str
    hashSequence: str
    hashOutputs: str


class TxOutpoint(NamedTuple):
    txid: bytes  # endianness same as hex string displayed; reverse of tx serialization order
    out_idx: int

    @classmethod
    def from_str(cls, s: str) -> 'TxOutpoint':
        hash_str, idx_str = s.split(':')
        assert len(hash_str) == 64, f"{hash_str} should be a sha256 hash"
        return TxOutpoint(txid=bfh(hash_str),
                          out_idx=int(idx_str))

    def __str__(self) -> str:
        return f"""TxOutpoint("{self.to_str()}")"""

    def __repr__(self):
        return f"<{str(self)}>"

    def to_str(self) -> str:
        return f"{self.txid.hex()}:{self.out_idx}"

    def to_json(self):
        return [self.txid.hex(), self.out_idx]

    def serialize_to_network(self) -> bytes:
        return self.txid[::-1] + bfh(int_to_hex(self.out_idx, 4))

    def is_coinbase(self) -> bool:
        return self.txid == bytes(32)


class AssetMeta(NamedTuple):
    name: str
    circulation: int
    is_owner: bool
    is_reissuable: bool
    divisions: int
    has_ipfs: bool
    ipfs_str: Optional[str]
    height: int
    div_height: Optional[int]
    ipfs_height: Optional[int]
    source_type: str  #q, r, o
    source_outpoint: TxOutpoint
    source_divisions: Optional[TxOutpoint]
    source_ipfs: Optional[TxOutpoint]


class TxInput:
    prevout: TxOutpoint
    script_sig: Optional[bytes]
    nsequence: int
    witness: Optional[bytes]
    _is_coinbase_output: bool
    sighash: Optional[int]

    def __init__(self, *,
                 prevout: TxOutpoint,
                 script_sig: bytes = None,
                 nsequence: int = 0xffffffff - 1,
                 witness: bytes = None,
                 is_coinbase_output: bool = False,
                 sighash: Optional[int] = None):
        self.prevout = prevout
        self.script_sig = script_sig
        self.nsequence = nsequence
        self.witness = witness
        self._is_coinbase_output = is_coinbase_output
        self.sighash = sighash

    @property
    def nsequence(self):
        return self._nsequence

    @nsequence.setter
    def nsequence(self, sig):
        #if self.prevout.txid.hex() == 'f619e4425cafe9e4aa211beb8c08f6529535cf37f94929c990e6366ce8dea799':
        #    traceback.print_stack()
        #    print(sig)
        
        self._nsequence = sig

    def is_coinbase_input(self) -> bool:
        """Whether this is the input of a coinbase tx."""
        return self.prevout.is_coinbase()

    def is_coinbase_output(self) -> bool:
        """Whether the coin being spent is an output of a coinbase tx.
        This matters for coin maturity.
        """
        return self._is_coinbase_output

    def value_sats(self) -> Optional[RavenValue]:
        return None

    def to_json(self):
        d = {
            'prevout_hash': self.prevout.txid.hex(),
            'prevout_n': self.prevout.out_idx,
            'coinbase': self.is_coinbase_output(),
            'nsequence': self.nsequence,
        }
        if self.script_sig is not None:
            d['scriptSig'] = self.script_sig.hex()
        if self.witness is not None:
            d['witness'] = self.witness.hex()
        return d

    def witness_elements(self)-> Sequence[bytes]:
        if not self.witness:
            return []
        vds = BCDataStream()
        vds.write(self.witness)
        n = vds.read_compact_size()
        return list(vds.read_bytes(vds.read_compact_size()) for i in range(n))

    def is_segwit(self, *, guess_for_address=False) -> bool:
        if self.witness not in (b'\x00', b'', None):
            return True
        return False


class BCDataStream(object):
    """Workalike python implementation of Bitcoin's CDataStream class."""

    def __init__(self):
        self.input = None  # type: Optional[bytearray]
        self.read_cursor = 0

    def clear(self):
        self.input = None
        self.read_cursor = 0

    def write(self, _bytes: Union[bytes, bytearray]):  # Initialize with string of _bytes
        assert isinstance(_bytes, (bytes, bytearray))
        if self.input is None:
            self.input = bytearray(_bytes)
        else:
            self.input += bytearray(_bytes)

    def read_string(self, encoding='ascii'):
        # Strings are encoded depending on length:
        # 0 to 252 :  1-byte-length followed by bytes (if any)
        # 253 to 65,535 : byte'253' 2-byte-length followed by bytes
        # 65,536 to 4,294,967,295 : byte '254' 4-byte-length followed by bytes
        # ... and the Bitcoin client is coded to understand:
        # greater than 4,294,967,295 : byte '255' 8-byte-length followed by bytes of string
        # ... but I don't think it actually handles any strings that big.
        if self.input is None:
            raise SerializationError("call write(bytes) before trying to deserialize")

        length = self.read_compact_size()

        return self.read_bytes(length).decode(encoding)

    def write_string(self, string, encoding='ascii'):
        string = to_bytes(string, encoding)
        # Length-encoded as with read-string
        self.write_compact_size(len(string))
        self.write(string)

    def read_bytes(self, length: int) -> bytes:
        if self.input is None:
            raise SerializationError("call write(bytes) before trying to deserialize")
        assert length >= 0
        input_len = len(self.input)
        read_begin = self.read_cursor
        read_end = read_begin + length
        if 0 <= read_begin <= read_end <= input_len:
            result = self.input[read_begin:read_end]  # type: bytearray
            self.read_cursor += length
            return bytes(result)
        else:
            raise SerializationError('attempt to read past end of buffer')

    def write_bytes(self, _bytes: Union[bytes, bytearray], length: int):
        assert len(_bytes) == length, len(_bytes)
        self.write(_bytes)

    def can_read_more(self) -> bool:
        if not self.input:
            return False
        return self.read_cursor < len(self.input)

    def read_boolean(self) -> bool: return self.read_bytes(1) != b'\x00'
    def read_int16(self): return self._read_num('<h')
    def read_uint16(self): return self._read_num('<H')
    def read_int32(self): return self._read_num('<i')
    def read_uint32(self): return self._read_num('<I')
    def read_int64(self): return self._read_num('<q')
    def read_uint64(self): return self._read_num('<Q')

    def write_boolean(self, val): return self.write(b'\x01' if val else b'\x00')
    def write_int16(self, val): return self._write_num('<h', val)
    def write_uint16(self, val): return self._write_num('<H', val)
    def write_int32(self, val): return self._write_num('<i', val)
    def write_uint32(self, val): return self._write_num('<I', val)
    def write_int64(self, val): return self._write_num('<q', val)
    def write_uint64(self, val): return self._write_num('<Q', val)

    def read_compact_size(self):
        try:
            size = self.input[self.read_cursor]
            self.read_cursor += 1
            if size == 253:
                size = self._read_num('<H')
            elif size == 254:
                size = self._read_num('<I')
            elif size == 255:
                size = self._read_num('<Q')
            return size
        except IndexError as e:
            raise SerializationError("attempt to read past end of buffer") from e

    def write_compact_size(self, size):
        if size < 0:
            raise SerializationError("attempt to write size < 0")
        elif size < 253:
            self.write(bytes([size]))
        elif size < 2**16:
            self.write(b'\xfd')
            self._write_num('<H', size)
        elif size < 2**32:
            self.write(b'\xfe')
            self._write_num('<I', size)
        elif size < 2**64:
            self.write(b'\xff')
            self._write_num('<Q', size)
        else:
            raise Exception(f"size {size} too large for compact_size")

    def _read_num(self, format):
        try:
            (i,) = struct.unpack_from(format, self.input, self.read_cursor)
            self.read_cursor += struct.calcsize(format)
        except Exception as e:
            raise SerializationError(e) from e
        return i

    def _write_num(self, format, num):
        s = struct.pack(format, num)
        self.write(s)


def script_GetOp(_bytes : bytes):
    i = 0
    while i < len(_bytes):
        vch = None
        opcode = _bytes[i]
        i += 1

        if opcode <= opcodes.OP_PUSHDATA4:
            nSize = opcode
            if opcode == opcodes.OP_PUSHDATA1:
                try: nSize = _bytes[i]
                except IndexError: raise MalformedBitcoinScript()
                i += 1
            elif opcode == opcodes.OP_PUSHDATA2:
                try: (nSize,) = struct.unpack_from('<H', _bytes, i)
                except struct.error: raise MalformedBitcoinScript()
                i += 2
            elif opcode == opcodes.OP_PUSHDATA4:
                try: (nSize,) = struct.unpack_from('<I', _bytes, i)
                except struct.error: raise MalformedBitcoinScript()
                i += 4
            vch = _bytes[i:i + nSize]
            i += nSize

        yield opcode, vch, i


class OPPushDataGeneric:
    def __init__(self, pushlen: Callable=None):
        if pushlen is not None:
            self.check_data_len = pushlen

    @classmethod
    def check_data_len(cls, datalen: int) -> bool:
        # Opcodes below OP_PUSHDATA4 all just push data onto stack, and are equivalent.
        return opcodes.OP_PUSHDATA4 >= datalen >= 0

    @classmethod
    def is_instance(cls, item):
        # accept objects that are instances of this class
        # or other classes that are subclasses
        return isinstance(item, cls) \
               or (isinstance(item, type) and issubclass(item, cls))

class OPGeneric:
    def __init__(self, matcher: Callable=None):
        if matcher is not None:
            self.matcher = matcher

    def match(self, op) -> bool:
        return self.matcher(op)

    @classmethod
    def is_instance(cls, item):
        # accept objects that are instances of this class
        # or other classes that are subclasses
        return isinstance(item, cls) \
               or (isinstance(item, type) and issubclass(item, cls))

class OPGeneric:
    def __init__(self, matcher: Callable=None):
        if matcher is not None:
            self.matcher = matcher

    def match(self, op) -> bool:
        return self.matcher(op)

    @classmethod
    def is_instance(cls, item):
        # accept objects that are instances of this class
        # or other classes that are subclasses
        return isinstance(item, cls) \
               or (isinstance(item, type) and issubclass(item, cls))

OPPushDataPubkey = OPPushDataGeneric(lambda x: x in (33, 65))
OP_ANYSEGWIT_VERSION = OPGeneric(lambda x: x in list(range(opcodes.OP_1, opcodes.OP_16 + 1)))

SCRIPTPUBKEY_TEMPLATE_P2PK = [OPPushDataGeneric(lambda x: x in (33, 65)), opcodes.OP_CHECKSIG]
SCRIPTPUBKEY_TEMPLATE_P2PKH = [opcodes.OP_DUP, opcodes.OP_HASH160,
                               OPPushDataGeneric(lambda x: x == 20),
                               opcodes.OP_EQUALVERIFY, opcodes.OP_CHECKSIG]
SCRIPTPUBKEY_TEMPLATE_P2SH = [opcodes.OP_HASH160, OPPushDataGeneric(lambda x: x == 20), opcodes.OP_EQUAL]
SCRIPTPUBKEY_TEMPLATE_WITNESS_V0 = [opcodes.OP_0, OPPushDataGeneric(lambda x: x in (20, 32))]
SCRIPTPUBKEY_TEMPLATE_P2WPKH = [opcodes.OP_0, OPPushDataGeneric(lambda x: x == 20)]
SCRIPTPUBKEY_TEMPLATE_P2WSH = [opcodes.OP_0, OPPushDataGeneric(lambda x: x == 32)]
SCRIPTPUBKEY_TEMPLATE_ANYSEGWIT = [OP_ANYSEGWIT_VERSION, OPPushDataGeneric(lambda x: x in list(range(2, 40 + 1)))]

def check_scriptpubkey_template_and_dust(scriptpubkey, amount: Optional[int]):
    if match_script_against_template(scriptpubkey, SCRIPTPUBKEY_TEMPLATE_P2PKH):
        dust_limit = ravencoin.DUST_LIMIT_P2PKH
    elif match_script_against_template(scriptpubkey, SCRIPTPUBKEY_TEMPLATE_P2SH):
        dust_limit = ravencoin.DUST_LIMIT_P2SH
    elif match_script_against_template(scriptpubkey, SCRIPTPUBKEY_TEMPLATE_P2WSH):
        dust_limit = ravencoin.DUST_LIMIT_P2WSH
    elif match_script_against_template(scriptpubkey, SCRIPTPUBKEY_TEMPLATE_P2WPKH):
        dust_limit = ravencoin.DUST_LIMIT_P2WPKH
    else:
        raise Exception(f'scriptpubkey does not conform to any template: {scriptpubkey.hex()}')
    if amount < dust_limit:
        raise Exception(f'amount ({amount}) is below dust limit for scriptpubkey type ({dust_limit})')


def match_script_against_template(script, template, debug=False) -> bool:
    """Returns whether 'script' matches 'template'."""
    if script is None:
        return False
    # optionally decode script now:
    if isinstance(script, (bytes, bytearray)):
        try:
            script = [x for x in script_GetOp(script)]
        except MalformedBitcoinScript:
            if debug:
                _logger.debug(f"malformed script")
            return False
<<<<<<< HEAD

    # Chop off assets
    op_rvn_asset = len(script)
    for i in range(len(script)):
        # print(f'Checking OPCODE {script_item[0]} {int(opcodes.OP_RVN_ASSET)}')
        if script[i][0] == int(opcodes.OP_RVN_ASSET): # Don't check past op RVN asset
            op_rvn_asset = i
            break
    script = script[:op_rvn_asset]
    
=======
    if debug:
        _logger.debug(f"match script against template: {script}")
>>>>>>> 232e38e2
    if len(script) != len(template):
        if debug:
            _logger.debug(f"length mismatch {len(script)} != {len(template)}")
        return False
    for i in range(len(script)):
        template_item = template[i]
        script_item = script[i]
       
        if OPPushDataGeneric.is_instance(template_item) and template_item.check_data_len(script_item[0]):
            continue
        if OPGeneric.is_instance(template_item) and template_item.match(script_item[0]):
            continue
        if template_item != script_item[0]:
            if debug:
                _logger.debug(f"item mismatch at position {i}: {template_item} != {script_item[0]}")
            return False
    return True


def get_script_type_from_output_script(_bytes: bytes) -> Optional[str]:
    if _bytes is None:
        return None
    try:
        decoded = [x for x in script_GetOp(_bytes)]
    except MalformedBitcoinScript:
        return None
    if match_script_against_template(decoded, SCRIPTPUBKEY_TEMPLATE_P2PKH):
        return 'p2pkh'
    if match_script_against_template(decoded, SCRIPTPUBKEY_TEMPLATE_P2SH):
        return 'p2sh'
    if match_script_against_template(decoded, SCRIPTPUBKEY_TEMPLATE_P2WPKH):
        return 'p2wpkh'
    if match_script_against_template(decoded, SCRIPTPUBKEY_TEMPLATE_P2WSH):
        return 'p2wsh'
    if match_script_against_template(decoded, SCRIPTPUBKEY_TEMPLATE_P2PK):
        return 'p2pk'
    return None


def is_output_script_p2pk(_bytes: bytes) -> bool:
    try:
        raw_decoded = [x for x in script_GetOp(_bytes)]
    except MalformedBitcoinScript:
        return False

    decoded = []
    for tup in raw_decoded:
        if tup[0] == opcodes.OP_RVN_ASSET:
            break
        decoded.append(tup)

    # p2pk (deprecated)
    if match_script_against_template(decoded, SCRIPTPUBKEY_TEMPLATE_P2PK):
        return True
    return False


def is_asset_output_script_malformed_or_non_standard(_bytes: bytes) -> bool:
    try:
        raw_decoded = [x for x in script_GetOp(_bytes)]
    except MalformedBitcoinScript:
        return True

    decoded = []
    record = False
    for tup in raw_decoded:
        if tup[0] == opcodes.OP_RVN_ASSET:
            record = True
        if record:
            decoded.append(tup)

    asset_portion = BCDataStream()
    try:
        asset_portion.write(decoded[1][1])
        assert asset_portion.read_bytes(3) == b'rvn'
        script_type = asset_portion.read_bytes(1)
        asset_name_len = asset_portion.read_bytes(1)[0]
        asset_name = asset_portion.read_bytes(asset_name_len)
        assert len(asset_name) == asset_name_len
        if script_type != b'o':
            asset_portion.read_int64()
            # We store reissues & restricted assets
            if script_type == b'q':
                if asset_portion.read_bytes(3)[2] == 1:
                    asset_portion.read_bytes(34)
            elif script_type == b'r':
                asset_portion.read_bytes(2)
                if asset_portion.can_read_more():
                    asset_portion.read_bytes(34)
            elif script_type == b't':
                pass
                # We cannot know what the ipfs message is
                # if asset_portion.can_read_more():
                #    asset_portion.read_bytes(34)
            else:
                return True
        if asset_portion.can_read_more():
            return True
    except:
        return True
    return False


def get_address_from_output_script(_bytes: bytes, *, net=None) -> Optional[str]:
    try:
        raw_decoded = [x for x in script_GetOp(_bytes)]
    except MalformedBitcoinScript:
        return None

    decoded = []
    for tup in raw_decoded:
        if tup[0] == opcodes.OP_RVN_ASSET:
            break
        decoded.append(tup)

    # p2pk (deprecated)
    if match_script_against_template(decoded, SCRIPTPUBKEY_TEMPLATE_P2PK):
        pubkey_bytes = decoded[0][1]
        h160 = hash_160(pubkey_bytes)
        return hash160_to_p2pkh(h160, net=net)

    # p2pkh
    if match_script_against_template(decoded, SCRIPTPUBKEY_TEMPLATE_P2PKH):
        return hash160_to_p2pkh(decoded[2][1], net=net)

    # p2sh
    if match_script_against_template(decoded, SCRIPTPUBKEY_TEMPLATE_P2SH):
        return hash160_to_p2sh(decoded[1][1], net=net)

    # segwit address (version 0)
    if match_script_against_template(decoded, SCRIPTPUBKEY_TEMPLATE_WITNESS_V0):
        return hash_to_segwit_addr(decoded[1][1], witver=0, net=net)

    # segwit address (version 1-16)
    future_witness_versions = list(range(opcodes.OP_1, opcodes.OP_16 + 1))
    for witver, opcode in enumerate(future_witness_versions, start=1):
        match = [opcode, OPPushDataGeneric(lambda x: 2 <= x <= 40)]
        if match_script_against_template(decoded, match):
            return hash_to_segwit_addr(decoded[1][1], witver=witver, net=net)

    return None


def parse_input(vds: BCDataStream) -> TxInput:
    prevout_hash = vds.read_bytes(32)[::-1]
    prevout_n = vds.read_uint32()
    prevout = TxOutpoint(txid=prevout_hash, out_idx=prevout_n)
    script_sig = vds.read_bytes(vds.read_compact_size())
    nsequence = vds.read_uint32()

    # Calculate the sig hash type

    sigtype = None
    try:
        # Theoretically the script_sig is the very end of the first stack push
        sigtype = next(iter(script_GetOp(script_sig)))[1][-1]
        if sigtype not in list(map(int, SIGHASH)):
            raise Exception("invalid sighash: {}".format(sigtype))
    except Exception:
        sigtype = None

    return TxInput(prevout=prevout, script_sig=script_sig, nsequence=nsequence, sighash=sigtype)


def parse_witness(vds: BCDataStream, txin: TxInput) -> None:
    n = vds.read_compact_size()
    witness_elements = list(vds.read_bytes(vds.read_compact_size()) for i in range(n))
    txin.witness = bfh(construct_witness(witness_elements))


def get_assets_from_script(script: bytes) -> Dict[str, int]:

    # TODO: Generalize

    def search_for_rvn(b: bytes, start: int) -> int:
        index = -1
        if b[start:start+3] == b'rvn':
            index = start+3
        elif b[start+1:start+4] == b'rvn':
            index = start+4
        return index

    if script[0] == 0xA9 and script[1] == 0x14 and script[22] == 0x87:  # Script hash
        index = search_for_rvn(script, 25)
    else:  # Assumed Pubkey hash
        index = search_for_rvn(script, 27)

    if index > 0:
        type = script[index]
        asset_name_len = script[index+1]
        asset_name = script[index+2:index+2+asset_name_len]
        if type != b'o'[0]:
            sat_amt = int.from_bytes(script[index+2+asset_name_len:index+10+asset_name_len], byteorder='little')
        else:  # Give a value of '1' to ownership tokens
            sat_amt = 100_000_000
        name = asset_name.decode('ascii')
        return {name: sat_amt}
    else:
        return {}


def parse_output(vds: BCDataStream) -> TxOutput:
    value = vds.read_int64()
    if value > TOTAL_COIN_SUPPLY_LIMIT_IN_BTC * COIN:
        raise SerializationError('invalid output amount (too large)')
    if value < 0:
        raise SerializationError('invalid output amount (negative)')
    value = Satoshis(value)
    scriptpubkey = vds.read_bytes(vds.read_compact_size())
    assets = get_assets_from_script(scriptpubkey)
    asset = None
    if assets:
        asset, value = list(assets.items())[0]

    return TxOutput(value=value, asset=asset, is_max=False, scriptpubkey=scriptpubkey)


# pay & redeem scripts

def multisig_script(public_keys: Sequence[str], m: int) -> str:
    n = len(public_keys)
    assert 1 <= m <= n <= 15, f'm {m}, n {n}'
    return construct_script([m, *public_keys, n, opcodes.OP_CHECKMULTISIG])


class Transaction:
    _cached_network_ser: Optional[str]
    for_swap = False

    def __str__(self):
        return self.serialize()

    def __deepcopy__(self, memo):
        cls = self.__class__
        result = cls.__new__(cls)
        memo[id(self)] = result
        for k, v in self.__dict__.items():
            if k != '_wallet':
                setattr(result, k, copy.deepcopy(v))
            else:
                setattr(result, k, v)
        return result

    def __init__(self, raw, wallet: 'Abstract_Wallet' = None):
        self._wallet = wallet
        if raw is None:
            self._cached_network_ser = None
        elif isinstance(raw, str):
            self._cached_network_ser = raw.strip() if raw else None
            assert is_hex_str(self._cached_network_ser)
        elif isinstance(raw, (bytes, bytearray)):
            self._cached_network_ser = bh2u(raw)
        else:
            raise Exception(f"cannot initialize transaction from {raw}")
        self._inputs = None  # type: List[TxInput]
        self._outputs = None  # type: List[TxOutput]
        self._locktime = 0
        self._version = 2

        self._cached_txid = None  # type: Optional[str]

    @property
    def locktime(self):
        self.deserialize()
        return self._locktime

    @locktime.setter
    def locktime(self, value: int):
        assert isinstance(value, int), f"locktime must be int, not {value!r}"
        # Assume we have the correct locktime for SIGHASH_SINGLE
        if self.for_swap:
            return
        #if value != 0:
        #    traceback.print_stack()
        #    print(value)
        self._locktime = value
        self.invalidate_ser_cache()

    @property
    def version(self):
        self.deserialize()
        return self._version

    @version.setter
    def version(self, value):
        self._version = value
        self.invalidate_ser_cache()

    def to_json(self) -> dict:
        d = {
            'version': self.version,
            'locktime': self.locktime,
            'inputs': [txin.to_json() for txin in self.inputs()],
            'outputs': [txout.to_json() for txout in self.outputs()],
            'swap': self.for_swap
        }
        return d

    def inputs(self) -> Sequence[TxInput]:
        if self._inputs is None:
            self.deserialize()
        return self._inputs

    def outputs(self) -> Sequence[TxOutput]:
        if self._outputs is None:
            self.deserialize()
        return self._outputs

    def deserialize(self) -> None:
        if self._cached_network_ser is None:
            return
        if self._inputs is not None:
            return

        raw_bytes = bfh(self._cached_network_ser)
        vds = BCDataStream()
        vds.write(raw_bytes)
        self._version = vds.read_int32()
        n_vin = vds.read_compact_size()
        is_segwit = (n_vin == 0)
        if is_segwit:
            marker = vds.read_bytes(1)
            if marker != b'\x01':
                raise ValueError('invalid txn marker byte: {}'.format(marker))
            n_vin = vds.read_compact_size()
        if n_vin < 1:
            raise SerializationError('tx needs to have at least 1 input')
        self._inputs = [parse_input(vds) for i in range(n_vin)]
        n_vout = vds.read_compact_size()
        if n_vout < 1:
            raise SerializationError('tx needs to have at least 1 output')
        self._outputs = [parse_output(vds) for i in range(n_vout)]
        if is_segwit:
            for txin in self._inputs:
                parse_witness(vds, txin)
        self._locktime = vds.read_uint32()
        if vds.can_read_more():
            raise SerializationError('extra junk at the end')

    @classmethod
    def get_siglist(self, txin: 'PartialTxInput', *, estimate_size=False):
        if txin.is_coinbase_input():
            return [], []

        if estimate_size:
            try:
                pubkey_size = len(txin.pubkeys[0])
            except IndexError:
                pubkey_size = 33  # guess it is compressed
            num_pubkeys = max(1, len(txin.pubkeys))
            pk_list = ["00" * pubkey_size] * num_pubkeys
            num_sig = max(1, txin.num_sig)
            # we guess that signatures will be 72 bytes long
            # note: DER-encoded ECDSA signatures are 71 or 72 bytes in practice
            #       See https://bitcoin.stackexchange.com/questions/77191/what-is-the-maximum-size-of-a-der-encoded-ecdsa-signature
            #       We assume low S (as that is a bitcoin standardness rule).
            #       We do not assume low R (even though the sigs we create conform), as external sigs,
            #       e.g. from a hw signer cannot be expected to have a low R.
            sig_list = ["00" * 72] * num_sig
        else:
            pk_list = [pubkey.hex() for pubkey in txin.pubkeys]
            sig_list = [txin.part_sigs.get(pubkey, b'').hex() for pubkey in txin.pubkeys]
            if txin.is_complete():
                sig_list = [sig for sig in sig_list if sig]
        return pk_list, sig_list

    @classmethod
    def serialize_witness(cls, txin: TxInput, *, estimate_size=False) -> str:
        if txin.witness is not None:
            return txin.witness.hex()
        if txin.is_coinbase_input():
            return ''
        assert isinstance(txin, PartialTxInput)

        _type = txin.script_type
        if not txin.is_segwit():
            return construct_witness([])

        if estimate_size and txin.witness_sizehint is not None:
            return '00' * txin.witness_sizehint
        if _type in ('address', 'unknown') and estimate_size:
            _type = cls.guess_txintype_from_address(txin.address)
        pubkeys, sig_list = cls.get_siglist(txin, estimate_size=estimate_size)
        if _type in ['p2wpkh', 'p2wpkh-p2sh']:
            return construct_witness([sig_list[0], pubkeys[0]])
        elif _type in ['p2wsh', 'p2wsh-p2sh']:
            witness_script = multisig_script(pubkeys, txin.num_sig)
            return construct_witness([0, *sig_list, witness_script])
        elif _type in ['p2pk', 'p2pkh', 'p2sh']:
            return construct_witness([])
        raise UnknownTxinType(f'cannot construct witness for txin_type: {_type}')

    @classmethod
    def guess_txintype_from_address(cls, addr: Optional[str]) -> str:
        # It's not possible to tell the script type in general
        # just from an address.
        # - "1" addresses are of course p2pkh
        # - "3" addresses are p2sh but we don't know the redeem script..
        # - "bc1" addresses (if they are 42-long) are p2wpkh
        # - "bc1" addresses that are 62-long are p2wsh but we don't know the script..
        # If we don't know the script, we _guess_ it is pubkeyhash.
        # As this method is used e.g. for tx size estimation,
        # the estimation will not be precise.
        if addr is None:
            return 'p2wpkh'
        witver, witprog = segwit_addr.decode_segwit_address(constants.net.SEGWIT_HRP, addr)
        if witprog is not None:
            return 'p2wpkh'
        addrtype, hash_160_ = b58_address_to_hash160(addr)
        if addrtype == constants.net.ADDRTYPE_P2PKH:
            return 'p2pkh'
        elif addrtype == constants.net.ADDRTYPE_P2SH:
            return 'p2wpkh-p2sh'
        raise Exception(f'unrecognized address: {repr(addr)}')

    @classmethod
    def input_script(self, txin: TxInput, *, estimate_size=False) -> str:
        # This is for the hashs; don't need to calculate asset outs here

        if txin.script_sig is not None:
            return txin.script_sig.hex()
        if txin.is_coinbase_input():
            return ''
        assert isinstance(txin, PartialTxInput)

        if txin.is_p2sh_segwit() and txin.redeem_script:
            return construct_script([txin.redeem_script])
        if txin.is_native_segwit():
            return ''

        _type = txin.script_type
        pubkeys, sig_list = self.get_siglist(txin, estimate_size=estimate_size)
        if _type in ('address', 'unknown') and estimate_size:
            _type = self.guess_txintype_from_address(txin.address)
        if _type == 'p2pk':
            script = construct_script([sig_list[0]])
        elif _type == 'p2sh':
            # put op_0 before script
            redeem_script = multisig_script(pubkeys, txin.num_sig)
            script =  construct_script([0, *sig_list, redeem_script])
        elif _type == 'p2pkh':
            script = construct_script([sig_list[0], pubkeys[0]])
        elif _type in ['p2wpkh', 'p2wsh']:
            script = ''
        elif _type == 'p2wpkh-p2sh':
            raise NotImplementedError()
            redeem_script = ravencoin.p2wpkh_nested_script(pubkeys[0])
            script = construct_script([redeem_script])
        elif _type == 'p2wsh-p2sh':
            raise NotImplementedError()
            if estimate_size:
                witness_script = ''
            else:
                witness_script = self.get_preimage_script(txin)
            redeem_script = ravencoin.p2wsh_nested_script(witness_script)
            script = construct_script([redeem_script])
        else:
            raise UnknownTxinType(f'cannot construct scriptSig for txin_type: {_type} {txin.scriptpubkey}')

        return script

    @classmethod
    def get_preimage_script(cls, txin: 'PartialTxInput', wallet: 'Abstract_Wallet' = None) -> str:
        if txin.witness_script:
            if opcodes.OP_CODESEPARATOR in [x[0] for x in script_GetOp(txin.witness_script)]:
                raise Exception('OP_CODESEPARATOR black magic is not supported')
            raise NotImplementedError()
            # return txin.witness_script.hex()
        if not txin.is_segwit() and txin.redeem_script:
            if opcodes.OP_CODESEPARATOR in [x[0] for x in script_GetOp(txin.redeem_script)]:
                raise Exception('OP_CODESEPARATOR black magic is not supported')
            raise NotImplementedError()
            #return txin.redeem_script.hex()

        pubkeys = [pk.hex() for pk in txin.pubkeys]
        if txin.script_type in ['p2sh', 'p2wsh', 'p2wsh-p2sh']:
            script = multisig_script(pubkeys, txin.num_sig)
        elif txin.script_type in ['p2pkh', 'p2wpkh', 'p2wpkh-p2sh']:
            pubkey = pubkeys[0]
            pkh = bh2u(hash_160(bfh(pubkey)))
            script = ravencoin.pubkeyhash_to_p2pkh_script(pkh)
        elif txin.script_type == 'p2pk':
            pubkey = pubkeys[0]
            script = ravencoin.public_key_to_p2pk_script(pubkey)
        else:
            raise UnknownTxinType(f'cannot construct preimage_script for txin_type: {txin.script_type}')

        a = txin.value_sats().assets
        if a:
            asset, amt = list(a.items())[0]
            script = guess_asset_script_for_vin(bfh(script), asset, amt, txin, wallet)

        if wallet:
            script = wallet.get_nonstandard_outpoints().get(txin.prevout.to_str(), script)

        return script

    @classmethod
    def serialize_input(self, txin: TxInput, script: str) -> str:
        # Prev hash and index
        s = txin.prevout.serialize_to_network().hex()
        # Script length, script, sequence
        s += var_int(len(script)//2)
        s += script
        s += int_to_hex(txin.nsequence, 4)
        return s

    def _calc_bip143_shared_txdigest_fields(self) -> BIP143SharedTxDigestFields:
        inputs = self.inputs()
        outputs = self.outputs()
        hashPrevouts = bh2u(sha256d(b''.join(txin.prevout.serialize_to_network() for txin in inputs)))
        hashSequence = bh2u(sha256d(bfh(''.join(int_to_hex(txin.nsequence, 4) for txin in inputs))))
        hashOutputs = bh2u(sha256d(bfh(''.join(o.serialize_to_network().hex() for o in outputs))))
        return BIP143SharedTxDigestFields(hashPrevouts=hashPrevouts,
                                          hashSequence=hashSequence,
                                          hashOutputs=hashOutputs)

    def is_segwit(self, *, guess_for_address=False):
        return any(txin.is_segwit(guess_for_address=guess_for_address)
                   for txin in self.inputs())

    def invalidate_ser_cache(self):
        self._cached_network_ser = None
        self._cached_txid = None

    def serialize(self) -> str:
        if not self._cached_network_ser:
            self._cached_network_ser = self.serialize_to_network(estimate_size=False, include_sigs=True)
        return self._cached_network_ser

    def serialize_as_bytes(self) -> bytes:
        return bfh(self.serialize())

    def serialize_to_network(self, *, estimate_size=False, include_sigs=True, force_legacy=False) -> str:
        """Serialize the transaction as used on the Bitcoin network, into hex.
        `include_sigs` signals whether to include scriptSigs and witnesses.
        `force_legacy` signals to use the pre-segwit format
        note: (not include_sigs) implies force_legacy
        """
        self.deserialize()
        nVersion = int_to_hex(self.version, 4)
        nLocktime = int_to_hex(self.locktime, 4)
        inputs = self.inputs()
        outputs = self.outputs()

        def create_script_sig(txin: TxInput) -> str:
            if include_sigs:
                return self.input_script(txin, estimate_size=estimate_size)
            return ''
        txins = var_int(len(inputs)) + ''.join(self.serialize_input(txin, create_script_sig(txin))
                                               for txin in inputs)
        txouts = var_int(len(outputs)) + ''.join(o.serialize_to_network().hex() for o in outputs)

        use_segwit_ser_for_estimate_size = estimate_size and self.is_segwit(guess_for_address=True)
        use_segwit_ser_for_actual_use = not estimate_size and self.is_segwit()
        use_segwit_ser = use_segwit_ser_for_estimate_size or use_segwit_ser_for_actual_use
        if include_sigs and not force_legacy and use_segwit_ser:
            marker = '00'
            flag = '01'
            witness = ''.join(self.serialize_witness(x, estimate_size=estimate_size) for x in inputs)
            return nVersion + marker + flag + txins + txouts + witness + nLocktime
        else:
            return nVersion + txins + txouts + nLocktime

    def to_qr_data(self) -> str:
        """Returns tx as data to be put into a QR code. No side-effects."""
        tx = copy.deepcopy(self)  # make copy as we mutate tx
        if isinstance(tx, PartialTransaction):
            # this makes QR codes a lot smaller (or just possible in the first place!)
            tx.convert_all_utxos_to_witness_utxos()
        tx_bytes = tx.serialize_as_bytes()
        return base_encode(tx_bytes, base=43)

    def txid(self) -> Optional[str]:
        if self._cached_txid is None:
            self.deserialize()
            all_segwit = all(txin.is_segwit() for txin in self.inputs())
            if not all_segwit and not self.is_complete():
                return None
            try:
                ser = self.serialize_to_network(force_legacy=True)
            except UnknownTxinType:
                # we might not know how to construct scriptSig for some scripts
                return None
            self._cached_txid = bh2u(sha256d(bfh(ser))[::-1])
        return self._cached_txid

    def wtxid(self) -> Optional[str]:
        self.deserialize()
        if not self.is_complete():
            return None
        try:
            ser = self.serialize_to_network()
        except UnknownTxinType:
            # we might not know how to construct scriptSig/witness for some scripts
            return None
        return bh2u(sha256d(bfh(ser))[::-1])

    def add_info_from_wallet(self, wallet: 'Abstract_Wallet', **kwargs) -> None:
        return  # no-op

    def is_final(self) -> bool:
        """Whether RBF is disabled."""
        return not any([txin.nsequence < 0xffffffff - 1 for txin in self.inputs()])

    def estimated_size(self):
        """Return an estimated virtual tx size in vbytes.
        BIP-0141 defines 'Virtual transaction size' to be weight/4 rounded up.
        This definition is only for humans, and has little meaning otherwise.
        If we wanted sub-byte precision, fee calculation should use transaction
        weights, but for simplicity we approximate that with (virtual_size)x4
        """
        weight = self.estimated_weight()
        return self.virtual_size_from_weight(weight)

    @classmethod
    def estimated_input_weight(cls, txin, is_segwit_tx):
        '''Return an estimate of serialized input weight in weight units.'''
        script = cls.input_script(txin, estimate_size=True)
        input_size = len(cls.serialize_input(txin, script)) // 2

        if txin.is_segwit(guess_for_address=True):
            witness_size = len(cls.serialize_witness(txin, estimate_size=True)) // 2
        else:
            witness_size = 1 if is_segwit_tx else 0

        return 4 * input_size + witness_size

    @classmethod
    def estimated_output_size_for_address(cls, address: str) -> int:
        """Return an estimate of serialized output size in bytes."""
        script = ravencoin.address_to_script(address)
        return cls.estimated_output_size_for_script(script)

    @classmethod
    def estimated_output_size_for_address_with_asset(cls, address: str, asset: str) -> int:
        """Return an estimate of serialized output size in bytes."""
        script = ravencoin.address_to_script(address)
        est_raw = cls.estimated_output_size_for_script(script)
        return est_raw + 1 + 1 + 3 + 1 + 1 + len(asset) + 8 + 1

    @classmethod
    def estimated_output_size_for_script(cls, script: str) -> int:
        """Return an estimate of serialized output size in bytes."""
        # 8 byte value + varint script len + script
        script_len = len(script) // 2
        var_int_len = len(var_int(script_len)) // 2
        return 8 + var_int_len + script_len

    @classmethod
    def virtual_size_from_weight(cls, weight):
        return weight // 4 + (weight % 4 > 0)

    @classmethod
    def satperbyte_from_satperkw(cls, feerate_kw):
        """Converts feerate from sat/kw to sat/vbyte."""
        return feerate_kw * 4 / 1000

    def estimated_total_size(self):
        """Return an estimated total transaction size in bytes."""
        if not self.is_complete() or self._cached_network_ser is None:
            return len(self.serialize_to_network(estimate_size=True)) // 2
        else:
            return len(self._cached_network_ser) // 2  # ASCII hex string

    def estimated_witness_size(self):
        """Return an estimate of witness size in bytes."""
        estimate = not self.is_complete()
        if not self.is_segwit(guess_for_address=estimate):
            return 0
        inputs = self.inputs()
        witness = ''.join(self.serialize_witness(x, estimate_size=estimate) for x in inputs)
        witness_size = len(witness) // 2 + 2  # include marker and flag
        return witness_size

    def estimated_base_size(self):
        """Return an estimated base transaction size in bytes."""
        return self.estimated_total_size() - self.estimated_witness_size()

    def estimated_weight(self):
        """Return an estimate of transaction weight."""
        total_tx_size = self.estimated_total_size()
        base_tx_size = self.estimated_base_size()
        return 3 * base_tx_size + total_tx_size

    def is_complete(self) -> bool:
        return True

    def get_output_idxs_from_scriptpubkey(self, script: str) -> Set[int]:
        """Returns the set indices of outputs with given script."""
        assert isinstance(script, str)  # hex
        # build cache if there isn't one yet
        # note: can become stale and return incorrect data
        #       if the tx is modified later; that's out of scope.
        if not hasattr(self, '_script_to_output_idx'):
            d = defaultdict(set)
            for output_idx, o in enumerate(self.outputs()):
                o_script = o.scriptpubkey.hex()
                assert isinstance(o_script, str)
                d[o_script].add(output_idx)
            self._script_to_output_idx = d
        return set(self._script_to_output_idx[script])  # copy

    def get_output_idxs_from_address(self, addr: str) -> Set[int]:
        script = ravencoin.address_to_script(addr)
        return self.get_output_idxs_from_scriptpubkey(script)

    def output_value_for_address(self, addr):
        # assumes exactly one output has that address
        for o in self.outputs():
            if o.address == addr:
                return o.value
        else:
            raise Exception('output not found', addr)

    def get_input_idx_that_spent_prevout(self, prevout: TxOutpoint) -> Optional[int]:
        # build cache if there isn't one yet
        # note: can become stale and return incorrect data
        #       if the tx is modified later; that's out of scope.
        if not hasattr(self, '_prevout_to_input_idx'):
            d = {}  # type: Dict[TxOutpoint, int]
            for i, txin in enumerate(self.inputs()):
                d[txin.prevout] = i
            self._prevout_to_input_idx = d
        idx = self._prevout_to_input_idx.get(prevout)
        if idx is not None:
            assert self.inputs()[idx].prevout == prevout
        return idx


def convert_raw_tx_to_hex(raw: Union[str, bytes]) -> str:
    """Sanitizes tx-describing input (hex/base43/base64) into
    raw tx hex string."""
    if not raw:
        raise ValueError("empty string")
    raw_unstripped = raw
    raw = raw.strip()
    # try hex
    try:
        return binascii.unhexlify(raw).hex()
    except:
        pass
    # try base43
    try:
        return base_decode(raw, base=43).hex()
    except:
        pass
    # try base64
    if raw[0:6] in ('cHNidP', b'cHNidP'):  # base64 psbt
        try:
            return base64.b64decode(raw).hex()
        except:
            pass
    # raw bytes (do not strip whitespaces in this case)
    if isinstance(raw_unstripped, bytes):
        return raw_unstripped.hex()
    raise ValueError(f"failed to recognize transaction encoding for txt: {raw[:30]}...")


def tx_from_any(raw: Union[str, bytes], *,
                deserialize: bool = True) -> Union['PartialTransaction', 'Transaction']:
    if isinstance(raw, bytearray):
        raw = bytes(raw)
    raw = convert_raw_tx_to_hex(raw)
    try:
        return PartialTransaction.from_raw_psbt(raw)
    except BadHeaderMagic:
        if raw[:10] == b'EPTF\xff'.hex():
            raise SerializationError("Partial transactions generated with old Electrum versions "
                                     "(< 4.0) are no longer supported. Please upgrade Electrum on "
                                     "the other machine where this transaction was created.")
    try:
        tx = Transaction(raw)
        if deserialize:
            tx.deserialize()
        return tx
    except Exception as e:
        raise SerializationError(f"Failed to recognise tx encoding, or to parse transaction. "
                                 f"raw: {raw[:30]}...") from e


class PSBTGlobalType(IntEnum):
    UNSIGNED_TX = 0
    XPUB = 1
    VERSION = 0xFB


class PSBTInputType(IntEnum):
    NON_WITNESS_UTXO = 0
    WITNESS_UTXO = 1
    PARTIAL_SIG = 2
    SIGHASH_TYPE = 3
    REDEEM_SCRIPT = 4
    WITNESS_SCRIPT = 5
    BIP32_DERIVATION = 6
    FINAL_SCRIPTSIG = 7
    FINAL_SCRIPTWITNESS = 8


class PSBTOutputType(IntEnum):
    REDEEM_SCRIPT = 0
    WITNESS_SCRIPT = 1
    BIP32_DERIVATION = 2


# Serialization/deserialization tools
def deser_compact_size(f) -> Optional[int]:
    try:
        nit = f.read(1)[0]
    except IndexError:
        return None     # end of file

    if nit == 253:
        nit = struct.unpack("<H", f.read(2))[0]
    elif nit == 254:
        nit = struct.unpack("<I", f.read(4))[0]
    elif nit == 255:
        nit = struct.unpack("<Q", f.read(8))[0]
    return nit


class PSBTSection:

    def _populate_psbt_fields_from_fd(self, fd=None):
        if not fd: return

        while True:
            try:
                key_type, key, val = self.get_next_kv_from_fd(fd)
            except StopIteration:
                break
            self.parse_psbt_section_kv(key_type, key, val)

    @classmethod
    def get_next_kv_from_fd(cls, fd) -> Tuple[int, bytes, bytes]:
        key_size = deser_compact_size(fd)
        if key_size == 0:
            raise StopIteration()
        if key_size is None:
            raise UnexpectedEndOfStream()

        full_key = fd.read(key_size)
        key_type, key = cls.get_keytype_and_key_from_fullkey(full_key)

        val_size = deser_compact_size(fd)
        if val_size is None: raise UnexpectedEndOfStream()
        val = fd.read(val_size)

        return key_type, key, val

    @classmethod
    def create_psbt_writer(cls, fd):
        def wr(key_type: int, val: bytes, key: bytes = b''):
            full_key = cls.get_fullkey_from_keytype_and_key(key_type, key)
            fd.write(bytes.fromhex(var_int(len(full_key))))  # key_size
            fd.write(full_key)  # key
            fd.write(bytes.fromhex(var_int(len(val))))  # val_size
            fd.write(val)  # val
        return wr

    @classmethod
    def get_keytype_and_key_from_fullkey(cls, full_key: bytes) -> Tuple[int, bytes]:
        with io.BytesIO(full_key) as key_stream:
            key_type = deser_compact_size(key_stream)
            if key_type is None: raise UnexpectedEndOfStream()
            key = key_stream.read()
        return key_type, key

    @classmethod
    def get_fullkey_from_keytype_and_key(cls, key_type: int, key: bytes) -> bytes:
        key_type_bytes = bytes.fromhex(var_int(key_type))
        return key_type_bytes + key

    def _serialize_psbt_section(self, fd):
        wr = self.create_psbt_writer(fd)
        self.serialize_psbt_section_kvs(wr)
        fd.write(b'\x00')  # section-separator

    def parse_psbt_section_kv(self, kt: int, key: bytes, val: bytes) -> None:
        raise NotImplementedError()  # implemented by subclasses

    def serialize_psbt_section_kvs(self, wr) -> None:
        raise NotImplementedError()  # implemented by subclasses


class PartialTxInput(TxInput, PSBTSection):
    def __init__(self, *args, **kwargs):
        TxInput.__init__(self, *args, **kwargs)
        self._utxo = None  # type: Optional[Transaction]
        self._witness_utxo = None  # type: Optional[TxOutput]
        self.part_sigs = {}  # type: Dict[bytes, bytes]  # pubkey -> sig
        self.bip32_paths = {}  # type: Dict[bytes, Tuple[bytes, Sequence[int]]]  # pubkey -> (xpub_fingerprint, path)
        self.redeem_script = None  # type: Optional[bytes]
        self.witness_script = None  # type: Optional[bytes]
        self._unknown = {}  # type: Dict[bytes, bytes]

        self.script_type = 'unknown'
        self.num_sig = 0  # type: int  # num req sigs for multisig
        self.pubkeys = []  # type: List[bytes]  # note: order matters
        self.__trusted_value_sats = None  # type: Optional[RavenValue]
        self._trusted_address = None  # type: Optional[str]
        self.block_height = None  # type: Optional[int]  # height at which the TXO is mined; None means unknown
        self.spent_height = None  # type: Optional[int]  # height at which the TXO got spent
        self.spent_txid = None  # type: Optional[str]  # txid of the spender
        self._is_p2sh_segwit = None  # type: Optional[bool]  # None means unknown
        self._is_native_segwit = None  # type: Optional[bool]  # None means unknown
        self.witness_sizehint = None  # type: Optional[int]  # byte size of serialized complete witness, for tx size est

    @property
    def _trusted_value_sats(self):
        return self.__trusted_value_sats

    @_trusted_value_sats.setter
    def _trusted_value_sats(self, v):
        assert isinstance(v, RavenValue)
        self.__trusted_value_sats = v

    @property
    def utxo(self):
        return self._utxo

    @utxo.setter
    def utxo(self, tx: Optional[Transaction]):
        if tx is None:
            return
        # note that tx might be a PartialTransaction
        # serialize and de-serialize tx now. this might e.g. convert a complete PartialTx to a Tx
        tx = tx_from_any(str(tx))
        # 'utxo' field in PSBT cannot be another PSBT:
        if not tx.is_complete():
            return
        self._utxo = tx
        self.validate_data()
        self.ensure_there_is_only_one_utxo()

    @property
    def witness_utxo(self):
        return self._witness_utxo

    @witness_utxo.setter
    def witness_utxo(self, value: Optional[TxOutput]):
        self._witness_utxo = value
        self.validate_data()
        self.ensure_there_is_only_one_utxo()

    def to_json(self):
        d = super().to_json()
        d.update({
            'height': self.block_height,
            'value_sats': self.value_sats(),
            'address': self.address,
            'utxo': str(self.utxo) if self.utxo else None,
            'witness_utxo': self.witness_utxo.serialize_to_network().hex() if self.witness_utxo else None,
            'sighash': self.sighash,
            'script_sig': self.script_sig,
            'redeem_script': self.redeem_script.hex() if self.redeem_script else None,
            'witness_script': self.witness_script.hex() if self.witness_script else None,
            'part_sigs': {pubkey.hex(): sig.hex() for pubkey, sig in self.part_sigs.items()},
            'bip32_paths': {pubkey.hex(): (xfp.hex(), bip32.convert_bip32_intpath_to_strpath(path))
                            for pubkey, (xfp, path) in self.bip32_paths.items()},
            'unknown_psbt_fields': {key.hex(): val.hex() for key, val in self._unknown.items()},
        })
        return d

    @classmethod
    def from_txin(cls, txin: TxInput, *, strip_witness: bool = True) -> 'PartialTxInput':
        # FIXME: if strip_witness is True, res.is_segwit() will return False,
        # and res.estimated_size() will return an incorrect value. These methods
        # will return the correct values after we call add_input_info(). (see dscancel and bump_fee)
        # This is very fragile: the value returned by estimate_size() depends on the calling order.
        res = PartialTxInput(prevout=txin.prevout,
                             script_sig=None if strip_witness else txin.script_sig,
                             nsequence=txin.nsequence,
                             witness=None if strip_witness else txin.witness,
                             is_coinbase_output=txin.is_coinbase_output(),
                             sighash=txin.sighash)
        return res

    def validate_data(self, *, for_signing=False) -> None:
        if self.utxo:
            if self.prevout.txid.hex() != self.utxo.txid():
                raise PSBTInputConsistencyFailure(f"PSBT input validation: "
                                                  f"If a non-witness UTXO is provided, its hash must match the hash specified in the prevout")
            if self.witness_utxo:
                if self.utxo.outputs()[self.prevout.out_idx] != self.witness_utxo:
                    raise PSBTInputConsistencyFailure(f"PSBT input validation: "
                                                      f"If both non-witness UTXO and witness UTXO are provided, they must be consistent")
        # The following test is disabled, so we are willing to sign non-segwit inputs
        # without verifying the input amount. This means, given a maliciously modified PSBT,
        # for non-segwit inputs, we might end up burning coins as miner fees.
        if for_signing and False:
            if not self.is_segwit() and self.witness_utxo:
                raise PSBTInputConsistencyFailure(f"PSBT input validation: "
                                                  f"If a witness UTXO is provided, no non-witness signature may be created")
        if self.redeem_script and self.address:
            addr = hash160_to_p2sh(hash_160(self.redeem_script))
            if self.address != addr:
                raise PSBTInputConsistencyFailure(f"PSBT input validation: "
                                                  f"If a redeemScript is provided, the scriptPubKey must be for that redeemScript")
        if self.witness_script:
            if self.redeem_script:
                if self.redeem_script != bfh(ravencoin.p2wsh_nested_script(self.witness_script.hex())):
                    raise PSBTInputConsistencyFailure(f"PSBT input validation: "
                                                      f"If a witnessScript is provided, the redeemScript must be for that witnessScript")
            elif self.address:
                if self.address != ravencoin.script_to_p2wsh(self.witness_script.hex()):
                    raise PSBTInputConsistencyFailure(f"PSBT input validation: "
                                                      f"If a witnessScript is provided, the scriptPubKey must be for that witnessScript")

    def parse_psbt_section_kv(self, kt, key, val):
        try:
            kt = PSBTInputType(kt)
        except ValueError:
            pass  # unknown type
        if DEBUG_PSBT_PARSING: print(f"{repr(kt)} {key.hex()} {val.hex()}")
        if kt == PSBTInputType.NON_WITNESS_UTXO:
            if self.utxo is not None:
                raise SerializationError(f"duplicate key: {repr(kt)}")
            self.utxo = Transaction(val)
            self.utxo.deserialize()
            if key: raise SerializationError(f"key for {repr(kt)} must be empty")
        elif kt == PSBTInputType.WITNESS_UTXO:
            if self.witness_utxo is not None:
                raise SerializationError(f"duplicate key: {repr(kt)}")
            self.witness_utxo = TxOutput.from_network_bytes(val)
            if key: raise SerializationError(f"key for {repr(kt)} must be empty")
        elif kt == PSBTInputType.PARTIAL_SIG:
            if key in self.part_sigs:
                raise SerializationError(f"duplicate key: {repr(kt)}")
            if len(key) not in (33, 65):  # TODO also allow 32? one of the tests in the BIP is "supposed to" fail with len==32...
                raise SerializationError(f"key for {repr(kt)} has unexpected length: {len(key)}")
            self.part_sigs[key] = val
        elif kt == PSBTInputType.SIGHASH_TYPE:
            if self.sighash is not None:
                raise SerializationError(f"duplicate key: {repr(kt)}")
            if len(val) != 4:
                raise SerializationError(f"value for {repr(kt)} has unexpected length: {len(val)}")
            self.sighash = struct.unpack("<I", val)[0]
            if key: raise SerializationError(f"key for {repr(kt)} must be empty")
        elif kt == PSBTInputType.BIP32_DERIVATION:
            if key in self.bip32_paths:
                raise SerializationError(f"duplicate key: {repr(kt)}")
            if len(key) not in (33, 65):  # TODO also allow 32? one of the tests in the BIP is "supposed to" fail with len==32...
                raise SerializationError(f"key for {repr(kt)} has unexpected length: {len(key)}")
            self.bip32_paths[key] = unpack_bip32_root_fingerprint_and_int_path(val)
        elif kt == PSBTInputType.REDEEM_SCRIPT:
            if self.redeem_script is not None:
                raise SerializationError(f"duplicate key: {repr(kt)}")
            self.redeem_script = val
            if key: raise SerializationError(f"key for {repr(kt)} must be empty")
        elif kt == PSBTInputType.WITNESS_SCRIPT:
            if self.witness_script is not None:
                raise SerializationError(f"duplicate key: {repr(kt)}")
            self.witness_script = val
            if key: raise SerializationError(f"key for {repr(kt)} must be empty")
        elif kt == PSBTInputType.FINAL_SCRIPTSIG:
            if self.script_sig is not None:
                raise SerializationError(f"duplicate key: {repr(kt)}")
            self.script_sig = val
            if key: raise SerializationError(f"key for {repr(kt)} must be empty")
        elif kt == PSBTInputType.FINAL_SCRIPTWITNESS:
            if self.witness is not None:
                raise SerializationError(f"duplicate key: {repr(kt)}")
            self.witness = val
            if key: raise SerializationError(f"key for {repr(kt)} must be empty")
        else:
            full_key = self.get_fullkey_from_keytype_and_key(kt, key)
            if full_key in self._unknown:
                raise SerializationError(f'duplicate key. PSBT input key for unknown type: {full_key}')
            self._unknown[full_key] = val

    def serialize_psbt_section_kvs(self, wr):
        self.ensure_there_is_only_one_utxo()
        if self.witness_utxo:
            wr(PSBTInputType.WITNESS_UTXO, self.witness_utxo.serialize_to_network())
        if self.utxo:
            wr(PSBTInputType.NON_WITNESS_UTXO, bfh(self.utxo.serialize_to_network(include_sigs=True)))
        for pk, val in sorted(self.part_sigs.items()):
            wr(PSBTInputType.PARTIAL_SIG, val, pk)
        if self.sighash is not None:
            wr(PSBTInputType.SIGHASH_TYPE, struct.pack('<I', self.sighash))
        if self.redeem_script is not None:
            wr(PSBTInputType.REDEEM_SCRIPT, self.redeem_script)
        if self.witness_script is not None:
            wr(PSBTInputType.WITNESS_SCRIPT, self.witness_script)
        for k in sorted(self.bip32_paths):
            packed_path = pack_bip32_root_fingerprint_and_int_path(*self.bip32_paths[k])
            wr(PSBTInputType.BIP32_DERIVATION, packed_path, k)
        if self.script_sig is not None:
            wr(PSBTInputType.FINAL_SCRIPTSIG, self.script_sig)
        if self.witness is not None:
            wr(PSBTInputType.FINAL_SCRIPTWITNESS, self.witness)
        for full_key, val in sorted(self._unknown.items()):
            key_type, key = self.get_keytype_and_key_from_fullkey(full_key)
            wr(key_type, val, key=key)

    def value_sats(self) -> Optional[RavenValue]:
        if self._trusted_value_sats is not None:
            return self._trusted_value_sats
        if self.utxo:
            out_idx = self.prevout.out_idx
            outpoint = self.utxo.outputs()[out_idx]
            if outpoint.asset:
                value = RavenValue(0, {outpoint.asset: outpoint.value})
            else:
                value = RavenValue(outpoint.value)
            return value
        if self.witness_utxo:
            outpoint = self.witness_utxo
            if outpoint.asset:
                value = RavenValue(0, {outpoint.asset: outpoint.value})
            else:
                value = RavenValue(outpoint.value)
            return value
        return None

    @property
    def address(self) -> Optional[str]:
        if self._trusted_address is not None:
            return self._trusted_address
        scriptpubkey = self.scriptpubkey
        if scriptpubkey:
            return get_address_from_output_script(scriptpubkey)
        return None

    @property
    def scriptpubkey(self) -> Optional[bytes]:
        if self._trusted_address is not None:
            a = self.value_sats().assets
            script = bfh(ravencoin.address_to_script(self._trusted_address))
            #if a:
            #    asset, amt = list(a.items())[0]
            #    script = assets.create_transfer_asset_script(script, asset, amt)
            return script
        if self.utxo:
            out_idx = self.prevout.out_idx
            return self.utxo.outputs()[out_idx].scriptpubkey
        if self.witness_utxo:
            return self.witness_utxo.scriptpubkey
        return None

    def set_script_type(self) -> None:
        if self.scriptpubkey is None:
            return
        type = get_script_type_from_output_script(self.scriptpubkey)
        inner_type = None
        if type is not None:
            if type == 'p2sh':
                inner_type = get_script_type_from_output_script(self.redeem_script)
            elif type == 'p2wsh':
                inner_type = get_script_type_from_output_script(self.witness_script)
            if inner_type is not None:
                type = inner_type + '-' + type
            if type in ('p2pkh', 'p2wpkh-p2sh', 'p2wpkh', 'p2pk'):
                self.script_type = type
        return

    def is_complete(self) -> bool:
        if self.script_sig is not None and self.witness is not None:
            return True
        if self.is_coinbase_input():
            return True
        if self.script_sig is not None and not self.is_segwit():
            return True
        signatures = list(self.part_sigs.values())
        s = len(signatures)
        # note: The 'script_type' field is currently only set by the wallet,
        #       for its own addresses. This means we can only finalize inputs
        #       that are related to the wallet.
        #       The 'fix' would be adding extra logic that matches on templates,
        #       and figures out the script_type from available fields.
        if self.script_type in ('p2pk', 'p2pkh', 'p2wpkh', 'p2wpkh-p2sh'):
            return s >= 1
        if self.script_type in ('p2sh', 'p2wsh', 'p2wsh-p2sh'):
            return s >= self.num_sig
        return False

    def finalize(self) -> None:
        def clear_fields_when_finalized():
            # BIP-174: "All other data except the UTXO and unknown fields in the
            #           input key-value map should be cleared from the PSBT"
            self.part_sigs = {}
            #self.sighash = None
            self.bip32_paths = {}
            self.redeem_script = None
            self.witness_script = None

        if self.script_sig is not None and self.witness is not None:
            clear_fields_when_finalized()
            return  # already finalized
        if self.is_complete():
            self.script_sig = bfh(Transaction.input_script(self))
            self.witness = bfh(Transaction.serialize_witness(self))
            clear_fields_when_finalized()

    def combine_with_other_txin(self, other_txin: 'TxInput') -> None:
        assert self.prevout == other_txin.prevout
        if other_txin.script_sig is not None:
            self.script_sig = other_txin.script_sig
        if other_txin.witness is not None:
            self.witness = other_txin.witness
        if isinstance(other_txin, PartialTxInput):
            if other_txin.witness_utxo:
                self.witness_utxo = other_txin.witness_utxo
            if other_txin.utxo:
                self.utxo = other_txin.utxo
            self.part_sigs.update(other_txin.part_sigs)
            if other_txin.sighash is not None:
                self.sighash = other_txin.sighash
            self.bip32_paths.update(other_txin.bip32_paths)
            if other_txin.redeem_script is not None:
                self.redeem_script = other_txin.redeem_script
            if other_txin.witness_script is not None:
                self.witness_script = other_txin.witness_script
            self._unknown.update(other_txin._unknown)
        self.ensure_there_is_only_one_utxo()
        # try to finalize now
        self.finalize()

    def ensure_there_is_only_one_utxo(self):
        # we prefer having the full previous tx, even for segwit inputs. see #6198
        # for witness v1, witness_utxo will be enough though
        if self.utxo is not None and self.witness_utxo is not None:
            self.witness_utxo = None

    def convert_utxo_to_witness_utxo(self) -> None:
        if self.utxo:
            self._witness_utxo = self.utxo.outputs()[self.prevout.out_idx]
            self._utxo = None  # type: Optional[Transaction]

    def is_native_segwit(self) -> Optional[bool]:
        """Whether this input is native segwit. None means inconclusive."""
        if self._is_native_segwit is None:
            if self.address:
                self._is_native_segwit = ravencoin.is_segwit_address(self.address)
        return self._is_native_segwit

    def is_p2sh_segwit(self) -> Optional[bool]:
        """Whether this input is p2sh-embedded-segwit. None means inconclusive."""
        if self._is_p2sh_segwit is None:
            def calc_if_p2sh_segwit_now():
                if not (self.address and self.redeem_script):
                    return None
                if self.address != ravencoin.hash160_to_p2sh(hash_160(self.redeem_script)):
                    # not p2sh address
                    return False
                try:
                    decoded = [x for x in script_GetOp(self.redeem_script)]
                except MalformedBitcoinScript:
                    decoded = None
                # witness version 0
                if match_script_against_template(decoded, SCRIPTPUBKEY_TEMPLATE_WITNESS_V0):
                    return True
                # witness version 1-16
                future_witness_versions = list(range(opcodes.OP_1, opcodes.OP_16 + 1))
                for witver, opcode in enumerate(future_witness_versions, start=1):
                    match = [opcode, OPPushDataGeneric(lambda x: 2 <= x <= 40)]
                    if match_script_against_template(decoded, match):
                        return True
                return False

            self._is_p2sh_segwit = calc_if_p2sh_segwit_now()
        return self._is_p2sh_segwit

    def is_segwit(self, *, guess_for_address=False) -> bool:
        if super().is_segwit():
            return True
        if self.is_native_segwit() or self.is_p2sh_segwit():
            return True
        if self.is_native_segwit() is False and self.is_p2sh_segwit() is False:
            return False
        if self.witness_script:
            return True
        _type = self.script_type
        if _type == 'address' and guess_for_address:
            _type = Transaction.guess_txintype_from_address(self.address)
        return is_segwit_script_type(_type)

    def already_has_some_signatures(self) -> bool:
        """Returns whether progress has been made towards completing this input."""
        return (self.part_sigs
                or self.script_sig is not None
                or self.witness is not None)


class PartialTxOutput(TxOutput, PSBTSection):
    def __init__(self, *args, **kwargs):
        TxOutput.__init__(self, *args, **kwargs)
        self.redeem_script = None  # type: Optional[bytes]
        self.witness_script = None  # type: Optional[bytes]
        self.bip32_paths = {}  # type: Dict[bytes, Tuple[bytes, Sequence[int]]]  # pubkey -> (xpub_fingerprint, path)
        self._unknown = {}  # type: Dict[bytes, bytes]

        self.script_type = 'unknown'
        self.num_sig = 0  # num req sigs for multisig
        self.pubkeys = []  # type: List[bytes]  # note: order matters
        self.is_mine = False  # type: bool  # whether the wallet considers the output to be ismine
        self.is_change = False  # type: bool  # whether the wallet considers the output to be change

    def to_json(self):
        d = super().to_json()
        d.update({
            'redeem_script': self.redeem_script.hex() if self.redeem_script else None,
            'witness_script': self.witness_script.hex() if self.witness_script else None,
            'bip32_paths': {pubkey.hex(): (xfp.hex(), bip32.convert_bip32_intpath_to_strpath(path))
                            for pubkey, (xfp, path) in self.bip32_paths.items()},
            'unknown_psbt_fields': {key.hex(): val.hex() for key, val in self._unknown.items()},
        })
        return d

    @classmethod
    def from_txout(cls, txout: TxOutput) -> 'PartialTxOutput':
        res = PartialTxOutput(scriptpubkey=txout.scriptpubkey,
                              value=txout.value,
                              asset=txout.asset,
                              is_max=txout.max)
        return res

    def parse_psbt_section_kv(self, kt, key, val):
        try:
            kt = PSBTOutputType(kt)
        except ValueError:
            pass  # unknown type
        if DEBUG_PSBT_PARSING: print(f"{repr(kt)} {key.hex()} {val.hex()}")
        if kt == PSBTOutputType.REDEEM_SCRIPT:
            if self.redeem_script is not None:
                raise SerializationError(f"duplicate key: {repr(kt)}")
            self.redeem_script = val
            if key: raise SerializationError(f"key for {repr(kt)} must be empty")
        elif kt == PSBTOutputType.WITNESS_SCRIPT:
            if self.witness_script is not None:
                raise SerializationError(f"duplicate key: {repr(kt)}")
            self.witness_script = val
            if key: raise SerializationError(f"key for {repr(kt)} must be empty")
        elif kt == PSBTOutputType.BIP32_DERIVATION:
            if key in self.bip32_paths:
                raise SerializationError(f"duplicate key: {repr(kt)}")
            if len(key) not in (33, 65):  # TODO also allow 32? one of the tests in the BIP is "supposed to" fail with len==32...
                raise SerializationError(f"key for {repr(kt)} has unexpected length: {len(key)}")
            self.bip32_paths[key] = unpack_bip32_root_fingerprint_and_int_path(val)
        else:
            full_key = self.get_fullkey_from_keytype_and_key(kt, key)
            if full_key in self._unknown:
                raise SerializationError(f'duplicate key. PSBT output key for unknown type: {full_key}')
            self._unknown[full_key] = val

    def serialize_psbt_section_kvs(self, wr):
        if self.redeem_script is not None:
            wr(PSBTOutputType.REDEEM_SCRIPT, self.redeem_script)
        if self.witness_script is not None:
            wr(PSBTOutputType.WITNESS_SCRIPT, self.witness_script)
        for k in sorted(self.bip32_paths):
            packed_path = pack_bip32_root_fingerprint_and_int_path(*self.bip32_paths[k])
            wr(PSBTOutputType.BIP32_DERIVATION, packed_path, k)
        for full_key, val in sorted(self._unknown.items()):
            key_type, key = self.get_keytype_and_key_from_fullkey(full_key)
            wr(key_type, val, key=key)

    def combine_with_other_txout(self, other_txout: 'TxOutput') -> None:
        assert self.scriptpubkey == other_txout.scriptpubkey
        if not isinstance(other_txout, PartialTxOutput):
            return
        if other_txout.redeem_script is not None:
            self.redeem_script = other_txout.redeem_script
        if other_txout.witness_script is not None:
            self.witness_script = other_txout.witness_script
        self.bip32_paths.update(other_txout.bip32_paths)
        self._unknown.update(other_txout._unknown)


class PartialTransaction(Transaction):

    def __init__(self):
        Transaction.__init__(self, None)
        self.xpubs = {}  # type: Dict[BIP32Node, Tuple[bytes, Sequence[int]]]  # intermediate bip32node -> (xfp, der_prefix)
        self._inputs = []  # type: List[PartialTxInput]
        self._outputs = []  # type: List[PartialTxOutput]
        self._unknown = {}  # type: Dict[bytes, bytes]

    def to_json(self) -> dict:
        d = super().to_json()
        d.update({
            'xpubs': {bip32node.to_xpub(): (xfp.hex(), bip32.convert_bip32_intpath_to_strpath(path))
                      for bip32node, (xfp, path) in self.xpubs.items()},
            'unknown_psbt_fields': {key.hex(): val.hex() for key, val in self._unknown.items()},
        })
        return d

    @classmethod
    def from_tx(cls, tx: Transaction, strip = True) -> 'PartialTransaction':
        res = cls()
        res._inputs = [PartialTxInput.from_txin(txin, strip_witness=strip)
                       for txin in tx.inputs()]
        res._outputs = [PartialTxOutput.from_txout(txout) for txout in tx.outputs()]
        res.version = tx.version
        res.locktime = tx.locktime
        res.for_swap = tx.for_swap
        return res

    @classmethod
    def from_raw_psbt(cls, raw) -> 'PartialTransaction':
        # auto-detect and decode Base64 and Hex.
        if raw[0:10].lower() in (b'70736274ff', '70736274ff'):  # hex
            raw = bytes.fromhex(raw)
        elif raw[0:6] in (b'cHNidP', 'cHNidP'):  # base64
            raw = base64.b64decode(raw)
        if not isinstance(raw, (bytes, bytearray)) or raw[0:5] != b'psbt\xff':
            raise BadHeaderMagic("bad magic")

        tx = None  # type: Optional[PartialTransaction]

        # We parse the raw stream twice. The first pass is used to find the
        # PSBT_GLOBAL_UNSIGNED_TX key in the global section and set 'tx'.
        # The second pass does everything else.
        with io.BytesIO(raw[5:]) as fd:  # parsing "first pass"
            while True:
                try:
                    kt, key, val = PSBTSection.get_next_kv_from_fd(fd)
                except StopIteration:
                    break
                try:
                    kt = PSBTGlobalType(kt)
                except ValueError:
                    pass  # unknown type
                if kt == PSBTGlobalType.UNSIGNED_TX:
                    if tx is not None:
                        raise SerializationError(f"duplicate key: {repr(kt)}")
                    if key: raise SerializationError(f"key for {repr(kt)} must be empty")
                    unsigned_tx = Transaction(val.hex())
                    for txin in unsigned_tx.inputs():
                        if txin.script_sig or txin.witness:
                            raise SerializationError(f"PSBT {repr(kt)} must have empty scriptSigs and witnesses")
                    tx = PartialTransaction.from_tx(unsigned_tx)

        if tx is None:
            raise SerializationError(f"PSBT missing required global section PSBT_GLOBAL_UNSIGNED_TX")

        with io.BytesIO(raw[5:]) as fd:  # parsing "second pass"
            # global section
            while True:
                try:
                    kt, key, val = PSBTSection.get_next_kv_from_fd(fd)
                except StopIteration:
                    break
                try:
                    kt = PSBTGlobalType(kt)
                except ValueError:
                    pass  # unknown type
                if DEBUG_PSBT_PARSING: print(f"{repr(kt)} {key.hex()} {val.hex()}")
                if kt == PSBTGlobalType.UNSIGNED_TX:
                    pass  # already handled during "first" parsing pass
                elif kt == PSBTGlobalType.XPUB:
                    bip32node = BIP32Node.from_bytes(key)
                    if bip32node in tx.xpubs:
                        raise SerializationError(f"duplicate key: {repr(kt)}")
                    xfp, path = unpack_bip32_root_fingerprint_and_int_path(val)
                    if bip32node.depth != len(path):
                        raise SerializationError(f"PSBT global xpub has mismatching depth ({bip32node.depth}) "
                                                 f"and derivation prefix len ({len(path)})")
                    child_number_of_xpub = int.from_bytes(bip32node.child_number, 'big')
                    if not ((bip32node.depth == 0 and child_number_of_xpub == 0)
                            or (bip32node.depth != 0 and child_number_of_xpub == path[-1])):
                        raise SerializationError(f"PSBT global xpub has inconsistent child_number and derivation prefix")
                    tx.xpubs[bip32node] = xfp, path
                elif kt == PSBTGlobalType.VERSION:
                    if len(val) > 4:
                        raise SerializationError(f"value for {repr(kt)} has unexpected length: {len(val)} > 4")
                    psbt_version = int.from_bytes(val, byteorder='little', signed=False)
                    if psbt_version > 0:
                        raise SerializationError(f"Only PSBTs with version 0 are supported. Found version: {psbt_version}")
                    if key: raise SerializationError(f"key for {repr(kt)} must be empty")
                else:
                    full_key = PSBTSection.get_fullkey_from_keytype_and_key(kt, key)
                    if full_key in tx._unknown:
                        raise SerializationError(f'duplicate key. PSBT global key for unknown type: {full_key}')
                    tx._unknown[full_key] = val
            try:
                # inputs sections
                for txin in tx.inputs():
                    if DEBUG_PSBT_PARSING: print("-> new input starts")
                    txin._populate_psbt_fields_from_fd(fd)
                # outputs sections
                for txout in tx.outputs():
                    if DEBUG_PSBT_PARSING: print("-> new output starts")
                    txout._populate_psbt_fields_from_fd(fd)
            except UnexpectedEndOfStream:
                raise UnexpectedEndOfStream('Unexpected end of stream. Num input and output maps provided does not match unsigned tx.') from None

            if fd.read(1) != b'':
                raise SerializationError("extra junk at the end of PSBT")

        for txin in tx.inputs():
            txin.validate_data()

        return tx

    @classmethod
    def from_io(cls, inputs: Sequence[PartialTxInput], outputs: Sequence[PartialTxOutput], *, wallet = None,
                locktime: int = None, version: int = None, BIP69_sort: bool = True, for_swap = False):
        self = cls()
        self._inputs = list(inputs)
        self._outputs = list(outputs)
        self._wallet = wallet
        if locktime is not None:
            self.locktime = locktime
        if version is not None:
            self.version = version
        self.for_swap = for_swap
        if BIP69_sort:
            self.BIP69_sort()
        return self

    def _serialize_psbt(self, fd) -> None:
        wr = PSBTSection.create_psbt_writer(fd)
        fd.write(b'psbt\xff')
        # global section
        wr(PSBTGlobalType.UNSIGNED_TX, bfh(self.serialize_to_network(include_sigs=False)))
        for bip32node, (xfp, path) in sorted(self.xpubs.items()):
            val = pack_bip32_root_fingerprint_and_int_path(xfp, path)
            wr(PSBTGlobalType.XPUB, val, key=bip32node.to_bytes())
        for full_key, val in sorted(self._unknown.items()):
            key_type, key = PSBTSection.get_keytype_and_key_from_fullkey(full_key)
            wr(key_type, val, key=key)
        fd.write(b'\x00')  # section-separator
        # input sections
        for inp in self._inputs:
            inp._serialize_psbt_section(fd)
        # output sections
        for outp in self._outputs:
            outp._serialize_psbt_section(fd)

    def finalize_psbt(self) -> None:
        for txin in self.inputs():
            txin.finalize()

    def combine_with_other_psbt(self, other_tx: 'Transaction') -> None:
        """Pulls in all data from other_tx we don't yet have (e.g. signatures).
        other_tx must be concerning the same unsigned tx.
        """
        if self.serialize_to_network(include_sigs=False) != other_tx.serialize_to_network(include_sigs=False):
            raise Exception('A Combiner must not combine two different PSBTs.')
        # BIP-174: "The resulting PSBT must contain all of the key-value pairs from each of the PSBTs.
        #           The Combiner must remove any duplicate key-value pairs, in accordance with the specification."
        # global section
        if isinstance(other_tx, PartialTransaction):
            self.xpubs.update(other_tx.xpubs)
            self._unknown.update(other_tx._unknown)
        # input sections
        for txin, other_txin in zip(self.inputs(), other_tx.inputs()):
            txin.combine_with_other_txin(other_txin)
        # output sections
        for txout, other_txout in zip(self.outputs(), other_tx.outputs()):
            txout.combine_with_other_txout(other_txout)
        self.invalidate_ser_cache()

    def join_with_other_psbt(self, other_tx: 'PartialTransaction') -> None:
        """Adds inputs and outputs from other_tx into this one."""
        if not isinstance(other_tx, PartialTransaction):
            raise Exception('Can only join partial transactions.')
        # make sure there are no duplicate prevouts
        prevouts = set()
        for txin in itertools.chain(self.inputs(), other_tx.inputs()):
            prevout_str = txin.prevout.to_str()
            if prevout_str in prevouts:
                raise Exception(f"Duplicate inputs! "
                                f"Transactions that spend the same prevout cannot be joined.")
            prevouts.add(prevout_str)
        # copy global PSBT section
        self.xpubs.update(other_tx.xpubs)
        self._unknown.update(other_tx._unknown)
        # copy and add inputs and outputs
        self.add_inputs(list(other_tx.inputs()))
        self.add_outputs(list(other_tx.outputs()))
        self.remove_signatures()
        self.invalidate_ser_cache()

    def inputs(self) -> Sequence[PartialTxInput]:
        return self._inputs

    def outputs(self) -> Sequence[PartialTxOutput]:
        return self._outputs

    def add_inputs(self, inputs: List[PartialTxInput]) -> None:
        self._inputs.extend(inputs)
        self.BIP69_sort(outputs=False)
        self.invalidate_ser_cache()

    def add_outputs(self, outputs: List[PartialTxOutput]) -> None:
        self._outputs.extend(outputs)
        self.BIP69_sort(inputs=False)
        self.invalidate_ser_cache()

    def set_rbf(self, rbf: bool) -> None:
        nSequence = 0xffffffff - (2 if rbf else 1)
        for txin in self.inputs():
            # Ensure 0 for SIGHASH_SINGLE
            if self.for_swap and txin.sighash and txin.sighash & SIGHASH.SINGLE != 0:
                continue
            txin.nsequence = nSequence
        self.invalidate_ser_cache()

    def BIP69_sort(self, inputs=True, outputs=True):
        # Do not change the ordering for SIGHASH_SINGLE
        if self.for_swap:
            return
        # NOTE: other parts of the code rely on these sorts being *stable* sorts
        if inputs:
            self._inputs.sort(key = lambda i: (i.prevout.txid, i.prevout.out_idx))
        if outputs:
            self._outputs.sort(key = lambda o: (o.value, o.scriptpubkey))

            # Assets need a certain order:
            # Burn, {whatever}, parent, new owner, new
            burn_vout = None
            parent_owner_vout = None
            asset_owner_vout = None
            asset_create_vout = None
            for o in iter(self._outputs):
                if o.address in constants.net.BURN_ADDRESSES:
                    burn_vout = o
                elif o.asset:
                    asset = o.asset
                    if asset[-1] == '!':
                        if asset_create_vout:
                            # We know what the asset owner looks like
                            if asset[:-1] == asset_create_vout.asset:
                                t = asset_owner_vout
                                asset_owner_vout = o
                                if not parent_owner_vout:
                                    parent_owner_vout = t
                            else:
                                parent_owner_vout = o
                        else:
                            # Just put it somewhere
                            if asset_owner_vout:
                                parent_owner_vout = o
                            else:
                                asset_owner_vout = o
                    else:
                        asset_create_vout = o
                        if asset_owner_vout and asset_owner_vout.asset[:-1] != asset:
                            # Swap asset owner and parent owner positions
                            t = parent_owner_vout
                            parent_owner_vout = asset_owner_vout
                            asset_owner_vout = t
            if burn_vout and asset_create_vout:
                new_outs = [o for o in self._outputs if o not in (burn_vout, parent_owner_vout, asset_owner_vout, asset_create_vout)]

                self._outputs = [burn_vout] + new_outs + \
                                ([parent_owner_vout] if parent_owner_vout else []) + \
                                ([asset_owner_vout] if asset_owner_vout else []) + \
                                [asset_create_vout]
        self.invalidate_ser_cache()

    def input_value(self) -> RavenValue:
        input_values = [txin.value_sats() for txin in self.inputs()]
        if any([val is None for val in input_values]):
            raise MissingTxInputAmount()
        return sum(input_values, RavenValue())

    def output_value(self) -> RavenValue:
        return \
            sum([RavenValue(0, {x.asset: x.value}) if x.asset else RavenValue(x.value) for x in self.outputs()], RavenValue())

    def get_fee(self) -> Optional[RavenValue]:
        try:
            return self.input_value() - self.output_value()
        except MissingTxInputAmount:
            return None

    def serialize_preimage(self, txin_index: int, *,
                           bip143_shared_txdigest_fields: BIP143SharedTxDigestFields = None) -> str:
        nVersion = int_to_hex(self.version, 4)
        nLocktime = int_to_hex(self.locktime, 4)
        inputs = self.inputs()
        outputs = self.outputs()
        txin = inputs[txin_index]
        sighash = txin.sighash if txin.sighash is not None else SIGHASH.ALL
        if sighash not in list(map(int, SIGHASH)):
            raise Exception("invalid sighash: {}".format(sighash))
        nHashType = int_to_hex(sighash, 4)
        preimage_script = self.get_preimage_script(txin, self._wallet)
        _logger.info(f"Preimage script for {txin.prevout.txid.hex()}\n{bfh(preimage_script)}")
        if txin.is_segwit():
            raise NotImplementedError()
            if bip143_shared_txdigest_fields is None:
                bip143_shared_txdigest_fields = self._calc_bip143_shared_txdigest_fields()
            if not(sighash & SIGHASH.ANYONECANPAY):
                hashPrevouts = bip143_shared_txdigest_fields.hashPrevouts
            else:
                hashPrevouts = '00' * 32
            if (not(sighash & SIGHASH.ANYONECANPAY) and (sighash & 0x1f) != SIGHASH.SINGLE and (sighash & 0x1f) != SIGHASH.NONE):
                hashSequence = bip143_shared_txdigest_fields.hashSequence
            else:
                hashSequence = '00' * 32
            if ((sighash & 0x1f) != SIGHASH.SINGLE and (sighash & 0x1f) != SIGHASH.NONE):
                hashOutputs = bip143_shared_txdigest_fields.hashOutputs
            elif ((sighash & 0x1f) == SIGHASH.SINGLE and txin_index < len(outputs)):
                hashOutputs = bh2u(sha256d(outputs[txin_index].serialize_to_network()))
            else:
                hashOutputs = '00' * 32
            outpoint = txin.prevout.serialize_to_network().hex()
            scriptCode = var_int(len(preimage_script) // 2) + preimage_script
            amount = int_to_hex(txin.value_sats(), 8)
            nSequence = int_to_hex(txin.nsequence, 4)
            preimage = nVersion + hashPrevouts + hashSequence + outpoint + scriptCode + amount + nSequence + hashOutputs + nLocktime + nHashType
        else:
            if sighash & int(SIGHASH.ANYONECANPAY) != 0:
                txins = var_int(1) + self.serialize_input(txin, preimage_script)
                # We only need to check the next 2 bits now
                sighash &= 3
            else:
                txins = var_int(len(inputs))
                for k, txin in enumerate(inputs):
                    if (sighash == int(SIGHASH.NONE) or sighash == int(SIGHASH.SINGLE)) and txin_index != k:
                        txin = PartialTxInput.from_txin(txin)
                        txin.nsequence = 0
                    s_in = self.serialize_input(txin, preimage_script if txin_index==k else '')
                    txins += s_in
            
            if sighash == int(SIGHASH.NONE):
                txouts = var_int(0)
            elif sighash == int(SIGHASH.SINGLE):
                if txin_index > len(outputs):
                    raise Exception("Not enough outputs for SIGHASH_SINGLE!")
                txouts = var_int(txin_index)
                for k, txout in enumerate(outputs):
                    if k < txin_index:
                        txout = PartialTxOutput.from_txout(txout)
                        txout.scriptpubkey = b''
                        txout.value = Satoshis((1 << 64) - 1)
                        txout.asset = None
                        txouts += txout.serialize_to_network().hex()
                    elif k == txin_index:
                        txouts += txout.serialize_to_network().hex()
                    else:
                        break
            else:
                txouts = var_int(len(outputs)) + ''.join(o.serialize_to_network().hex() for o in outputs)

            preimage = nVersion + txins + txouts + nLocktime + nHashType
        return preimage

    def sign(self, keypairs) -> None:
        # keypairs:  pubkey_hex -> (secret_bytes, is_compressed)
        bip143_shared_txdigest_fields = self._calc_bip143_shared_txdigest_fields()
        for i, txin in enumerate(self.inputs()):
            pubkeys = [pk.hex() for pk in txin.pubkeys]
            for pubkey in pubkeys:
                if txin.is_complete():
                    break
                if pubkey not in keypairs:
                    continue
                _logger.info(f"adding signature for {pubkey}")
                sec, compressed = keypairs[pubkey]
                sig = self.sign_txin(i, sec, bip143_shared_txdigest_fields=bip143_shared_txdigest_fields)
                self.add_signature_to_txin(txin_idx=i, signing_pubkey=pubkey, sig=sig)

        _logger.debug(f"is_complete {self.is_complete()}")
        self.invalidate_ser_cache()

    def sign_txin(self, txin_index, privkey_bytes, *, bip143_shared_txdigest_fields=None) -> str:
        txin = self.inputs()[txin_index]
        txin.validate_data(for_signing=True)
        sighash = txin.sighash if txin.sighash is not None else SIGHASH.ALL
        sighash_type = sighash.to_bytes(length=1, byteorder="big").hex()
        pre_hash = sha256d(bfh(self.serialize_preimage(txin_index,
                                                       bip143_shared_txdigest_fields=bip143_shared_txdigest_fields)))
        privkey = ecc.ECPrivkey(privkey_bytes)
        sig = privkey.sign_transaction(pre_hash)
        sig = bh2u(sig) + '{0:02x}'.format(txin.sighash if txin.sighash else SIGHASH.ALL)
        return sig

    def is_complete(self) -> bool:
        return all([txin.is_complete() for txin in self.inputs()])

    def signature_count(self) -> Tuple[int, int]:
        s = 0  # "num Sigs we have"
        r = 0  # "Required"
        for txin in self.inputs():
            if txin.is_coinbase_input():
                continue
            signatures = list(txin.part_sigs.values())
            s += len(signatures)
            r += txin.num_sig
        return s, r

    def serialize(self) -> str:
        """Returns PSBT as base64 text, or raw hex of network tx (if complete)."""
        self.finalize_psbt()
        if self.is_complete():
            return Transaction.serialize(self)
        return self._serialize_as_base64()

    def serialize_as_bytes(self, *, force_psbt: bool = False) -> bytes:
        """Returns PSBT as raw bytes, or raw bytes of network tx (if complete)."""
        self.finalize_psbt()
        if force_psbt or not self.is_complete():
            with io.BytesIO() as fd:
                self._serialize_psbt(fd)
                return fd.getvalue()
        else:
            return Transaction.serialize_as_bytes(self)

    def _serialize_as_base64(self) -> str:
        raw_bytes = self.serialize_as_bytes()
        return base64.b64encode(raw_bytes).decode('ascii')

    def update_signatures(self, signatures: Sequence[str]):
        """Add new signatures to a transaction

        `signatures` is expected to be a list of sigs with signatures[i]
        intended for self._inputs[i].
        This is used by the Trezor, KeepKey and Safe-T plugins.
        """
        if self.is_complete():
            return
        if len(self.inputs()) != len(signatures):
            raise Exception('expected {} signatures; got {}'.format(len(self.inputs()), len(signatures)))
        for i, txin in enumerate(self.inputs()):
            pubkeys = [pk.hex() for pk in txin.pubkeys]
            sig = signatures[i]
            if bfh(sig) in list(txin.part_sigs.values()):
                continue
            pre_hash = sha256d(bfh(self.serialize_preimage(i)))
            sig_string = ecc.sig_string_from_der_sig(bfh(sig[:-2]))
            for recid in range(4):
                try:
                    public_key = ecc.ECPubkey.from_sig_string(sig_string, recid, pre_hash)
                except ecc.InvalidECPointException:
                    # the point might not be on the curve for some recid values
                    continue
                pubkey_hex = public_key.get_public_key_hex(compressed=True)
                if pubkey_hex in pubkeys:
                    if not public_key.verify_message_hash(sig_string, pre_hash):
                        continue
                    _logger.info(f"adding sig: txin_idx={i}, signing_pubkey={pubkey_hex}, sig={sig}")
                    self.add_signature_to_txin(txin_idx=i, signing_pubkey=pubkey_hex, sig=sig)
                    break
        # redo raw
        self.invalidate_ser_cache()

    def add_signature_to_txin(self, *, txin_idx: int, signing_pubkey: str, sig: str):
        txin = self._inputs[txin_idx]
        txin.part_sigs[bfh(signing_pubkey)] = bfh(sig)
        # force re-serialization
        txin.script_sig = None
        txin.witness = None
        self.invalidate_ser_cache()

    #TODO: Move asset info to here
    def add_info_from_wallet(
            self,
            wallet: 'Abstract_Wallet',
            *,
            include_xpubs: bool = False,
            ignore_network_issues: bool = True,
    ) -> None:
        if self.is_complete():
            return
        # only include xpubs for multisig wallets; currently only they need it in practice
        # note: coldcard fw have a limitation that if they are included then all
        #       inputs are assumed to be multisig... https://github.com/spesmilo/electrum/pull/5440#issuecomment-549504761
        # note: trezor plugin needs xpubs included, if there are multisig inputs/change_outputs
        from .wallet import Multisig_Wallet
        if include_xpubs and isinstance(wallet, Multisig_Wallet):
            from .keystore import Xpub
            for ks in wallet.get_keystores():
                if isinstance(ks, Xpub):
                    fp_bytes, der_full = ks.get_fp_and_derivation_to_be_used_in_partial_tx(
                        der_suffix=[], only_der_suffix=False)
                    xpub = ks.get_xpub_to_be_used_in_partial_tx(only_der_suffix=False)
                    bip32node = BIP32Node.from_xkey(xpub)
                    self.xpubs[bip32node] = (fp_bytes, der_full)
        for txin in self.inputs():
            wallet.add_input_info(
                txin,
                only_der_suffix=False,
                ignore_network_issues=ignore_network_issues,
            )
        for txout in self.outputs():
            wallet.add_output_info(
                txout,
                only_der_suffix=False,
            )

    def remove_xpubs_and_bip32_paths(self) -> None:
        self.xpubs.clear()
        for txin in self.inputs():
            txin.bip32_paths.clear()
        for txout in self.outputs():
            txout.bip32_paths.clear()

    def prepare_for_export_for_coinjoin(self) -> None:
        """Removes all sensitive details."""
        # globals
        self.xpubs.clear()
        self._unknown.clear()
        # inputs
        for txin in self.inputs():
            txin.bip32_paths.clear()
        # outputs
        for txout in self.outputs():
            txout.redeem_script = None
            txout.witness_script = None
            txout.bip32_paths.clear()
            txout._unknown.clear()

    def convert_all_utxos_to_witness_utxos(self) -> None:
        """Replaces all NON-WITNESS-UTXOs with WITNESS-UTXOs.
        This will likely make an exported PSBT invalid spec-wise,
        but it makes e.g. QR codes significantly smaller.
        """
        for txin in self.inputs():
            txin.convert_utxo_to_witness_utxo()

    def remove_signatures(self):
        for txin in self.inputs():
            txin.part_sigs = {}
            txin.script_sig = None
            txin.witness = None
        assert not self.is_complete()
        self.invalidate_ser_cache()

    def update_txin_script_type(self):
        """Determine the script_type of each input by analyzing the scripts.
        It updates all tx-Inputs, NOT only the wallet owned, if the
        scriptpubkey is present.
        """
        for txin in self.inputs():
            if txin.script_type in ('unknown', 'address'):
                txin.set_script_type()

def pack_bip32_root_fingerprint_and_int_path(xfp: bytes, path: Sequence[int]) -> bytes:
    if len(xfp) != 4:
        raise Exception(f'unexpected xfp length. xfp={xfp}')
    return xfp + b''.join(i.to_bytes(4, byteorder='little', signed=False) for i in path)


def unpack_bip32_root_fingerprint_and_int_path(path: bytes) -> Tuple[bytes, Sequence[int]]:
    if len(path) % 4 != 0:
        raise Exception(f'unexpected packed path length. path={path.hex()}')
    xfp = path[0:4]
    int_path = [int.from_bytes(b, byteorder='little', signed=False) for b in chunks(path[4:], 4)]
    return xfp, int_path<|MERGE_RESOLUTION|>--- conflicted
+++ resolved
@@ -709,7 +709,6 @@
             if debug:
                 _logger.debug(f"malformed script")
             return False
-<<<<<<< HEAD
 
     # Chop off assets
     op_rvn_asset = len(script)
@@ -720,10 +719,8 @@
             break
     script = script[:op_rvn_asset]
     
-=======
     if debug:
         _logger.debug(f"match script against template: {script}")
->>>>>>> 232e38e2
     if len(script) != len(template):
         if debug:
             _logger.debug(f"length mismatch {len(script)} != {len(template)}")
