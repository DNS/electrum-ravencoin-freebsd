# Copyright (C) 2018 The Electrum developers
# Distributed under the MIT software license, see the accompanying
# file LICENCE or http://www.opensource.org/licenses/mit-license.php

from enum import IntFlag, IntEnum
import enum
import json
from collections import namedtuple, defaultdict
from typing import NamedTuple, List, Tuple, Mapping, Optional, TYPE_CHECKING, Union, Dict, Set, Sequence
import re
import attr
from aiorpcx import NetAddress

from .util import bfh, bh2u, inv_dict, UserFacingException
from .util import list_enabled_bits
from .crypto import sha256
from .transaction import (Transaction, PartialTransaction, PartialTxInput, TxOutpoint,
                          PartialTxOutput, opcodes, TxOutput)
from .ecc import CURVE_ORDER, sig_string_from_der_sig, ECPubkey, string_to_number
from . import ecc, ravencoin, crypto, transaction
from .ravencoin import (push_script, redeem_script_to_address, address_to_script,
                        construct_witness, construct_script)
from . import segwit_addr
from .i18n import _
from .lnaddr import lndecode
from .bip32 import BIP32Node, BIP32_PRIME
from .transaction import BCDataStream

if TYPE_CHECKING:
    from .lnchannel import Channel, AbstractChannel
    from .lnrouter import LNPaymentRoute
    from .lnonion import OnionRoutingFailure


# defined in BOLT-03:
HTLC_TIMEOUT_WEIGHT = 663
HTLC_SUCCESS_WEIGHT = 703
COMMITMENT_TX_WEIGHT = 724
HTLC_OUTPUT_WEIGHT = 172

LN_MAX_FUNDING_SAT = pow(2, 24) - 1
DUST_LIMIT_MAX = 1000

# dummy address for fee estimation of funding tx
def ln_dummy_address():
    return redeem_script_to_address('p2wsh', '')

from .json_db import StoredObject


def channel_id_from_funding_tx(funding_txid: str, funding_index: int) -> Tuple[bytes, bytes]:
    funding_txid_bytes = bytes.fromhex(funding_txid)[::-1]
    i = int.from_bytes(funding_txid_bytes, 'big') ^ funding_index
    return i.to_bytes(32, 'big'), funding_txid_bytes

hex_to_bytes = lambda v: v if isinstance(v, bytes) else bytes.fromhex(v) if v is not None else None
json_to_keypair = lambda v: v if isinstance(v, OnlyPubkeyKeypair) else Keypair(**v) if len(v)==2 else OnlyPubkeyKeypair(**v)


@attr.s
class OnlyPubkeyKeypair(StoredObject):
    pubkey = attr.ib(type=bytes, converter=hex_to_bytes)

@attr.s
class Keypair(OnlyPubkeyKeypair):
    privkey = attr.ib(type=bytes, converter=hex_to_bytes)

@attr.s
class ChannelConfig(StoredObject):
    # shared channel config fields
    payment_basepoint = attr.ib(type=OnlyPubkeyKeypair, converter=json_to_keypair)
    multisig_key = attr.ib(type=OnlyPubkeyKeypair, converter=json_to_keypair)
    htlc_basepoint = attr.ib(type=OnlyPubkeyKeypair, converter=json_to_keypair)
    delayed_basepoint = attr.ib(type=OnlyPubkeyKeypair, converter=json_to_keypair)
    revocation_basepoint = attr.ib(type=OnlyPubkeyKeypair, converter=json_to_keypair)
    to_self_delay = attr.ib(type=int)  # applies to OTHER ctx
    dust_limit_sat = attr.ib(type=int)  # applies to SAME ctx
    max_htlc_value_in_flight_msat = attr.ib(type=int)  # max val of INCOMING htlcs
    max_accepted_htlcs = attr.ib(type=int)  # max num of INCOMING htlcs
    initial_msat = attr.ib(type=int)
    reserve_sat = attr.ib(type=int)  # applies to OTHER ctx
    htlc_minimum_msat = attr.ib(type=int)  # smallest value for INCOMING htlc
    upfront_shutdown_script = attr.ib(type=bytes, converter=hex_to_bytes)

    def validate_params(self, *, funding_sat: int) -> None:
        conf_name = type(self).__name__
        for key in (
                self.payment_basepoint,
                self.multisig_key,
                self.htlc_basepoint,
                self.delayed_basepoint,
                self.revocation_basepoint
        ):
            if not (len(key.pubkey) == 33 and ecc.ECPubkey.is_pubkey_bytes(key.pubkey)):
                raise Exception(f"{conf_name}. invalid pubkey in channel config")
        if funding_sat < MIN_FUNDING_SAT:
            raise Exception(f"funding_sat too low: {funding_sat} sat < {MIN_FUNDING_SAT}")
        # MUST set funding_satoshis to less than 2^24 satoshi
        if funding_sat > LN_MAX_FUNDING_SAT:
            raise Exception(f"funding_sat too high: {funding_sat} sat > {LN_MAX_FUNDING_SAT}")
        # MUST set push_msat to equal or less than 1000 * funding_satoshis
        if not (0 <= self.initial_msat <= 1000 * funding_sat):
            raise Exception(f"{conf_name}. insane initial_msat={self.initial_msat}. (funding_sat={funding_sat})")
        if self.reserve_sat < self.dust_limit_sat:
            raise Exception(f"{conf_name}. MUST set channel_reserve_satoshis greater than or equal to dust_limit_satoshis")
<<<<<<< HEAD
        if self.dust_limit_sat < ravencoin.DUST_LIMIT_UNKNOWN_SEGWIT:
=======
        if self.dust_limit_sat < bitcoin.DUST_LIMIT_UNKNOWN_SEGWIT:
>>>>>>> 5bd2524b
            raise Exception(f"{conf_name}. dust limit too low: {self.dust_limit_sat} sat")
        if self.dust_limit_sat > DUST_LIMIT_MAX:
            raise Exception(f"{conf_name}. dust limit too high: {self.dust_limit_sat} sat")
        if self.reserve_sat > funding_sat // 100:
            raise Exception(f"{conf_name}. reserve too high: {self.reserve_sat}, funding_sat: {funding_sat}")
        if self.htlc_minimum_msat > 1_000:
            raise Exception(f"{conf_name}. htlc_minimum_msat too high: {self.htlc_minimum_msat} msat")
        HTLC_MINIMUM_MSAT_MIN = 0  # should be at least 1 really, but apparently some nodes are sending zero...
        if self.htlc_minimum_msat < HTLC_MINIMUM_MSAT_MIN:
            raise Exception(f"{conf_name}. htlc_minimum_msat too low: {self.htlc_minimum_msat} msat < {HTLC_MINIMUM_MSAT_MIN}")
        if self.max_accepted_htlcs < 5:
            raise Exception(f"{conf_name}. max_accepted_htlcs too low: {self.max_accepted_htlcs}")
        if self.max_accepted_htlcs > 483:
            raise Exception(f"{conf_name}. max_accepted_htlcs too high: {self.max_accepted_htlcs}")
        if self.to_self_delay > MAXIMUM_REMOTE_TO_SELF_DELAY_ACCEPTED:
            raise Exception(f"{conf_name}. to_self_delay too high: {self.to_self_delay} > {MAXIMUM_REMOTE_TO_SELF_DELAY_ACCEPTED}")
        if self.max_htlc_value_in_flight_msat < min(1000 * funding_sat, 100_000_000):
            raise Exception(f"{conf_name}. max_htlc_value_in_flight_msat is too small: {self.max_htlc_value_in_flight_msat}")

    @classmethod
    def cross_validate_params(
            cls,
            *,
            local_config: 'LocalConfig',
            remote_config: 'RemoteConfig',
            funding_sat: int,
            is_local_initiator: bool,  # whether we are the funder
            initial_feerate_per_kw: int,
    ) -> None:
        # first we validate the configs separately
        local_config.validate_params(funding_sat=funding_sat)
        remote_config.validate_params(funding_sat=funding_sat)
        # now do tests that need access to both configs
        if is_local_initiator:
            funder, fundee = LOCAL, REMOTE
            funder_config, fundee_config = local_config, remote_config
        else:
            funder, fundee = REMOTE, LOCAL
            funder_config, fundee_config = remote_config, local_config
        # if channel_reserve_satoshis is less than dust_limit_satoshis within the open_channel message:
        #     MUST reject the channel.
        if remote_config.reserve_sat < local_config.dust_limit_sat:
            raise Exception("violated constraint: remote_config.reserve_sat < local_config.dust_limit_sat")
        # if channel_reserve_satoshis from the open_channel message is less than dust_limit_satoshis:
        #     MUST reject the channel.
        if local_config.reserve_sat < remote_config.dust_limit_sat:
            raise Exception("violated constraint: local_config.reserve_sat < remote_config.dust_limit_sat")
        # The receiving node MUST fail the channel if:
        #     the funder's amount for the initial commitment transaction is not
        #     sufficient for full fee payment.
        if funder_config.initial_msat < calc_fees_for_commitment_tx(
                num_htlcs=0,
                feerate=initial_feerate_per_kw,
                is_local_initiator=is_local_initiator)[funder]:
            raise Exception(
                "the funder's amount for the initial commitment transaction "
                "is not sufficient for full fee payment")
        # The receiving node MUST fail the channel if:
        #     both to_local and to_remote amounts for the initial commitment transaction are
        #     less than or equal to channel_reserve_satoshis (see BOLT 3).
        if (max(local_config.initial_msat, remote_config.initial_msat)
                <= 1000 * max(local_config.reserve_sat, remote_config.reserve_sat)):
            raise Exception(
                "both to_local and to_remote amounts for the initial commitment "
                "transaction are less than or equal to channel_reserve_satoshis")
        from .simple_config import FEERATE_PER_KW_MIN_RELAY_LIGHTNING
        if initial_feerate_per_kw < FEERATE_PER_KW_MIN_RELAY_LIGHTNING:
            raise Exception(f"feerate lower than min relay fee. {initial_feerate_per_kw} sat/kw.")


    @classmethod
    def cross_validate_params(
            cls,
            *,
            local_config: 'LocalConfig',
            remote_config: 'RemoteConfig',
            funding_sat: int,
            is_local_initiator: bool,  # whether we are the funder
            initial_feerate_per_kw: int,
    ) -> None:
        # first we validate the configs separately
        local_config.validate_params(funding_sat=funding_sat)
        remote_config.validate_params(funding_sat=funding_sat)
        # now do tests that need access to both configs
        if is_local_initiator:
            funder, fundee = LOCAL, REMOTE
            funder_config, fundee_config = local_config, remote_config
        else:
            funder, fundee = REMOTE, LOCAL
            funder_config, fundee_config = remote_config, local_config
        # if channel_reserve_satoshis is less than dust_limit_satoshis within the open_channel message:
        #     MUST reject the channel.
        if remote_config.reserve_sat < local_config.dust_limit_sat:
            raise Exception("violated constraint: remote_config.reserve_sat < local_config.dust_limit_sat")
        # if channel_reserve_satoshis from the open_channel message is less than dust_limit_satoshis:
        #     MUST reject the channel.
        if local_config.reserve_sat < remote_config.dust_limit_sat:
            raise Exception("violated constraint: local_config.reserve_sat < remote_config.dust_limit_sat")
        # The receiving node MUST fail the channel if:
        #     the funder's amount for the initial commitment transaction is not
        #     sufficient for full fee payment.
        if funder_config.initial_msat < calc_fees_for_commitment_tx(
                num_htlcs=0,
                feerate=initial_feerate_per_kw,
                is_local_initiator=is_local_initiator)[funder]:
            raise Exception(
                "the funder's amount for the initial commitment transaction "
                "is not sufficient for full fee payment")
        # The receiving node MUST fail the channel if:
        #     both to_local and to_remote amounts for the initial commitment transaction are
        #     less than or equal to channel_reserve_satoshis (see BOLT 3).
        if (max(local_config.initial_msat, remote_config.initial_msat)
                <= 1000 * max(local_config.reserve_sat, remote_config.reserve_sat)):
            raise Exception(
                "both to_local and to_remote amounts for the initial commitment "
                "transaction are less than or equal to channel_reserve_satoshis")
        from .simple_config import FEERATE_PER_KW_MIN_RELAY_LIGHTNING
        if initial_feerate_per_kw < FEERATE_PER_KW_MIN_RELAY_LIGHTNING:
            raise Exception(f"feerate lower than min relay fee. {initial_feerate_per_kw} sat/kw.")

@attr.s
class LocalConfig(ChannelConfig):
    channel_seed = attr.ib(type=bytes, converter=hex_to_bytes)  # type: Optional[bytes]
    funding_locked_received = attr.ib(type=bool)
    was_announced = attr.ib(type=bool)
    current_commitment_signature = attr.ib(type=bytes, converter=hex_to_bytes)
    current_htlc_signatures = attr.ib(type=bytes, converter=hex_to_bytes)
    per_commitment_secret_seed = attr.ib(type=bytes, converter=hex_to_bytes)

    @classmethod
    def from_seed(self, **kwargs):
        channel_seed = kwargs['channel_seed']
        static_remotekey = kwargs.pop('static_remotekey')
        node = BIP32Node.from_rootseed(channel_seed, xtype='standard')
        keypair_generator = lambda family: generate_keypair(node, family)
        kwargs['per_commitment_secret_seed'] = keypair_generator(LnKeyFamily.REVOCATION_ROOT).privkey
        kwargs['multisig_key'] = keypair_generator(LnKeyFamily.MULTISIG)
        kwargs['htlc_basepoint'] = keypair_generator(LnKeyFamily.HTLC_BASE)
        kwargs['delayed_basepoint'] = keypair_generator(LnKeyFamily.DELAY_BASE)
        kwargs['revocation_basepoint'] = keypair_generator(LnKeyFamily.REVOCATION_BASE)
        kwargs['payment_basepoint'] = OnlyPubkeyKeypair(static_remotekey) if static_remotekey else keypair_generator(LnKeyFamily.PAYMENT_BASE)
        return LocalConfig(**kwargs)

    def validate_params(self, *, funding_sat: int) -> None:
        conf_name = type(self).__name__
        # run base checks regardless whether LOCAL/REMOTE config
        super().validate_params(funding_sat=funding_sat)
        # run some stricter checks on LOCAL config (make sure we ourselves do the sane thing,
        # even if we are lenient with REMOTE for compatibility reasons)
        HTLC_MINIMUM_MSAT_MIN = 1
        if self.htlc_minimum_msat < HTLC_MINIMUM_MSAT_MIN:
            raise Exception(f"{conf_name}. htlc_minimum_msat too low: {self.htlc_minimum_msat} msat < {HTLC_MINIMUM_MSAT_MIN}")

@attr.s
class RemoteConfig(ChannelConfig):
    next_per_commitment_point = attr.ib(type=bytes, converter=hex_to_bytes)
    current_per_commitment_point = attr.ib(default=None, type=bytes, converter=hex_to_bytes)

@attr.s
class FeeUpdate(StoredObject):
    rate = attr.ib(type=int)  # in sat/kw
    ctn_local = attr.ib(default=None, type=int)
    ctn_remote = attr.ib(default=None, type=int)

@attr.s
class ChannelConstraints(StoredObject):
    capacity = attr.ib(type=int)  # in sat
    is_initiator = attr.ib(type=bool)  # note: sometimes also called "funder"
    funding_txn_minimum_depth = attr.ib(type=int)


CHANNEL_BACKUP_VERSION = 0

@attr.s
class ChannelBackupStorage(StoredObject):
    funding_txid = attr.ib(type=str)
    funding_index = attr.ib(type=int, converter=int)
    funding_address = attr.ib(type=str)
    is_initiator = attr.ib(type=bool)

    def funding_outpoint(self):
        return Outpoint(self.funding_txid, self.funding_index)

    def channel_id(self):
        chan_id, _ = channel_id_from_funding_tx(self.funding_txid, self.funding_index)
        return chan_id

@attr.s
class OnchainChannelBackupStorage(ChannelBackupStorage):
    node_id_prefix = attr.ib(type=bytes, converter=hex_to_bytes)

@attr.s
class ImportedChannelBackupStorage(ChannelBackupStorage):
    node_id = attr.ib(type=bytes, converter=hex_to_bytes)
    privkey = attr.ib(type=bytes, converter=hex_to_bytes)
    host = attr.ib(type=str)
    port = attr.ib(type=int, converter=int)
    channel_seed = attr.ib(type=bytes, converter=hex_to_bytes)
    local_delay = attr.ib(type=int, converter=int)
    remote_delay = attr.ib(type=int, converter=int)
    remote_payment_pubkey = attr.ib(type=bytes, converter=hex_to_bytes)
    remote_revocation_pubkey = attr.ib(type=bytes, converter=hex_to_bytes)

    def to_bytes(self) -> bytes:
        vds = BCDataStream()
        vds.write_int16(CHANNEL_BACKUP_VERSION)
        vds.write_boolean(self.is_initiator)
        vds.write_bytes(self.privkey, 32)
        vds.write_bytes(self.channel_seed, 32)
        vds.write_bytes(self.node_id, 33)
        vds.write_bytes(bfh(self.funding_txid), 32)
        vds.write_int16(self.funding_index)
        vds.write_string(self.funding_address)
        vds.write_bytes(self.remote_payment_pubkey, 33)
        vds.write_bytes(self.remote_revocation_pubkey, 33)
        vds.write_int16(self.local_delay)
        vds.write_int16(self.remote_delay)
        vds.write_string(self.host)
        vds.write_int16(self.port)
        return bytes(vds.input)

    @staticmethod
    def from_bytes(s):
        vds = BCDataStream()
        vds.write(s)
        version = vds.read_int16()
        if version != CHANNEL_BACKUP_VERSION:
            raise Exception(f"unknown version for channel backup: {version}")
        return ImportedChannelBackupStorage(
            is_initiator = vds.read_boolean(),
            privkey = vds.read_bytes(32).hex(),
            channel_seed = vds.read_bytes(32).hex(),
            node_id = vds.read_bytes(33).hex(),
            funding_txid = vds.read_bytes(32).hex(),
            funding_index = vds.read_int16(),
            funding_address = vds.read_string(),
            remote_payment_pubkey = vds.read_bytes(33).hex(),
            remote_revocation_pubkey = vds.read_bytes(33).hex(),
            local_delay = vds.read_int16(),
            remote_delay = vds.read_int16(),
            host = vds.read_string(),
            port = vds.read_int16())



class ScriptHtlc(NamedTuple):
    redeem_script: bytes
    htlc: 'UpdateAddHtlc'


# FIXME duplicate of TxOutpoint in transaction.py??
@attr.s
class Outpoint(StoredObject):
    txid = attr.ib(type=str)
    output_index = attr.ib(type=int)

    def to_str(self):
        return "{}:{}".format(self.txid, self.output_index)


class HtlcLog(NamedTuple):
    success: bool
    amount_msat: int  # amount for receiver (e.g. from invoice)
    route: Optional['LNPaymentRoute'] = None
    preimage: Optional[bytes] = None
    error_bytes: Optional[bytes] = None
    failure_msg: Optional['OnionRoutingFailure'] = None
    sender_idx: Optional[int] = None
    trampoline_fee_level: Optional[int] = None

    def formatted_tuple(self):
        route = self.route
        route_str = '%d'%len(route)
        short_channel_id = None
        if not self.success:
            sender_idx = self.sender_idx
            failure_msg = self.failure_msg
            if sender_idx is not None:
                try:
                    short_channel_id = route[sender_idx + 1].short_channel_id
                except IndexError:
                    # payment destination reported error
                    short_channel_id = _("Destination node")
            message = failure_msg.code_name()
        else:
            short_channel_id = route[-1].short_channel_id
            message = _('Success')
        chan_str = str(short_channel_id) if short_channel_id else _("Unknown")
        return route_str, chan_str, message


class LightningError(Exception): pass
class LightningPeerConnectionClosed(LightningError): pass
class UnableToDeriveSecret(LightningError): pass
class HandshakeFailed(LightningError): pass
class ConnStringFormatError(LightningError): pass
class RemoteMisbehaving(LightningError): pass

class NotFoundChanAnnouncementForUpdate(Exception): pass
class InvalidGossipMsg(Exception):
    """e.g. signature check failed"""

class PaymentFailure(UserFacingException): pass
class NoPathFound(PaymentFailure):
    def __str__(self):
        return _('No path found')


class LNProtocolError(Exception):
    """Raised in peer methods to trigger an error message."""


class LNProtocolWarning(Exception):
    """Raised in peer methods to trigger a warning message."""



# TODO make some of these values configurable?
REDEEM_AFTER_DOUBLE_SPENT_DELAY = 30

CHANNEL_OPENING_TIMEOUT = 24*60*60

# Small capacity channels are problematic for many reasons. As the onchain fees start to become
# significant compared to the capacity, things start to break down. e.g. the counterparty
# force-closing the channel costs much of the funds in the channel.
# Closing a channel uses ~200 vbytes onchain, feerates could spike to 100 sat/vbyte or even higher;
# that in itself is already 20_000 sats. This mining fee is reserved and cannot be used for payments.
# The value below is chosen arbitrarily to be one order of magnitude higher than that.
MIN_FUNDING_SAT = 200_000

##### CLTV-expiry-delta-related values
# see https://github.com/lightningnetwork/lightning-rfc/blob/master/02-peer-protocol.md#cltv_expiry_delta-selection

# the minimum cltv_expiry accepted for newly received HTLCs
# note: when changing, consider Blockchain.is_tip_stale()
MIN_FINAL_CLTV_EXPIRY_ACCEPTED = 144
# set it a tiny bit higher for invoices as blocks could get mined
# during forward path of payment
MIN_FINAL_CLTV_EXPIRY_FOR_INVOICE = MIN_FINAL_CLTV_EXPIRY_ACCEPTED + 3

# the deadline for offered HTLCs:
# the deadline after which the channel has to be failed and timed out on-chain
NBLOCK_DEADLINE_AFTER_EXPIRY_FOR_OFFERED_HTLCS = 1

# the deadline for received HTLCs this node has fulfilled:
# the deadline after which the channel has to be failed and the HTLC fulfilled on-chain before its cltv_expiry
NBLOCK_DEADLINE_BEFORE_EXPIRY_FOR_RECEIVED_HTLCS = 72

NBLOCK_CLTV_EXPIRY_TOO_FAR_INTO_FUTURE = 28 * 144

MAXIMUM_REMOTE_TO_SELF_DELAY_ACCEPTED = 2016

class RevocationStore:
    # closely based on code in lightningnetwork/lnd

    START_INDEX = 2 ** 48 - 1

    def __init__(self, storage):
        if len(storage) == 0:
            storage['index'] = self.START_INDEX
            storage['buckets'] = {}
        self.storage = storage
        self.buckets = storage['buckets']

    def add_next_entry(self, hsh):
        index = self.storage['index']
        new_element = ShachainElement(index=index, secret=hsh)
        bucket = count_trailing_zeros(index)
        for i in range(0, bucket):
            this_bucket = self.buckets[i]
            e = shachain_derive(new_element, this_bucket.index)
            if e != this_bucket:
                raise Exception("hash is not derivable: {} {} {}".format(bh2u(e.secret), bh2u(this_bucket.secret), this_bucket.index))
        self.buckets[bucket] = new_element
        self.storage['index'] = index - 1

    def retrieve_secret(self, index: int) -> bytes:
        assert index <= self.START_INDEX, index
        for i in range(0, 49):
            bucket = self.buckets.get(i)
            if bucket is None:
                raise UnableToDeriveSecret()
            try:
                element = shachain_derive(bucket, index)
            except UnableToDeriveSecret:
                continue
            return element.secret
        raise UnableToDeriveSecret()

    def __eq__(self, o):
        return type(o) is RevocationStore and self.serialize() == o.serialize()

    def __hash__(self):
        return hash(json.dumps(self.serialize(), sort_keys=True))


def count_trailing_zeros(index):
    """ BOLT-03 (where_to_put_secret) """
    try:
        return list(reversed(bin(index)[2:])).index("1")
    except ValueError:
        return 48

def shachain_derive(element, to_index):
    def get_prefix(index, pos):
        mask = (1 << 64) - 1 - ((1 << pos) - 1)
        return index & mask
    from_index = element.index
    zeros = count_trailing_zeros(from_index)
    if from_index != get_prefix(to_index, zeros):
        raise UnableToDeriveSecret("prefixes are different; index not derivable")
    return ShachainElement(
        get_per_commitment_secret_from_seed(element.secret, to_index, zeros),
        to_index)

ShachainElement = namedtuple("ShachainElement", ["secret", "index"])
ShachainElement.__str__ = lambda self: "ShachainElement(" + bh2u(self.secret) + "," + str(self.index) + ")"

def get_per_commitment_secret_from_seed(seed: bytes, i: int, bits: int = 48) -> bytes:
    """Generate per commitment secret."""
    per_commitment_secret = bytearray(seed)
    for bitindex in range(bits - 1, -1, -1):
        mask = 1 << bitindex
        if i & mask:
            per_commitment_secret[bitindex // 8] ^= 1 << (bitindex % 8)
            per_commitment_secret = bytearray(sha256(per_commitment_secret))
    bajts = bytes(per_commitment_secret)
    return bajts

def secret_to_pubkey(secret: int) -> bytes:
    assert type(secret) is int
    return ecc.ECPrivkey.from_secret_scalar(secret).get_public_key_bytes(compressed=True)

def privkey_to_pubkey(priv: bytes) -> bytes:
    return ecc.ECPrivkey(priv[:32]).get_public_key_bytes()

def derive_pubkey(basepoint: bytes, per_commitment_point: bytes) -> bytes:
    p = ecc.ECPubkey(basepoint) + ecc.GENERATOR * ecc.string_to_number(sha256(per_commitment_point + basepoint))
    return p.get_public_key_bytes()

def derive_privkey(secret: int, per_commitment_point: bytes) -> int:
    assert type(secret) is int
    basepoint_bytes = secret_to_pubkey(secret)
    basepoint = secret + ecc.string_to_number(sha256(per_commitment_point + basepoint_bytes))
    basepoint %= CURVE_ORDER
    return basepoint

def derive_blinded_pubkey(basepoint: bytes, per_commitment_point: bytes) -> bytes:
    k1 = ecc.ECPubkey(basepoint) * ecc.string_to_number(sha256(basepoint + per_commitment_point))
    k2 = ecc.ECPubkey(per_commitment_point) * ecc.string_to_number(sha256(per_commitment_point + basepoint))
    return (k1 + k2).get_public_key_bytes()

def derive_blinded_privkey(basepoint_secret: bytes, per_commitment_secret: bytes) -> bytes:
    basepoint = ecc.ECPrivkey(basepoint_secret).get_public_key_bytes(compressed=True)
    per_commitment_point = ecc.ECPrivkey(per_commitment_secret).get_public_key_bytes(compressed=True)
    k1 = ecc.string_to_number(basepoint_secret) * ecc.string_to_number(sha256(basepoint + per_commitment_point))
    k2 = ecc.string_to_number(per_commitment_secret) * ecc.string_to_number(sha256(per_commitment_point + basepoint))
    sum = (k1 + k2) % ecc.CURVE_ORDER
    return int.to_bytes(sum, length=32, byteorder='big', signed=False)


def make_htlc_tx_output(amount_msat, local_feerate, revocationpubkey, local_delayedpubkey, success, to_self_delay):
    assert type(amount_msat) is int
    assert type(local_feerate) is int
<<<<<<< HEAD
    
=======
>>>>>>> 5bd2524b
    script = make_commitment_output_to_local_witness_script(
        revocation_pubkey=revocationpubkey,
        to_self_delay=to_self_delay,
        delayed_pubkey=local_delayedpubkey,
    )

<<<<<<< HEAD
    p2wsh = ravencoin.redeem_script_to_address('p2wsh', bh2u(script))
=======
    p2wsh = bitcoin.redeem_script_to_address('p2wsh', bh2u(script))
>>>>>>> 5bd2524b
    weight = HTLC_SUCCESS_WEIGHT if success else HTLC_TIMEOUT_WEIGHT
    fee = local_feerate * weight
    fee = fee // 1000 * 1000
    final_amount_sat = (amount_msat - fee) // 1000
    assert final_amount_sat > 0, final_amount_sat
    output = PartialTxOutput.from_address_and_value(p2wsh, final_amount_sat)
    return script, output

def make_htlc_tx_witness(remotehtlcsig: bytes, localhtlcsig: bytes,
                         payment_preimage: bytes, witness_script: bytes) -> bytes:
    assert type(remotehtlcsig) is bytes
    assert type(localhtlcsig) is bytes
    assert type(payment_preimage) is bytes
    assert type(witness_script) is bytes
    return bfh(construct_witness([0, remotehtlcsig, localhtlcsig, payment_preimage, witness_script]))

def make_htlc_tx_inputs(htlc_output_txid: str, htlc_output_index: int,
                        amount_msat: int, witness_script: str) -> List[PartialTxInput]:
    assert type(htlc_output_txid) is str
    assert type(htlc_output_index) is int
    assert type(amount_msat) is int
    assert type(witness_script) is str
    txin = PartialTxInput(prevout=TxOutpoint(txid=bfh(htlc_output_txid), out_idx=htlc_output_index),
                          nsequence=0)
    txin.witness_script = bfh(witness_script)
    txin.script_sig = b''
    txin._trusted_value_sats = amount_msat // 1000
    c_inputs = [txin]
    return c_inputs

def make_htlc_tx(*, cltv_expiry: int, inputs: List[PartialTxInput], output: PartialTxOutput) -> PartialTransaction:
    assert type(cltv_expiry) is int
    c_outputs = [output]
    tx = PartialTransaction.from_io(inputs, c_outputs, locktime=cltv_expiry, version=2)
    return tx

def make_offered_htlc(revocation_pubkey: bytes, remote_htlcpubkey: bytes,
                      local_htlcpubkey: bytes, payment_hash: bytes) -> bytes:
    assert type(revocation_pubkey) is bytes
    assert type(remote_htlcpubkey) is bytes
    assert type(local_htlcpubkey) is bytes
    assert type(payment_hash) is bytes
    script = bfh(construct_script([
        opcodes.OP_DUP,
        opcodes.OP_HASH160,
        ravencoin.hash_160(revocation_pubkey),
        opcodes.OP_EQUAL,
        opcodes.OP_IF,
        opcodes.OP_CHECKSIG,
        opcodes.OP_ELSE,
        remote_htlcpubkey,
        opcodes.OP_SWAP,
        opcodes.OP_SIZE,
        32,
        opcodes.OP_EQUAL,
        opcodes.OP_NOTIF,
        opcodes.OP_DROP,
        2,
        opcodes.OP_SWAP,
        local_htlcpubkey,
        2,
        opcodes.OP_CHECKMULTISIG,
        opcodes.OP_ELSE,
        opcodes.OP_HASH160,
        crypto.ripemd(payment_hash),
        opcodes.OP_EQUALVERIFY,
        opcodes.OP_CHECKSIG,
        opcodes.OP_ENDIF,
        opcodes.OP_ENDIF,
    ]))
    return script

def make_received_htlc(revocation_pubkey: bytes, remote_htlcpubkey: bytes,
                       local_htlcpubkey: bytes, payment_hash: bytes, cltv_expiry: int) -> bytes:
    for i in [revocation_pubkey, remote_htlcpubkey, local_htlcpubkey, payment_hash]:
        assert type(i) is bytes
    assert type(cltv_expiry) is int

    script = bfh(construct_script([
        opcodes.OP_DUP,
        opcodes.OP_HASH160,
        ravencoin.hash_160(revocation_pubkey),
        opcodes.OP_EQUAL,
        opcodes.OP_IF,
        opcodes.OP_CHECKSIG,
        opcodes.OP_ELSE,
        remote_htlcpubkey,
        opcodes.OP_SWAP,
        opcodes.OP_SIZE,
        32,
        opcodes.OP_EQUAL,
        opcodes.OP_IF,
        opcodes.OP_HASH160,
        crypto.ripemd(payment_hash),
        opcodes.OP_EQUALVERIFY,
        2,
        opcodes.OP_SWAP,
        local_htlcpubkey,
        2,
        opcodes.OP_CHECKMULTISIG,
        opcodes.OP_ELSE,
        opcodes.OP_DROP,
        cltv_expiry,
        opcodes.OP_CHECKLOCKTIMEVERIFY,
        opcodes.OP_DROP,
        opcodes.OP_CHECKSIG,
        opcodes.OP_ENDIF,
        opcodes.OP_ENDIF,
    ]))
    return script

def make_htlc_output_witness_script(is_received_htlc: bool, remote_revocation_pubkey: bytes, remote_htlc_pubkey: bytes,
                                    local_htlc_pubkey: bytes, payment_hash: bytes, cltv_expiry: Optional[int]) -> bytes:
    if is_received_htlc:
        return make_received_htlc(revocation_pubkey=remote_revocation_pubkey,
                                  remote_htlcpubkey=remote_htlc_pubkey,
                                  local_htlcpubkey=local_htlc_pubkey,
                                  payment_hash=payment_hash,
                                  cltv_expiry=cltv_expiry)
    else:
        return make_offered_htlc(revocation_pubkey=remote_revocation_pubkey,
                                 remote_htlcpubkey=remote_htlc_pubkey,
                                 local_htlcpubkey=local_htlc_pubkey,
                                 payment_hash=payment_hash)


def get_ordered_channel_configs(chan: 'AbstractChannel', for_us: bool) -> Tuple[Union[LocalConfig, RemoteConfig],
                                                                                Union[LocalConfig, RemoteConfig]]:
    conf =       chan.config[LOCAL] if     for_us else chan.config[REMOTE]
    other_conf = chan.config[LOCAL] if not for_us else chan.config[REMOTE]
    return conf, other_conf


def possible_output_idxs_of_htlc_in_ctx(*, chan: 'Channel', pcp: bytes, subject: 'HTLCOwner',
                                        htlc_direction: 'Direction', ctx: Transaction,
                                        htlc: 'UpdateAddHtlc') -> Set[int]:
    amount_msat, cltv_expiry, payment_hash = htlc.amount_msat, htlc.cltv_expiry, htlc.payment_hash
    for_us = subject == LOCAL
    conf, other_conf = get_ordered_channel_configs(chan=chan, for_us=for_us)

    other_revocation_pubkey = derive_blinded_pubkey(other_conf.revocation_basepoint.pubkey, pcp)
    other_htlc_pubkey = derive_pubkey(other_conf.htlc_basepoint.pubkey, pcp)
    htlc_pubkey = derive_pubkey(conf.htlc_basepoint.pubkey, pcp)
    preimage_script = make_htlc_output_witness_script(is_received_htlc=htlc_direction == RECEIVED,
                                                      remote_revocation_pubkey=other_revocation_pubkey,
                                                      remote_htlc_pubkey=other_htlc_pubkey,
                                                      local_htlc_pubkey=htlc_pubkey,
                                                      payment_hash=payment_hash,
                                                      cltv_expiry=cltv_expiry)
    htlc_address = redeem_script_to_address('p2wsh', bh2u(preimage_script))
    candidates = ctx.get_output_idxs_from_address(htlc_address)
    return {output_idx for output_idx in candidates
            if ctx.outputs()[output_idx].value == htlc.amount_msat // 1000}


def map_htlcs_to_ctx_output_idxs(*, chan: 'Channel', ctx: Transaction, pcp: bytes,
                                 subject: 'HTLCOwner', ctn: int) -> Dict[Tuple['Direction', 'UpdateAddHtlc'], Tuple[int, int]]:
    """Returns a dict from (htlc_dir, htlc) to (ctx_output_idx, htlc_relative_idx)"""
    htlc_to_ctx_output_idx_map = {}  # type: Dict[Tuple[Direction, UpdateAddHtlc], int]
    unclaimed_ctx_output_idxs = set(range(len(ctx.outputs())))
    offered_htlcs = chan.included_htlcs(subject, SENT, ctn=ctn)
    offered_htlcs.sort(key=lambda htlc: htlc.cltv_expiry)
    received_htlcs = chan.included_htlcs(subject, RECEIVED, ctn=ctn)
    received_htlcs.sort(key=lambda htlc: htlc.cltv_expiry)
    for direction, htlcs in zip([SENT, RECEIVED], [offered_htlcs, received_htlcs]):
        for htlc in htlcs:
            cands = sorted(possible_output_idxs_of_htlc_in_ctx(chan=chan,
                                                               pcp=pcp,
                                                               subject=subject,
                                                               htlc_direction=direction,
                                                               ctx=ctx,
                                                               htlc=htlc))
            for ctx_output_idx in cands:
                if ctx_output_idx in unclaimed_ctx_output_idxs:
                    unclaimed_ctx_output_idxs.discard(ctx_output_idx)
                    htlc_to_ctx_output_idx_map[(direction, htlc)] = ctx_output_idx
                    break
    # calc htlc_relative_idx
    inverse_map = {ctx_output_idx: (direction, htlc)
                   for ((direction, htlc), ctx_output_idx) in htlc_to_ctx_output_idx_map.items()}

    return {inverse_map[ctx_output_idx]: (ctx_output_idx, htlc_relative_idx)
            for htlc_relative_idx, ctx_output_idx in enumerate(sorted(inverse_map))}


def make_htlc_tx_with_open_channel(*, chan: 'Channel', pcp: bytes, subject: 'HTLCOwner', ctn: int,
                                   htlc_direction: 'Direction', commit: Transaction, ctx_output_idx: int,
                                   htlc: 'UpdateAddHtlc', name: str = None) -> Tuple[bytes, PartialTransaction]:
    amount_msat, cltv_expiry, payment_hash = htlc.amount_msat, htlc.cltv_expiry, htlc.payment_hash
    for_us = subject == LOCAL
    conf, other_conf = get_ordered_channel_configs(chan=chan, for_us=for_us)

    delayedpubkey = derive_pubkey(conf.delayed_basepoint.pubkey, pcp)
    other_revocation_pubkey = derive_blinded_pubkey(other_conf.revocation_basepoint.pubkey, pcp)
    other_htlc_pubkey = derive_pubkey(other_conf.htlc_basepoint.pubkey, pcp)
    htlc_pubkey = derive_pubkey(conf.htlc_basepoint.pubkey, pcp)
    # HTLC-success for the HTLC spending from a received HTLC output
    # if we do not receive, and the commitment tx is not for us, they receive, so it is also an HTLC-success
    is_htlc_success = htlc_direction == RECEIVED
    witness_script_of_htlc_tx_output, htlc_tx_output = make_htlc_tx_output(
        amount_msat = amount_msat,
        local_feerate = chan.get_feerate(subject, ctn=ctn),
        revocationpubkey=other_revocation_pubkey,
        local_delayedpubkey=delayedpubkey,
        success = is_htlc_success,
        to_self_delay = other_conf.to_self_delay)
    preimage_script = make_htlc_output_witness_script(is_received_htlc=is_htlc_success,
                                                      remote_revocation_pubkey=other_revocation_pubkey,
                                                      remote_htlc_pubkey=other_htlc_pubkey,
                                                      local_htlc_pubkey=htlc_pubkey,
                                                      payment_hash=payment_hash,
                                                      cltv_expiry=cltv_expiry)
    htlc_tx_inputs = make_htlc_tx_inputs(
        commit.txid(), ctx_output_idx,
        amount_msat=amount_msat,
        witness_script=bh2u(preimage_script))
    if is_htlc_success:
        cltv_expiry = 0
    htlc_tx = make_htlc_tx(cltv_expiry=cltv_expiry, inputs=htlc_tx_inputs, output=htlc_tx_output)
    return witness_script_of_htlc_tx_output, htlc_tx

def make_funding_input(local_funding_pubkey: bytes, remote_funding_pubkey: bytes,
        funding_pos: int, funding_txid: str, funding_sat: int) -> PartialTxInput:
    pubkeys = sorted([bh2u(local_funding_pubkey), bh2u(remote_funding_pubkey)])
    # commitment tx input
    prevout = TxOutpoint(txid=bfh(funding_txid), out_idx=funding_pos)
    c_input = PartialTxInput(prevout=prevout)
    c_input.script_type = 'p2wsh'
    c_input.pubkeys = [bfh(pk) for pk in pubkeys]
    c_input.num_sig = 2
    c_input._trusted_value_sats = funding_sat
    return c_input

class HTLCOwner(IntFlag):
    LOCAL = 1
    REMOTE = -LOCAL

    def inverted(self) -> 'HTLCOwner':
        return -self

    def __neg__(self) -> 'HTLCOwner':
        return HTLCOwner(super().__neg__())


class Direction(IntFlag):
    SENT = -1     # in the context of HTLCs: "offered" HTLCs
    RECEIVED = 1  # in the context of HTLCs: "received" HTLCs

SENT = Direction.SENT
RECEIVED = Direction.RECEIVED

LOCAL = HTLCOwner.LOCAL
REMOTE = HTLCOwner.REMOTE

def make_commitment_outputs(*, fees_per_participant: Mapping[HTLCOwner, int], local_amount_msat: int, remote_amount_msat: int,
        local_script: str, remote_script: str, htlcs: List[ScriptHtlc], dust_limit_sat: int) -> Tuple[List[PartialTxOutput], List[PartialTxOutput]]:
    # BOLT-03: "Base commitment transaction fees are extracted from the funder's amount;
    #           if that amount is insufficient, the entire amount of the funder's output is used."
    #   -> if funder cannot afford feerate, their output might go negative, so take max(0, x) here:
    to_local_amt = max(0, local_amount_msat - fees_per_participant[LOCAL])
    to_local = PartialTxOutput(scriptpubkey=bfh(local_script), value=to_local_amt // 1000)
    to_remote_amt = max(0, remote_amount_msat - fees_per_participant[REMOTE])
    to_remote = PartialTxOutput(scriptpubkey=bfh(remote_script), value=to_remote_amt // 1000)

    non_htlc_outputs = [to_local, to_remote]
    htlc_outputs = []
    for script, htlc in htlcs:
        addr = ravencoin.redeem_script_to_address('p2wsh', bh2u(script))
        htlc_outputs.append(PartialTxOutput(scriptpubkey=bfh(address_to_script(addr)),
                                            value=htlc.amount_msat // 1000))

    # trim outputs
    c_outputs_filtered = list(filter(lambda x: x.value >= dust_limit_sat, non_htlc_outputs + htlc_outputs))
    return htlc_outputs, c_outputs_filtered


def offered_htlc_trim_threshold_sat(*, dust_limit_sat: int, feerate: int) -> int:
    # offered htlcs strictly below this amount will be trimmed (from ctx).
    # feerate is in sat/kw
    # returns value in sat
    weight = HTLC_TIMEOUT_WEIGHT
    return dust_limit_sat + weight * feerate // 1000


def received_htlc_trim_threshold_sat(*, dust_limit_sat: int, feerate: int) -> int:
    # received htlcs strictly below this amount will be trimmed (from ctx).
    # feerate is in sat/kw
    # returns value in sat
    weight = HTLC_SUCCESS_WEIGHT
    return dust_limit_sat + weight * feerate // 1000


def fee_for_htlc_output(*, feerate: int) -> int:
    # feerate is in sat/kw
    # returns fee in msat
    return feerate * HTLC_OUTPUT_WEIGHT


def calc_fees_for_commitment_tx(*, num_htlcs: int, feerate: int,
                                is_local_initiator: bool, round_to_sat: bool = True) -> Dict['HTLCOwner', int]:
    # feerate is in sat/kw
    # returns fees in msats
    # note: BOLT-02 specifies that msat fees need to be rounded down to sat.
    #       However, the rounding needs to happen for the total fees, so if the return value
    #       is to be used as part of additional fee calculation then rounding should be done after that.
    overall_weight = COMMITMENT_TX_WEIGHT + num_htlcs * HTLC_OUTPUT_WEIGHT
    fee = feerate * overall_weight
    if round_to_sat:
        fee = fee // 1000 * 1000
    return {
        LOCAL: fee if is_local_initiator else 0,
        REMOTE: fee if not is_local_initiator else 0,
    }


def make_commitment(
        *,
        ctn: int,
        local_funding_pubkey: bytes,
        remote_funding_pubkey: bytes,
        remote_payment_pubkey: bytes,
        funder_payment_basepoint: bytes,
        fundee_payment_basepoint: bytes,
        revocation_pubkey: bytes,
        delayed_pubkey: bytes,
        to_self_delay: int,
        funding_txid: str,
        funding_pos: int,
        funding_sat: int,
        local_amount: int,
        remote_amount: int,
        dust_limit_sat: int,
        fees_per_participant: Mapping[HTLCOwner, int],
        htlcs: List[ScriptHtlc]
) -> PartialTransaction:
    c_input = make_funding_input(local_funding_pubkey, remote_funding_pubkey,
                                 funding_pos, funding_txid, funding_sat)
    obs = get_obscured_ctn(ctn, funder_payment_basepoint, fundee_payment_basepoint)
    locktime = (0x20 << 24) + (obs & 0xffffff)
    sequence = (0x80 << 24) + (obs >> 24)
    c_input.nsequence = sequence

    c_inputs = [c_input]

    # commitment tx outputs
    local_address = make_commitment_output_to_local_address(revocation_pubkey, to_self_delay, delayed_pubkey)
    remote_address = make_commitment_output_to_remote_address(remote_payment_pubkey)
    # note: it is assumed that the given 'htlcs' are all non-dust (dust htlcs already trimmed)

    # BOLT-03: "Transaction Input and Output Ordering
    #           Lexicographic ordering: see BIP69. In the case of identical HTLC outputs,
    #           the outputs are ordered in increasing cltv_expiry order."
    # so we sort by cltv_expiry now; and the later BIP69-sort is assumed to be *stable*
    htlcs = list(htlcs)
    htlcs.sort(key=lambda x: x.htlc.cltv_expiry)

    htlc_outputs, c_outputs_filtered = make_commitment_outputs(
        fees_per_participant=fees_per_participant,
        local_amount_msat=local_amount,
        remote_amount_msat=remote_amount,
        local_script=address_to_script(local_address),
        remote_script=address_to_script(remote_address),
        htlcs=htlcs,
        dust_limit_sat=dust_limit_sat)

    assert sum(x.value for x in c_outputs_filtered) <= funding_sat, (c_outputs_filtered, funding_sat)

    # create commitment tx
    tx = PartialTransaction.from_io(c_inputs, c_outputs_filtered, locktime=locktime, version=2)
    return tx

def make_commitment_output_to_local_witness_script(
<<<<<<< HEAD
        revocation_pubkey: bytes, to_self_delay: int, delayed_pubkey: bytes
) -> bytes:
    
=======
        revocation_pubkey: bytes, to_self_delay: int, delayed_pubkey: bytes,
) -> bytes:
>>>>>>> 5bd2524b
    assert type(revocation_pubkey) is bytes
    assert type(to_self_delay) is int
    assert type(delayed_pubkey) is bytes
    script = bfh(construct_script([
        opcodes.OP_IF,
        revocation_pubkey,
        opcodes.OP_ELSE,
        to_self_delay,
        opcodes.OP_CHECKSEQUENCEVERIFY,
        opcodes.OP_DROP,
        delayed_pubkey,
        opcodes.OP_ENDIF,
        opcodes.OP_CHECKSIG,
    ]))
    return script

def make_commitment_output_to_local_address(
        revocation_pubkey: bytes, to_self_delay: int, delayed_pubkey: bytes) -> str:
    local_script = make_commitment_output_to_local_witness_script(revocation_pubkey, to_self_delay, delayed_pubkey)
    return ravencoin.redeem_script_to_address('p2wsh', bh2u(local_script))

def make_commitment_output_to_remote_address(remote_payment_pubkey: bytes) -> str:
    return ravencoin.pubkey_to_address('p2wpkh', bh2u(remote_payment_pubkey))

def sign_and_get_sig_string(tx: PartialTransaction, local_config, remote_config):
    tx.sign({bh2u(local_config.multisig_key.pubkey): (local_config.multisig_key.privkey, True)})
    sig = tx.inputs()[0].part_sigs[local_config.multisig_key.pubkey]
    sig_64 = sig_string_from_der_sig(sig[:-1])
    return sig_64

def funding_output_script(local_config, remote_config) -> str:
    return funding_output_script_from_keys(local_config.multisig_key.pubkey, remote_config.multisig_key.pubkey)

def funding_output_script_from_keys(pubkey1: bytes, pubkey2: bytes) -> str:
    pubkeys = sorted([bh2u(pubkey1), bh2u(pubkey2)])
    return transaction.multisig_script(pubkeys, 2)


def get_obscured_ctn(ctn: int, funder: bytes, fundee: bytes) -> int:
    mask = int.from_bytes(sha256(funder + fundee)[-6:], 'big')
    return ctn ^ mask

def extract_ctn_from_tx(tx: Transaction, txin_index: int, funder_payment_basepoint: bytes,
                        fundee_payment_basepoint: bytes) -> int:
    tx.deserialize()
    locktime = tx.locktime
    sequence = tx.inputs()[txin_index].nsequence
    obs = ((sequence & 0xffffff) << 24) + (locktime & 0xffffff)
    return get_obscured_ctn(obs, funder_payment_basepoint, fundee_payment_basepoint)

def extract_ctn_from_tx_and_chan(tx: Transaction, chan: 'AbstractChannel') -> int:
    funder_conf = chan.config[LOCAL] if     chan.is_initiator() else chan.config[REMOTE]
    fundee_conf = chan.config[LOCAL] if not chan.is_initiator() else chan.config[REMOTE]
    return extract_ctn_from_tx(tx, txin_index=0,
                               funder_payment_basepoint=funder_conf.payment_basepoint.pubkey,
                               fundee_payment_basepoint=fundee_conf.payment_basepoint.pubkey)

def get_ecdh(priv: bytes, pub: bytes) -> bytes:
    pt = ECPubkey(pub) * string_to_number(priv)
    return sha256(pt.get_public_key_bytes())


class LnFeatureContexts(enum.Flag):
    INIT = enum.auto()
    NODE_ANN = enum.auto()
    CHAN_ANN_AS_IS = enum.auto()
    CHAN_ANN_ALWAYS_ODD = enum.auto()
    CHAN_ANN_ALWAYS_EVEN = enum.auto()
    INVOICE = enum.auto()

LNFC = LnFeatureContexts

_ln_feature_direct_dependencies = defaultdict(set)  # type: Dict[LnFeatures, Set[LnFeatures]]
_ln_feature_contexts = {}  # type: Dict[LnFeatures, LnFeatureContexts]

class LnFeatures(IntFlag):
    OPTION_DATA_LOSS_PROTECT_REQ = 1 << 0
    OPTION_DATA_LOSS_PROTECT_OPT = 1 << 1
    _ln_feature_contexts[OPTION_DATA_LOSS_PROTECT_OPT] = (LNFC.INIT | LnFeatureContexts.NODE_ANN)
    _ln_feature_contexts[OPTION_DATA_LOSS_PROTECT_REQ] = (LNFC.INIT | LnFeatureContexts.NODE_ANN)

    INITIAL_ROUTING_SYNC = 1 << 3
    _ln_feature_contexts[INITIAL_ROUTING_SYNC] = LNFC.INIT

    OPTION_UPFRONT_SHUTDOWN_SCRIPT_REQ = 1 << 4
    OPTION_UPFRONT_SHUTDOWN_SCRIPT_OPT = 1 << 5
    _ln_feature_contexts[OPTION_UPFRONT_SHUTDOWN_SCRIPT_OPT] = (LNFC.INIT | LNFC.NODE_ANN)
    _ln_feature_contexts[OPTION_UPFRONT_SHUTDOWN_SCRIPT_REQ] = (LNFC.INIT | LNFC.NODE_ANN)

    GOSSIP_QUERIES_REQ = 1 << 6
    GOSSIP_QUERIES_OPT = 1 << 7
    _ln_feature_contexts[GOSSIP_QUERIES_OPT] = (LNFC.INIT | LNFC.NODE_ANN)
    _ln_feature_contexts[GOSSIP_QUERIES_REQ] = (LNFC.INIT | LNFC.NODE_ANN)

    VAR_ONION_REQ = 1 << 8
    VAR_ONION_OPT = 1 << 9
    _ln_feature_contexts[VAR_ONION_OPT] = (LNFC.INIT | LNFC.NODE_ANN | LNFC.INVOICE)
    _ln_feature_contexts[VAR_ONION_REQ] = (LNFC.INIT | LNFC.NODE_ANN | LNFC.INVOICE)

    GOSSIP_QUERIES_EX_REQ = 1 << 10
    GOSSIP_QUERIES_EX_OPT = 1 << 11
    _ln_feature_direct_dependencies[GOSSIP_QUERIES_EX_OPT] = {GOSSIP_QUERIES_OPT}
    _ln_feature_contexts[GOSSIP_QUERIES_EX_OPT] = (LNFC.INIT | LNFC.NODE_ANN)
    _ln_feature_contexts[GOSSIP_QUERIES_EX_REQ] = (LNFC.INIT | LNFC.NODE_ANN)

    OPTION_STATIC_REMOTEKEY_REQ = 1 << 12
    OPTION_STATIC_REMOTEKEY_OPT = 1 << 13
    _ln_feature_contexts[OPTION_STATIC_REMOTEKEY_OPT] = (LNFC.INIT | LNFC.NODE_ANN)
    _ln_feature_contexts[OPTION_STATIC_REMOTEKEY_REQ] = (LNFC.INIT | LNFC.NODE_ANN)

    PAYMENT_SECRET_REQ = 1 << 14
    PAYMENT_SECRET_OPT = 1 << 15
    _ln_feature_direct_dependencies[PAYMENT_SECRET_OPT] = {VAR_ONION_OPT}
    _ln_feature_contexts[PAYMENT_SECRET_OPT] = (LNFC.INIT | LNFC.NODE_ANN | LNFC.INVOICE)
    _ln_feature_contexts[PAYMENT_SECRET_REQ] = (LNFC.INIT | LNFC.NODE_ANN | LNFC.INVOICE)

    BASIC_MPP_REQ = 1 << 16
    BASIC_MPP_OPT = 1 << 17
    _ln_feature_direct_dependencies[BASIC_MPP_OPT] = {PAYMENT_SECRET_OPT}
    _ln_feature_contexts[BASIC_MPP_OPT] = (LNFC.INIT | LNFC.NODE_ANN | LNFC.INVOICE)
    _ln_feature_contexts[BASIC_MPP_REQ] = (LNFC.INIT | LNFC.NODE_ANN | LNFC.INVOICE)

    OPTION_SUPPORT_LARGE_CHANNEL_REQ = 1 << 18
    OPTION_SUPPORT_LARGE_CHANNEL_OPT = 1 << 19
    _ln_feature_contexts[OPTION_SUPPORT_LARGE_CHANNEL_OPT] = (LNFC.INIT | LNFC.NODE_ANN)
    _ln_feature_contexts[OPTION_SUPPORT_LARGE_CHANNEL_REQ] = (LNFC.INIT | LNFC.NODE_ANN)

    OPTION_TRAMPOLINE_ROUTING_REQ = 1 << 24
    OPTION_TRAMPOLINE_ROUTING_OPT = 1 << 25

    _ln_feature_contexts[OPTION_TRAMPOLINE_ROUTING_REQ] = (LNFC.INIT | LNFC.NODE_ANN | LNFC.INVOICE)
    _ln_feature_contexts[OPTION_TRAMPOLINE_ROUTING_OPT] = (LNFC.INIT | LNFC.NODE_ANN | LNFC.INVOICE)

    OPTION_SHUTDOWN_ANYSEGWIT_REQ = 1 << 26
    OPTION_SHUTDOWN_ANYSEGWIT_OPT = 1 << 27

    _ln_feature_contexts[OPTION_SHUTDOWN_ANYSEGWIT_REQ] = (LNFC.INIT | LNFC.NODE_ANN)
    _ln_feature_contexts[OPTION_SHUTDOWN_ANYSEGWIT_OPT] = (LNFC.INIT | LNFC.NODE_ANN)

<<<<<<< HEAD
=======
    OPTION_CHANNEL_TYPE_REQ = 1 << 44
    OPTION_CHANNEL_TYPE_OPT = 1 << 45

    _ln_feature_contexts[OPTION_CHANNEL_TYPE_REQ] = (LNFC.INIT | LNFC.NODE_ANN)
    _ln_feature_contexts[OPTION_CHANNEL_TYPE_OPT] = (LNFC.INIT | LNFC.NODE_ANN)

>>>>>>> 5bd2524b
    # temporary
    OPTION_TRAMPOLINE_ROUTING_REQ_ECLAIR = 1 << 50
    OPTION_TRAMPOLINE_ROUTING_OPT_ECLAIR = 1 << 51

    def validate_transitive_dependencies(self) -> bool:
        # for all even bit set, set corresponding odd bit:
        features = self  # copy
        flags = list_enabled_bits(features)
        for flag in flags:
            if flag % 2 == 0:
                features |= 1 << get_ln_flag_pair_of_bit(flag)
        # Check dependencies. We only check that the direct dependencies of each flag set
        # are satisfied: this implies that transitive dependencies are also satisfied.
        flags = list_enabled_bits(features)
        for flag in flags:
            for dependency in _ln_feature_direct_dependencies[1 << flag]:
                if not (dependency & features):
                    return False
        return True

    def for_init_message(self) -> 'LnFeatures':
        features = LnFeatures(0)
        for flag in list_enabled_bits(self):
            if LnFeatureContexts.INIT & _ln_feature_contexts[1 << flag]:
                features |= (1 << flag)
        return features

    def for_node_announcement(self) -> 'LnFeatures':
        features = LnFeatures(0)
        for flag in list_enabled_bits(self):
            if LnFeatureContexts.NODE_ANN & _ln_feature_contexts[1 << flag]:
                features |= (1 << flag)
        return features

    def for_invoice(self) -> 'LnFeatures':
        features = LnFeatures(0)
        for flag in list_enabled_bits(self):
            if LnFeatureContexts.INVOICE & _ln_feature_contexts[1 << flag]:
                features |= (1 << flag)
        return features

    def for_channel_announcement(self) -> 'LnFeatures':
        features = LnFeatures(0)
        for flag in list_enabled_bits(self):
            ctxs = _ln_feature_contexts[1 << flag]
            if LnFeatureContexts.CHAN_ANN_AS_IS & ctxs:
                features |= (1 << flag)
            elif LnFeatureContexts.CHAN_ANN_ALWAYS_EVEN & ctxs:
                if flag % 2 == 0:
                    features |= (1 << flag)
            elif LnFeatureContexts.CHAN_ANN_ALWAYS_ODD & ctxs:
                if flag % 2 == 0:
                    flag = get_ln_flag_pair_of_bit(flag)
                features |= (1 << flag)
        return features

    def supports(self, feature: 'LnFeatures') -> bool:
        """Returns whether given feature is enabled.

        Helper function that tries to hide the complexity of even/odd bits.
        For example, instead of:
          bool(myfeatures & LnFeatures.VAR_ONION_OPT or myfeatures & LnFeatures.VAR_ONION_REQ)
        you can do:
          myfeatures.supports(LnFeatures.VAR_ONION_OPT)
        """
        enabled_bits = list_enabled_bits(feature)
        if len(enabled_bits) != 1:
            raise ValueError(f"'feature' cannot be a combination of features: {feature}")
        flag = enabled_bits[0]
        our_flags = set(list_enabled_bits(self))
        return (flag in our_flags
                or get_ln_flag_pair_of_bit(flag) in our_flags)


class ChannelType(IntFlag):
    OPTION_LEGACY_CHANNEL = 0
    OPTION_STATIC_REMOTEKEY = 1 << 12
    OPTION_ANCHOR_OUTPUTS = 1 << 20
    OPTION_ANCHORS_ZERO_FEE_HTLC_TX = 1 << 22

    def discard_unknown_and_check(self):
        """Discards unknown flags and checks flag combination."""
        flags = list_enabled_bits(self)
        known_channel_types = []
        for flag in flags:
            channel_type = ChannelType(1 << flag)
            if channel_type.name:
                known_channel_types.append(channel_type)
        final_channel_type = known_channel_types[0]
        for channel_type in known_channel_types[1:]:
            final_channel_type |= channel_type

        final_channel_type.check_combinations()
        return final_channel_type

    def check_combinations(self):
        if self == ChannelType.OPTION_STATIC_REMOTEKEY:
            pass
        elif self == ChannelType.OPTION_ANCHOR_OUTPUTS | ChannelType.OPTION_STATIC_REMOTEKEY:
            pass
        elif self == ChannelType.OPTION_ANCHORS_ZERO_FEE_HTLC_TX | ChannelType.OPTION_STATIC_REMOTEKEY:
            pass
        else:
            raise ValueError("Channel type is not a valid flag combination.")

    def complies_with_features(self, features: LnFeatures) -> bool:
        flags = list_enabled_bits(self)
        complies = True
        for flag in flags:
            feature = LnFeatures(1 << flag)
            complies &= features.supports(feature)
        return complies

    def to_bytes_minimal(self):
        # MUST use the smallest bitmap possible to represent the channel type.
        bit_length =self.value.bit_length()
        byte_length = bit_length // 8 + int(bool(bit_length % 8))
        return self.to_bytes(byte_length, byteorder='big')

    @property
    def name_minimal(self):
        return self.name.replace('OPTION_', '')


del LNFC  # name is ambiguous without context

# features that are actually implemented and understood in our codebase:
# (note: this is not what we send in e.g. init!)
# (note: specify both OPT and REQ here)
LN_FEATURES_IMPLEMENTED = (
        LnFeatures(0)
        | LnFeatures.OPTION_DATA_LOSS_PROTECT_OPT | LnFeatures.OPTION_DATA_LOSS_PROTECT_REQ
        | LnFeatures.GOSSIP_QUERIES_OPT | LnFeatures.GOSSIP_QUERIES_REQ
        | LnFeatures.OPTION_STATIC_REMOTEKEY_OPT | LnFeatures.OPTION_STATIC_REMOTEKEY_REQ
        | LnFeatures.VAR_ONION_OPT | LnFeatures.VAR_ONION_REQ
        | LnFeatures.PAYMENT_SECRET_OPT | LnFeatures.PAYMENT_SECRET_REQ
        | LnFeatures.BASIC_MPP_OPT | LnFeatures.BASIC_MPP_REQ
        | LnFeatures.OPTION_TRAMPOLINE_ROUTING_OPT | LnFeatures.OPTION_TRAMPOLINE_ROUTING_REQ
        | LnFeatures.OPTION_SHUTDOWN_ANYSEGWIT_OPT | LnFeatures.OPTION_SHUTDOWN_ANYSEGWIT_REQ
<<<<<<< HEAD
=======
        | LnFeatures.OPTION_CHANNEL_TYPE_OPT | LnFeatures.OPTION_CHANNEL_TYPE_REQ
>>>>>>> 5bd2524b
)


def get_ln_flag_pair_of_bit(flag_bit: int) -> int:
    """Ln Feature flags are assigned in pairs, one even, one odd. See BOLT-09.
    Return the other flag from the pair.
    e.g. 6 -> 7
    e.g. 7 -> 6
    """
    if flag_bit % 2 == 0:
        return flag_bit + 1
    else:
        return flag_bit - 1



class IncompatibleOrInsaneFeatures(Exception): pass
class UnknownEvenFeatureBits(IncompatibleOrInsaneFeatures): pass
class IncompatibleLightningFeatures(IncompatibleOrInsaneFeatures): pass


def ln_compare_features(our_features: 'LnFeatures', their_features: int) -> 'LnFeatures':
    """Returns negotiated features.
    Raises IncompatibleLightningFeatures if incompatible.
    """
    our_flags = set(list_enabled_bits(our_features))
    their_flags = set(list_enabled_bits(their_features))
    # check that they have our required features, and disable the optional features they don't have
    for flag in our_flags:
        if flag not in their_flags and get_ln_flag_pair_of_bit(flag) not in their_flags:
            # they don't have this feature we wanted :(
            if flag % 2 == 0:  # even flags are compulsory
                raise IncompatibleLightningFeatures(f"remote does not support {LnFeatures(1 << flag)!r}")
            our_features ^= 1 << flag  # disable flag
        else:
            # They too have this flag.
            # For easier feature-bit-testing, if this is an even flag, we also
            # set the corresponding odd flag now.
            if flag % 2 == 0 and our_features & (1 << flag):
                our_features |= 1 << get_ln_flag_pair_of_bit(flag)
    # check that we have their required features
    for flag in their_flags:
        if flag not in our_flags and get_ln_flag_pair_of_bit(flag) not in our_flags:
            # we don't have this feature they wanted :(
            if flag % 2 == 0:  # even flags are compulsory
                raise IncompatibleLightningFeatures(f"remote wanted feature we don't have: {LnFeatures(1 << flag)!r}")
    return our_features


def validate_features(features: int) -> None:
    """Raises IncompatibleOrInsaneFeatures if
    - a mandatory feature is listed that we don't recognize, or
    - the features are inconsistent
    """
    features = LnFeatures(features)
    enabled_features = list_enabled_bits(features)
    for fbit in enabled_features:
        if (1 << fbit) & LN_FEATURES_IMPLEMENTED == 0 and fbit % 2 == 0:
            raise UnknownEvenFeatureBits(fbit)
    if not features.validate_transitive_dependencies():
        raise IncompatibleOrInsaneFeatures(f"not all transitive dependencies are set. "
                                           f"features={features}")


def derive_payment_secret_from_payment_preimage(payment_preimage: bytes) -> bytes:
    """Returns secret to be put into invoice.
    Derivation is deterministic, based on the preimage.
    Crucially the payment_hash must be derived in an independent way from this.
    """
    # Note that this could be random data too, but then we would need to store it.
    # We derive it identically to clightning, so that we cannot be distinguished:
    # https://github.com/ElementsProject/lightning/blob/faac4b28adee5221e83787d64cd5d30b16b62097/lightningd/invoice.c#L115
    modified = bytearray(payment_preimage)
    modified[0] ^= 1
    return sha256(bytes(modified))


class LNPeerAddr:
    # note: while not programmatically enforced, this class is meant to be *immutable*

    def __init__(self, host: str, port: int, pubkey: bytes):
        assert isinstance(host, str), repr(host)
        assert isinstance(port, int), repr(port)
        assert isinstance(pubkey, bytes), repr(pubkey)
        try:
            net_addr = NetAddress(host, port)  # this validates host and port
        except Exception as e:
            raise ValueError(f"cannot construct LNPeerAddr: invalid host or port (host={host}, port={port})") from e
        # note: not validating pubkey as it would be too expensive:
        # if not ECPubkey.is_pubkey_bytes(pubkey): raise ValueError()
        self.host = host
        self.port = port
        self.pubkey = pubkey
        self._net_addr = net_addr

    def __str__(self):
        return '{}@{}'.format(self.pubkey.hex(), self.net_addr_str())

    def __repr__(self):
        return f'<LNPeerAddr host={self.host} port={self.port} pubkey={self.pubkey.hex()}>'

    def net_addr(self) -> NetAddress:
        return self._net_addr

    def net_addr_str(self) -> str:
        return str(self._net_addr)

    def __eq__(self, other):
        if not isinstance(other, LNPeerAddr):
            return False
        return (self.host == other.host
                and self.port == other.port
                and self.pubkey == other.pubkey)

    def __ne__(self, other):
        return not (self == other)

    def __hash__(self):
        return hash((self.host, self.port, self.pubkey))


def get_compressed_pubkey_from_bech32(bech32_pubkey: str) -> bytes:
    decoded_bech32 = segwit_addr.bech32_decode(bech32_pubkey)
    hrp = decoded_bech32.hrp
    data_5bits = decoded_bech32.data
    if decoded_bech32.encoding is None:
        raise ValueError("Bad bech32 checksum")
    if decoded_bech32.encoding != segwit_addr.Encoding.BECH32:
        raise ValueError("Bad bech32 encoding: must be using vanilla BECH32")
    if hrp != 'ln':
        raise Exception('unexpected hrp: {}'.format(hrp))
    data_8bits = segwit_addr.convertbits(data_5bits, 5, 8, False)
    # pad with zeroes
    COMPRESSED_PUBKEY_LENGTH = 33
    data_8bits = data_8bits + ((COMPRESSED_PUBKEY_LENGTH - len(data_8bits)) * [0])
    return bytes(data_8bits)


def make_closing_tx(local_funding_pubkey: bytes, remote_funding_pubkey: bytes,
                    funding_txid: str, funding_pos: int, funding_sat: int,
                    outputs: List[PartialTxOutput]) -> PartialTransaction:
    c_input = make_funding_input(local_funding_pubkey, remote_funding_pubkey,
        funding_pos, funding_txid, funding_sat)
    c_input.nsequence = 0xFFFF_FFFF
    tx = PartialTransaction.from_io([c_input], outputs, locktime=0, version=2)
    return tx


def split_host_port(host_port: str) -> Tuple[str, str]: # port returned as string
    ipv6  = re.compile(r'\[(?P<host>[:0-9a-f]+)\](?P<port>:\d+)?$')
    other = re.compile(r'(?P<host>[^:]+)(?P<port>:\d+)?$')
    m = ipv6.match(host_port)
    if not m:
        m = other.match(host_port)
    if not m:
        raise ConnStringFormatError(_('Connection strings must be in <node_pubkey>@<host>:<port> format'))
    host = m.group('host')
    if m.group('port'):
        port = m.group('port')[1:]
    else:
        port = '9735'
    try:
        int(port)
    except ValueError:
        raise ConnStringFormatError(_('Port number must be decimal'))
    return host, port

def extract_nodeid(connect_contents: str) -> Tuple[bytes, str]:
    rest = None
    try:
        # connection string?
        nodeid_hex, rest = connect_contents.split("@", 1)
    except ValueError:
        try:
            # invoice?
            invoice = lndecode(connect_contents)
            nodeid_bytes = invoice.pubkey.serialize()
            nodeid_hex = bh2u(nodeid_bytes)
        except:
            # node id as hex?
            nodeid_hex = connect_contents
    if rest == '':
        raise ConnStringFormatError(_('At least a hostname must be supplied after the at symbol.'))
    try:
        node_id = bfh(nodeid_hex)
        if len(node_id) != 33:
            raise Exception()
    except:
        raise ConnStringFormatError(_('Invalid node ID, must be 33 bytes and hexadecimal'))
    return node_id, rest


# key derivation
# see lnd/keychain/derivation.go
class LnKeyFamily(IntEnum):
    MULTISIG = 0 | BIP32_PRIME
    REVOCATION_BASE = 1 | BIP32_PRIME
    HTLC_BASE = 2 | BIP32_PRIME
    PAYMENT_BASE = 3 | BIP32_PRIME
    DELAY_BASE = 4 | BIP32_PRIME
    REVOCATION_ROOT = 5 | BIP32_PRIME
    NODE_KEY = 6
    BACKUP_CIPHER = 7 | BIP32_PRIME


def generate_keypair(node: BIP32Node, key_family: LnKeyFamily) -> Keypair:
    node2 = node.subkey_at_private_derivation([key_family, 0, 0])
    k = node2.eckey.get_secret_bytes()
    cK = ecc.ECPrivkey(k).get_public_key_bytes()
    return Keypair(cK, k)



NUM_MAX_HOPS_IN_PAYMENT_PATH = 20
NUM_MAX_EDGES_IN_PAYMENT_PATH = NUM_MAX_HOPS_IN_PAYMENT_PATH


class ShortChannelID(bytes):

    def __repr__(self):
        return f"<ShortChannelID: {format_short_channel_id(self)}>"

    def __str__(self):
        return format_short_channel_id(self)

    @classmethod
    def from_components(cls, block_height: int, tx_pos_in_block: int, output_index: int) -> 'ShortChannelID':
        bh = block_height.to_bytes(3, byteorder='big')
        tpos = tx_pos_in_block.to_bytes(3, byteorder='big')
        oi = output_index.to_bytes(2, byteorder='big')
        return ShortChannelID(bh + tpos + oi)

    @classmethod
    def from_str(cls, scid: str) -> 'ShortChannelID':
        """Parses a formatted scid str, e.g. '643920x356x0'."""
        components = scid.split("x")
        if len(components) != 3:
            raise ValueError(f"failed to parse ShortChannelID: {scid!r}")
        try:
            components = [int(x) for x in components]
        except ValueError:
            raise ValueError(f"failed to parse ShortChannelID: {scid!r}") from None
        return ShortChannelID.from_components(*components)

    @classmethod
    def normalize(cls, data: Union[None, str, bytes, 'ShortChannelID']) -> Optional['ShortChannelID']:
        if isinstance(data, ShortChannelID) or data is None:
            return data
        if isinstance(data, str):
            assert len(data) == 16
            return ShortChannelID.fromhex(data)
        if isinstance(data, (bytes, bytearray)):
            assert len(data) == 8
            return ShortChannelID(data)

    @property
    def block_height(self) -> int:
        return int.from_bytes(self[:3], byteorder='big')

    @property
    def txpos(self) -> int:
        return int.from_bytes(self[3:6], byteorder='big')

    @property
    def output_index(self) -> int:
        return int.from_bytes(self[6:8], byteorder='big')


def format_short_channel_id(short_channel_id: Optional[bytes]):
    if not short_channel_id:
        return _('Not yet available')
    return str(int.from_bytes(short_channel_id[:3], 'big')) \
        + 'x' + str(int.from_bytes(short_channel_id[3:6], 'big')) \
        + 'x' + str(int.from_bytes(short_channel_id[6:], 'big'))


@attr.s(frozen=True)
class UpdateAddHtlc:
    amount_msat = attr.ib(type=int, kw_only=True)
    payment_hash = attr.ib(type=bytes, kw_only=True, converter=hex_to_bytes, repr=lambda val: val.hex())
    cltv_expiry = attr.ib(type=int, kw_only=True)
    timestamp = attr.ib(type=int, kw_only=True)
    htlc_id = attr.ib(type=int, kw_only=True, default=None)

    @classmethod
    def from_tuple(cls, amount_msat, payment_hash, cltv_expiry, htlc_id, timestamp) -> 'UpdateAddHtlc':
        return cls(amount_msat=amount_msat,
                   payment_hash=payment_hash,
                   cltv_expiry=cltv_expiry,
                   htlc_id=htlc_id,
                   timestamp=timestamp)

    def to_tuple(self):
        return (self.amount_msat, self.payment_hash, self.cltv_expiry, self.htlc_id, self.timestamp)


class OnionFailureCodeMetaFlag(IntFlag):
    BADONION = 0x8000
    PERM     = 0x4000
    NODE     = 0x2000
    UPDATE   = 0x1000

<|MERGE_RESOLUTION|>--- conflicted
+++ resolved
@@ -103,11 +103,7 @@
             raise Exception(f"{conf_name}. insane initial_msat={self.initial_msat}. (funding_sat={funding_sat})")
         if self.reserve_sat < self.dust_limit_sat:
             raise Exception(f"{conf_name}. MUST set channel_reserve_satoshis greater than or equal to dust_limit_satoshis")
-<<<<<<< HEAD
         if self.dust_limit_sat < ravencoin.DUST_LIMIT_UNKNOWN_SEGWIT:
-=======
-        if self.dust_limit_sat < bitcoin.DUST_LIMIT_UNKNOWN_SEGWIT:
->>>>>>> 5bd2524b
             raise Exception(f"{conf_name}. dust limit too low: {self.dust_limit_sat} sat")
         if self.dust_limit_sat > DUST_LIMIT_MAX:
             raise Exception(f"{conf_name}. dust limit too high: {self.dust_limit_sat} sat")
@@ -572,21 +568,13 @@
 def make_htlc_tx_output(amount_msat, local_feerate, revocationpubkey, local_delayedpubkey, success, to_self_delay):
     assert type(amount_msat) is int
     assert type(local_feerate) is int
-<<<<<<< HEAD
-    
-=======
->>>>>>> 5bd2524b
     script = make_commitment_output_to_local_witness_script(
         revocation_pubkey=revocationpubkey,
         to_self_delay=to_self_delay,
         delayed_pubkey=local_delayedpubkey,
     )
 
-<<<<<<< HEAD
     p2wsh = ravencoin.redeem_script_to_address('p2wsh', bh2u(script))
-=======
-    p2wsh = bitcoin.redeem_script_to_address('p2wsh', bh2u(script))
->>>>>>> 5bd2524b
     weight = HTLC_SUCCESS_WEIGHT if success else HTLC_TIMEOUT_WEIGHT
     fee = local_feerate * weight
     fee = fee // 1000 * 1000
@@ -959,14 +947,8 @@
     return tx
 
 def make_commitment_output_to_local_witness_script(
-<<<<<<< HEAD
-        revocation_pubkey: bytes, to_self_delay: int, delayed_pubkey: bytes
-) -> bytes:
-    
-=======
         revocation_pubkey: bytes, to_self_delay: int, delayed_pubkey: bytes,
 ) -> bytes:
->>>>>>> 5bd2524b
     assert type(revocation_pubkey) is bytes
     assert type(to_self_delay) is int
     assert type(delayed_pubkey) is bytes
@@ -1106,15 +1088,12 @@
     _ln_feature_contexts[OPTION_SHUTDOWN_ANYSEGWIT_REQ] = (LNFC.INIT | LNFC.NODE_ANN)
     _ln_feature_contexts[OPTION_SHUTDOWN_ANYSEGWIT_OPT] = (LNFC.INIT | LNFC.NODE_ANN)
 
-<<<<<<< HEAD
-=======
     OPTION_CHANNEL_TYPE_REQ = 1 << 44
     OPTION_CHANNEL_TYPE_OPT = 1 << 45
 
     _ln_feature_contexts[OPTION_CHANNEL_TYPE_REQ] = (LNFC.INIT | LNFC.NODE_ANN)
     _ln_feature_contexts[OPTION_CHANNEL_TYPE_OPT] = (LNFC.INIT | LNFC.NODE_ANN)
 
->>>>>>> 5bd2524b
     # temporary
     OPTION_TRAMPOLINE_ROUTING_REQ_ECLAIR = 1 << 50
     OPTION_TRAMPOLINE_ROUTING_OPT_ECLAIR = 1 << 51
@@ -1254,10 +1233,7 @@
         | LnFeatures.BASIC_MPP_OPT | LnFeatures.BASIC_MPP_REQ
         | LnFeatures.OPTION_TRAMPOLINE_ROUTING_OPT | LnFeatures.OPTION_TRAMPOLINE_ROUTING_REQ
         | LnFeatures.OPTION_SHUTDOWN_ANYSEGWIT_OPT | LnFeatures.OPTION_SHUTDOWN_ANYSEGWIT_REQ
-<<<<<<< HEAD
-=======
         | LnFeatures.OPTION_CHANNEL_TYPE_OPT | LnFeatures.OPTION_CHANNEL_TYPE_REQ
->>>>>>> 5bd2524b
 )
 
 
