--- conflicted
+++ resolved
@@ -9,15 +9,10 @@
 from .util import age, InvoiceError, Satoshis
 from .lnaddr import lndecode, LnAddr
 from . import constants
-<<<<<<< HEAD
 from .ravencoin import COIN, TOTAL_COIN_SUPPLY_LIMIT_IN_BTC
+from .ravencoin import address_to_script
 from .transaction import PartialTxOutput, RavenValue
-=======
-from .bitcoin import COIN, TOTAL_COIN_SUPPLY_LIMIT_IN_BTC
-from .bitcoin import address_to_script
-from .transaction import PartialTxOutput
 from .crypto import sha256d
->>>>>>> 232e38e2
 
 if TYPE_CHECKING:
     from .paymentrequest import PaymentRequest
@@ -128,52 +123,6 @@
                 status_str = _('Expires') + ' ' + age(expiration, include_seconds=True)
         return status_str
 
-<<<<<<< HEAD
-    def get_amount_sat(self) -> Union[RavenValue, str, None]:
-        """Returns a decimal satoshi amount, or '!' or None."""
-        raise NotImplementedError()
-
-    @classmethod
-    def from_json(cls, x: dict) -> 'Invoice':
-        # note: these raise if x has extra fields
-        if x.get('type') == PR_TYPE_LN:
-            return LNInvoice(**x)
-        else:
-            return OnchainInvoice(**x)
-
-
-@attr.s
-class OnchainInvoice(Invoice):
-    message = attr.ib(type=str, kw_only=True)
-    amount_sat = attr.ib(kw_only=True)  # type: RavenValue
-    exp = attr.ib(type=int, kw_only=True, validator=attr.validators.instance_of(int))
-    time = attr.ib(type=int, kw_only=True, validator=attr.validators.instance_of(int))
-    id = attr.ib(type=str, kw_only=True)
-    outputs = attr.ib(kw_only=True, converter=_decode_outputs)  # type: List[PartialTxOutput]
-    bip70 = attr.ib(type=str, kw_only=True)  # type: Optional[str]
-    requestor = attr.ib(type=str, kw_only=True)  # type: Optional[str]
-    height = attr.ib(type=int, kw_only=True, validator=attr.validators.instance_of(int))
-
-    def get_address(self) -> str:
-        """returns the first address, to be displayed in GUI"""
-        return self.outputs[0].address
-
-    def get_amount_sat(self) -> RavenValue:
-        return self.amount_sat or RavenValue()
-
-    @amount_sat.validator
-    def _validate_amount(self, attribute, value):
-        if isinstance(value, int):
-            self.amount_sat = value = RavenValue(value)
-        elif isinstance(value, Dict):
-            self.amount_sat = value = RavenValue.from_json(value)
-        if isinstance(value, RavenValue):
-            if not (0 <= value.rvn_value <= TOTAL_COIN_SUPPLY_LIMIT_IN_BTC * COIN):
-                raise InvoiceError(f"amount is out-of-bounds: {value!r} sat")
-        elif isinstance(value, str):
-            if value != '!':
-                raise InvoiceError(f"unexpected amount: {value!r}")
-=======
     def get_address(self) -> str:
         """returns the first address, to be displayed in GUI"""
         if self.is_lightning():
@@ -185,7 +134,6 @@
         if self.is_lightning():
             address = self.get_address()
             outputs = [PartialTxOutput.from_address_and_value(address, int(self.get_amount_sat()))] if address else []
->>>>>>> 232e38e2
         else:
             outputs = self.outputs
         return outputs
@@ -258,32 +206,6 @@
     def rhash(self) -> str:
         return self._lnaddr.paymenthash.hex()
 
-<<<<<<< HEAD
-    def get_amount_msat(self) -> Optional[int]:
-        amount_btc = self._lnaddr.amount
-        amount = int(amount_btc * COIN * 1000) if amount_btc else None
-        return amount or self.amount_msat
-
-    def get_amount_sat(self) -> Union[RavenValue, None]:
-        amount_msat = self.get_amount_msat()
-        if amount_msat is None:
-            return None
-        return RavenValue(Satoshis(Decimal(amount_msat) / 1000))
-
-    @property
-    def exp(self) -> int:
-        return self._lnaddr.get_expiry()
-
-    @property
-    def time(self) -> int:
-        return self._lnaddr.date
-
-    @property
-    def message(self) -> str:
-        return self._lnaddr.get_description()
-
-=======
->>>>>>> 232e38e2
     @classmethod
     def from_bech32(cls, invoice: str) -> 'Invoice':
         """Constructs Invoice object from BOLT-11 string.
