--- conflicted
+++ resolved
@@ -937,11 +937,6 @@
         # server_msg is untrusted input so it should not be shown to the user. see #4968
         server_msg = str(server_msg)
         server_msg = server_msg.replace("\n", r"\n")
-<<<<<<< HEAD
-        
-=======
-
->>>>>>> 5bd2524b
         # https://github.com/bitcoin/bitcoin/blob/5bb64acd9d3ced6e6f95df282a1a0f8b98522cb0/src/script/script_error.cpp
         script_error_messages = {
             r"Script evaluated without error but finished with a false/empty top stack element",
@@ -1085,10 +1080,6 @@
             if substring in server_msg:
                 msg = tx_verify_error_messages[substring]
                 return msg if msg else substring
-<<<<<<< HEAD
-
-=======
->>>>>>> 5bd2524b
         # https://github.com/bitcoin/bitcoin/blob/5bb64acd9d3ced6e6f95df282a1a0f8b98522cb0/src/policy/policy.cpp
         # grep "reason ="
         # should come after validation.cpp (due to "tx-size" vs "tx-size-small")
@@ -1112,10 +1103,6 @@
             if substring in server_msg:
                 msg = policy_error_messages[substring]
                 return msg if msg else substring
-<<<<<<< HEAD
-
-=======
->>>>>>> 5bd2524b
         # otherwise:
         return _("Unknown error")
 
