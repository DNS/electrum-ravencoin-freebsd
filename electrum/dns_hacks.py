# Copyright (C) 2020 The Electrum developers
# Distributed under the MIT software license, see the accompanying
# file LICENCE or http://www.opensource.org/licenses/mit-license.php

import sys
import socket
import concurrent
from concurrent import futures
import ipaddress
from typing import Optional

import dns
import dns.resolver

from .logging import get_logger


_logger = get_logger(__name__)

_dns_threads_executor = None  # type: Optional[concurrent.futures.Executor]


def configure_dns_depending_on_proxy(is_proxy: bool) -> None:
    # Store this somewhere so we can un-monkey-patch:
    if not hasattr(socket, "_getaddrinfo"):
        socket._getaddrinfo = socket.getaddrinfo
    if is_proxy:
        # prevent dns leaks, see http://stackoverflow.com/questions/13184205/dns-over-proxy
        def getaddrinfo(host, port, *args, **kwargs):
            if _is_force_system_dns_for_host(host):
                return socket._getaddrinfo(host, port, *args, **kwargs)
            return [(socket.AF_INET, socket.SOCK_STREAM, 6, '', (host, port))]
<<<<<<< HEAD
        socket.getaddrinfo = getaddrinfo    
=======
        socket.getaddrinfo = getaddrinfo
>>>>>>> 5bd2524b
    else:
        if sys.platform == 'win32':
            # On Windows, socket.getaddrinfo takes a mutex, and might hold it for up to 10 seconds
            # when dns-resolving. To speed it up drastically, we resolve dns ourselves, outside that lock.
            # See https://github.com/spesmilo/electrum/issues/4421
            try:
                _prepare_windows_dns_hack()
            except Exception as e:
                _logger.exception('failed to apply windows dns hack.')
            else:
                socket.getaddrinfo = _fast_getaddrinfo
        else:
            socket.getaddrinfo = socket._getaddrinfo


def _prepare_windows_dns_hack():
    # enable dns cache
    resolver = dns.resolver.get_default_resolver()
    if resolver.cache is None:
        resolver.cache = dns.resolver.Cache()
    # ensure overall timeout for requests is long enough
    resolver.lifetime = max(resolver.lifetime or 1, 30.0)
    # prepare threads
    global _dns_threads_executor
    if _dns_threads_executor is None:
        _dns_threads_executor = concurrent.futures.ThreadPoolExecutor(max_workers=20,
                                                                      thread_name_prefix='dns_resolver')

def _is_force_system_dns_for_host(host: str) -> bool:
    return str(host) in ('localhost', 'localhost.',)

def _is_force_system_dns_for_host(host: str) -> bool:
    return str(host) in ('localhost', 'localhost.',)


def _fast_getaddrinfo(host, *args, **kwargs):
    def needs_dns_resolving(host):
        try:
            ipaddress.ip_address(host)
            return False  # already valid IP
        except ValueError:
            pass  # not an IP
        if _is_force_system_dns_for_host(host):
            return False
        return True

    def resolve_with_dnspython(host):
        addrs = []
        expected_errors = (dns.resolver.NXDOMAIN, dns.resolver.NoAnswer,
                           concurrent.futures.CancelledError, concurrent.futures.TimeoutError)
        ipv6_fut = _dns_threads_executor.submit(dns.resolver.resolve, host, dns.rdatatype.AAAA)
        ipv4_fut = _dns_threads_executor.submit(dns.resolver.resolve, host, dns.rdatatype.A)
        # try IPv6
        try:
            answers = ipv6_fut.result()
            addrs += [str(answer) for answer in answers]
        except expected_errors as e:
            pass
        except BaseException as e:
            _logger.info(f'dnspython failed to resolve dns (AAAA) for {repr(host)} with error: {repr(e)}')
        # try IPv4
        try:
            answers = ipv4_fut.result()
            addrs += [str(answer) for answer in answers]
        except expected_errors as e:
            # dns failed for some reason, e.g. dns.resolver.NXDOMAIN this is normal.
            # Simply report back failure; except if we already have some results.
            if not addrs:
                raise socket.gaierror(11001, 'getaddrinfo failed') from e
        except BaseException as e:
            # Possibly internal error in dnspython :( see #4483 and #5638
            _logger.info(f'dnspython failed to resolve dns (A) for {repr(host)} with error: {repr(e)}')
        if addrs:
            return addrs
        # Fall back to original socket.getaddrinfo to resolve dns.
        return [host]

    addrs = [host]
    if needs_dns_resolving(host):
        addrs = resolve_with_dnspython(host)
    list_of_list_of_socketinfos = [socket._getaddrinfo(addr, *args, **kwargs) for addr in addrs]
    list_of_socketinfos = [item for lst in list_of_list_of_socketinfos for item in lst]
    return list_of_socketinfos<|MERGE_RESOLUTION|>--- conflicted
+++ resolved
@@ -30,11 +30,7 @@
             if _is_force_system_dns_for_host(host):
                 return socket._getaddrinfo(host, port, *args, **kwargs)
             return [(socket.AF_INET, socket.SOCK_STREAM, 6, '', (host, port))]
-<<<<<<< HEAD
-        socket.getaddrinfo = getaddrinfo    
-=======
         socket.getaddrinfo = getaddrinfo
->>>>>>> 5bd2524b
     else:
         if sys.platform == 'win32':
             # On Windows, socket.getaddrinfo takes a mutex, and might hold it for up to 10 seconds
