# Electrum - lightweight Bitcoin client
# Copyright (C) 2011 Thomas Voegtlin
#
# Permission is hereby granted, free of charge, to any person
# obtaining a copy of this software and associated documentation files
# (the "Software"), to deal in the Software without restriction,
# including without limitation the rights to use, copy, modify, merge,
# publish, distribute, sublicense, and/or sell copies of the Software,
# and to permit persons to whom the Software is furnished to do so,
# subject to the following conditions:
#
# The above copyright notice and this permission notice shall be
# included in all copies or substantial portions of the Software.
#
# THE SOFTWARE IS PROVIDED "AS IS", WITHOUT WARRANTY OF ANY KIND,
# EXPRESS OR IMPLIED, INCLUDING BUT NOT LIMITED TO THE WARRANTIES OF
# MERCHANTABILITY, FITNESS FOR A PARTICULAR PURPOSE AND
# NONINFRINGEMENT. IN NO EVENT SHALL THE AUTHORS OR COPYRIGHT HOLDERS
# BE LIABLE FOR ANY CLAIM, DAMAGES OR OTHER LIABILITY, WHETHER IN AN
# ACTION OF CONTRACT, TORT OR OTHERWISE, ARISING FROM, OUT OF OR IN
# CONNECTION WITH THE SOFTWARE OR THE USE OR OTHER DEALINGS IN THE
# SOFTWARE.
import binascii
import os, sys, re, json
from collections import defaultdict, OrderedDict
from typing import (NamedTuple, Union, TYPE_CHECKING, Tuple, Optional, Callable, Any,
                    Sequence, Dict, Generic, TypeVar, List, Iterable, Set)
from datetime import datetime
import decimal
from decimal import Decimal
import traceback
import urllib
import threading
import hmac
import stat
from locale import localeconv
import asyncio
import urllib.request, urllib.parse, urllib.error
import builtins
import json
import time
from typing import NamedTuple, Optional
import ssl
import ipaddress
from ipaddress import IPv4Address, IPv6Address
import random
import secrets
import functools
from abc import abstractmethod, ABC

import attr
import aiohttp
from aiohttp_socks import ProxyConnector, ProxyType
import aiorpcx
import certifi
import dns.resolver

from .i18n import _
from .logging import get_logger, Logger

if TYPE_CHECKING:
    from .network import Network
    from .interface import Interface
    from .simple_config import SimpleConfig

_logger = get_logger(__name__)


def inv_dict(d):
    return {v: k for k, v in d.items()}


def all_subclasses(cls) -> Set:
    """Return all (transitive) subclasses of cls."""
    res = set(cls.__subclasses__())
    for sub in res.copy():
        res |= all_subclasses(sub)
    return res


ca_path = certifi.where()

base_units = {'RVN': 8}  # {'BTC':8, 'mBTC':5, 'bits':2, 'sat':0}
base_units_inverse = inv_dict(base_units)
base_units_list = ['RVN']  # list(dict) does not guarantee order

DECIMAL_POINT_DEFAULT = 8  # RVN


class UnknownBaseUnit(Exception): pass


def decimal_point_to_base_unit_name(dp: int) -> str:
    # e.g. 8 -> "BTC"
    try:
        return base_units_inverse[dp]
    except KeyError:
        raise UnknownBaseUnit(dp) from None


def base_unit_name_to_decimal_point(unit_name: str) -> int:
    # e.g. "BTC" -> 8
    try:
        return base_units[unit_name]
    except KeyError:
        raise UnknownBaseUnit(unit_name) from None

def parse_max_spend(amt: Any) -> Optional[int]:
    """Checks if given amount is "spend-max"-like.
    Returns None or the positive integer weight for "max". Never raises.

    When creating invoices and on-chain txs, the user can specify to send "max".
    This is done by setting the amount to '!'. Splitting max between multiple
    tx outputs is also possible, and custom weights (positive ints) can also be used.
    For example, to send 40% of all coins to address1, and 60% to address2:
    ```
    address1, 2!
    address2, 3!
    ```
    """
    if not (isinstance(amt, str) and amt and amt[-1] == '!'):
        return None
    if amt == '!':
        return 1
    x = amt[:-1]
    try:
        x = int(x)
    except ValueError:
        return None
    if x > 0:
        return x
    return None

class NotEnoughFunds(Exception):
    def __str__(self):
        return _("Insufficient funds")


class NoDynamicFeeEstimates(Exception):
    def __str__(self):
        return _('Dynamic fee estimates not available')


class InvalidPassword(Exception):
    def __str__(self):
        return _("Incorrect password")


class AddTransactionException(Exception):
    pass


class UnrelatedTransactionException(AddTransactionException):
    def __str__(self):
        return _("Transaction is unrelated to this wallet.")


class FileImportFailed(Exception):
    def __init__(self, message=''):
        self.message = str(message)

    def __str__(self):
        return _("Failed to import from file.") + "\n" + self.message


class FileExportFailed(Exception):
    def __init__(self, message=''):
        self.message = str(message)

    def __str__(self):
        return _("Failed to export to file.") + "\n" + self.message


class WalletFileException(Exception): pass


class BitcoinException(Exception): pass


class UserFacingException(Exception):
    """Exception that contains information intended to be shown to the user."""


class InvoiceError(UserFacingException): pass


# Throw this exception to unwind the stack like when an error occurs.
# However unlike other exceptions the user won't be informed.
class UserCancelled(Exception):
    '''An exception that is suppressed from the user'''
    pass


# note: this is not a NamedTuple as then its json encoding cannot be customized
class Satoshis(object):
    __slots__ = ('value',)

    def __new__(cls, value):
        assert isinstance(value, int)
        self = super(Satoshis, cls).__new__(cls)
        # note: 'value' sometimes has msat precision
        self.value = value
        return self

    def __repr__(self):
        return f'Satoshis({self.value})'

    def __str__(self):
        # note: precision is truncated to satoshis here
        return format_satoshis(self.value)

    def __eq__(self, other):
        if isinstance(other, Satoshis):
            return self.value == other.value
        elif isinstance(other, int):
            return self.value == other
        else:
            return super().__eq__(other)

    def __ne__(self, other):
        return not (self == other)

    def __add__(self, other):
        if isinstance(other, Satoshis):
            return Satoshis(self.value + other.value)
        elif isinstance(other, int):
            return Satoshis(self.value + other)
        else:
            raise TypeError('Satoshis or int required')

    def __sub__(self, other):
        if isinstance(other, Satoshis):
            return Satoshis(self.value - other.value)
        elif isinstance(other, int):
            return Satoshis(self.value - other)
        else:
            raise TypeError('Satoshis or int required')

    def __mul__(self, other):
        if isinstance(other, Satoshis):
            return Satoshis(self.value * other.value)
        elif isinstance(other, int):
            return Satoshis(self.value * other)
        else:
            raise TypeError('Satoshis or int required')

    def __floordiv__(self, other):
        if isinstance(other, Satoshis):
            return Satoshis(self.value // other.value)
        elif isinstance(other, int):
            return Satoshis(self.value // other)
        else:
            raise TypeError('Satoshis or int required')

    def __truediv__(self, other):
        if isinstance(other, Satoshis):
            return Satoshis(self.value / other.value)
        elif isinstance(other, int):
            return Satoshis(self.value / other)
        else:
            raise TypeError('Satoshis or int required')

    def __neg__(self):
        return Satoshis(- self.value)

    def __lt__(self, other):
        if isinstance(other, Satoshis):
            return self.value < other.value
        elif isinstance(other, int):
            return self.value < other
        else:
            raise TypeError('Satoshis or int required')

    def __le__(self, other):
        if isinstance(other, Satoshis):
            return self.value <= other.value
        elif isinstance(other, int):
            return self.value <= other
        else:
            raise TypeError('Satoshis or int required')

    def __gt__(self, other):
        if isinstance(other, Satoshis):
            return self.value > other.value
        elif isinstance(other, int):
            return self.value > other
        else:
            raise TypeError('Satoshis or int required')

    def __ge__(self, other):
        if isinstance(other, Satoshis):
            return self.value >= other.value
        elif isinstance(other, int):
            return self.value >= other
        else:
            raise TypeError('Satoshis or int required')

    def __hash__(self):
        return self.value

    def __int__(self):
        return self.value

    def __index__(self):
        return self.value

    def __bool__(self):
        return bool(self.value)

    def __copy__(self):
        return Satoshis(self.value)

    def __deepcopy__(self, memo):
        return self.__copy__()

    def to_bytes(self, length, byteorder, *, signed=False):
        return self.value.to_bytes(length=length, byteorder=byteorder, signed=signed)


# note: this is not a NamedTuple as then its json encoding cannot be customized
class Fiat(object):
    __slots__ = ('value', 'ccy')

    def __new__(cls, value: Optional[Decimal], ccy: str):
        self = super(Fiat, cls).__new__(cls)
        self.ccy = ccy
        if not isinstance(value, (Decimal, type(None))):
            raise TypeError(f"value should be Decimal or None, not {type(value)}")
        self.value = value
        return self

    def __repr__(self):
        return 'Fiat(%s)' % self.__str__()

    def __str__(self):
        if self.value is None or self.value.is_nan():
            return _('No Data')
        else:
            return "{:.2f}".format(self.value)

    def to_ui_string(self):
        if self.value is None or self.value.is_nan():
            return _('No Data')
        else:
            return "{:.2f}".format(self.value) + ' ' + self.ccy

    def __eq__(self, other):
        if not isinstance(other, Fiat):
            return False
        if self.ccy != other.ccy:
            return False
        if isinstance(self.value, Decimal) and isinstance(other.value, Decimal) \
                and self.value.is_nan() and other.value.is_nan():
            return True
        return self.value == other.value

    def __ne__(self, other):
        return not (self == other)

    def __add__(self, other):
        assert self.ccy == other.ccy
        return Fiat(self.value + other.value, self.ccy)


class MyEncoder(json.JSONEncoder):
    def default(self, obj):
        # note: this does not get called for namedtuples :(  https://bugs.python.org/issue30343
        from .transaction import Transaction, TxOutput
        from .lnutil import UpdateAddHtlc
        if isinstance(obj, UpdateAddHtlc):
            return obj.to_tuple()
        if isinstance(obj, Transaction):
            return obj.serialize()
        if isinstance(obj, TxOutput):
            return obj.to_legacy_tuple()
        if isinstance(obj, Satoshis):
            return str(obj)
        if isinstance(obj, Fiat):
            return str(obj)
        if isinstance(obj, Decimal):
            return str(obj)
        if isinstance(obj, datetime):
            return obj.isoformat(' ')[:-3]
        if isinstance(obj, set):
            return list(obj)
        if isinstance(obj, bytes):  # for nametuples in lnchannel
            return obj.hex()
        if hasattr(obj, 'to_json') and callable(obj.to_json):
            return obj.to_json()
        return super(MyEncoder, self).default(obj)


class ThreadJob(Logger):
    """A job that is run periodically from a thread's main loop.  run() is
    called from that thread's context.
    """

    def __init__(self):
        Logger.__init__(self)

    def run(self):
        """Called periodically from the thread"""
        pass


class DebugMem(ThreadJob):
    '''A handy class for debugging GC memory leaks'''

    def __init__(self, classes, interval=30):
        ThreadJob.__init__(self)
        self.next_time = 0
        self.classes = classes
        self.interval = interval

    def mem_stats(self):
        import gc
        self.logger.info("Start memscan")
        gc.collect()
        objmap = defaultdict(list)
        for obj in gc.get_objects():
            for class_ in self.classes:
                if isinstance(obj, class_):
                    objmap[class_].append(obj)
        for class_, objs in objmap.items():
            self.logger.info(f"{class_.__name__}: {len(objs)}")
        self.logger.info("Finish memscan")

    def run(self):
        if time.time() > self.next_time:
            self.mem_stats()
            self.next_time = time.time() + self.interval


class DaemonThread(threading.Thread, Logger):
    """ daemon thread that terminates cleanly """

    LOGGING_SHORTCUT = 'd'

    def __init__(self):
        threading.Thread.__init__(self)
        Logger.__init__(self)
        self.parent_thread = threading.current_thread()
        self.running = False
        self.running_lock = threading.Lock()
        self.job_lock = threading.Lock()
        self.jobs = []
        self.stopped_event = threading.Event()  # set when fully stopped

    def add_jobs(self, jobs):
        with self.job_lock:
            self.jobs.extend(jobs)

    def run_jobs(self):
        # Don't let a throwing job disrupt the thread, future runs of
        # itself, or other jobs.  This is useful protection against
        # malformed or malicious server responses
        with self.job_lock:
            for job in self.jobs:
                try:
                    job.run()
                except Exception as e:
                    self.logger.exception('')

    def remove_jobs(self, jobs):
        with self.job_lock:
            for job in jobs:
                self.jobs.remove(job)

    def start(self):
        with self.running_lock:
            self.running = True
        return threading.Thread.start(self)

    def is_running(self):
        with self.running_lock:
            return self.running and self.parent_thread.is_alive()

    def stop(self):
        with self.running_lock:
            self.running = False

    def on_stop(self):
        if 'ANDROID_DATA' in os.environ:
            import jnius
            jnius.detach()
            self.logger.info("jnius detach")
        self.logger.info("stopped")
        self.stopped_event.set()


def print_stderr(*args):
    args = [str(item) for item in args]
    sys.stderr.write(" ".join(args) + "\n")
    sys.stderr.flush()


def print_msg(*args):
    # Stringify args
    args = [str(item) for item in args]
    sys.stdout.write(" ".join(args) + "\n")
    sys.stdout.flush()


def json_encode(obj):
    try:
        s = json.dumps(obj, sort_keys=True, indent=4, cls=MyEncoder)
    except TypeError:
        s = repr(obj)
    return s


def json_decode(x):
    try:
        return json.loads(x, parse_float=Decimal)
    except:
        return x


def json_normalize(x):
    # note: The return value of commands, when going through the JSON-RPC interface,
    #       is json-encoded. The encoder used there cannot handle some types, e.g. electrum.util.Satoshis.
    # note: We should not simply do "json_encode(x)" here, as then later x would get doubly json-encoded.
    # see #5868
    return json_decode(json_encode(x))


# taken from Django Source Code
def constant_time_compare(val1, val2):
    """Return True if the two strings are equal, False otherwise."""
    return hmac.compare_digest(to_bytes(val1, 'utf8'), to_bytes(val2, 'utf8'))


# decorator that prints execution time
_profiler_logger = _logger.getChild('profiler')


def profiler(func):
    def do_profile(args, kw_args):
        name = func.__qualname__
        t0 = time.time()
        o = func(*args, **kw_args)
        t = time.time() - t0
        _profiler_logger.debug(f"{name} {t:,.4f}")
        return o

    return lambda *args, **kw_args: do_profile(args, kw_args)


def android_ext_dir():
    from android.storage import primary_external_storage_path
    return primary_external_storage_path()


def android_backup_dir():
    d = os.path.join(android_ext_dir(), 'org.electrum.electrum')
    if not os.path.exists(d):
        os.mkdir(d)
    return d


def android_data_dir():
    import jnius
    PythonActivity = jnius.autoclass('org.kivy.android.PythonActivity')
    return PythonActivity.mActivity.getFilesDir().getPath() + '/data'


def ensure_sparse_file(filename):
    # On modern Linux, no need to do anything.
    # On Windows, need to explicitly mark file.
    if os.name == "nt":
        try:
            os.system('fsutil sparse setflag "{}" 1'.format(filename))
        except Exception as e:
            _logger.info(f'error marking file {filename} as sparse: {e}')


def get_headers_dir(config):
    return config.path


def assert_datadir_available(config_path):
    path = config_path
    if os.path.exists(path):
        return
    else:
        raise FileNotFoundError(
            'Electrum datadir does not exist. Was it deleted while running?' + '\n' +
            'Should be at {}'.format(path))


def assert_file_in_datadir_available(path, config_path):
    if os.path.exists(path):
        return
    else:
        assert_datadir_available(config_path)
        raise FileNotFoundError(
            'Cannot find file but datadir is there.' + '\n' +
            'Should be at {}'.format(path))


def standardize_path(path):
    return os.path.normcase(
        os.path.realpath(
            os.path.abspath(
                os.path.expanduser(
                    path
                ))))


def get_new_wallet_name(wallet_folder: str) -> str:
    """Returns a file basename for a new wallet to be used.
    Can raise OSError.
    """
    i = 1
    while True:
        filename = "wallet_%d" % i
        if filename in os.listdir(wallet_folder):
            i += 1
        else:
            break
    return filename


def assert_bytes(*args):
    """
    porting helper, assert args type
    """
    try:
        for x in args:
            assert isinstance(x, (bytes, bytearray))
    except:
        print('assert bytes failed', list(map(type, args)))
        raise


def assert_str(*args):
    """
    porting helper, assert args type
    """
    for x in args:
        assert isinstance(x, str)


def to_string(x, enc) -> str:
    if isinstance(x, (bytes, bytearray)):
        return x.decode(enc)
    if isinstance(x, str):
        return x
    else:
        raise TypeError("Not a string or bytes like object")


def to_bytes(something, encoding='utf8') -> bytes:
    """
    cast string to bytes() like object, but for python2 support it's bytearray copy
    """
    if isinstance(something, bytes):
        return something
    if isinstance(something, str):
        return something.encode(encoding)
    elif isinstance(something, bytearray):
        return bytes(something)
    else:
        raise TypeError("Not a string or bytes like object")


bfh = bytes.fromhex


def bh2u(x: bytes) -> str:
    """
    str with hex representation of a bytes-like object

    >>> x = bytes((1, 2, 10))
    >>> bh2u(x)
    '01020A'
    """
    return x.hex()


def xor_bytes(a: bytes, b: bytes) -> bytes:
    size = min(len(a), len(b))
    return ((int.from_bytes(a[:size], "big") ^ int.from_bytes(b[:size], "big"))
            .to_bytes(size, "big"))


def convert_bytes_to_ascii_safe(_bytes: bytes) -> str:
    '''Returns bytes as ascii decoded with .'s for invalid bytes'''
    ret = ''
    for b in _bytes:
        if b in range(128):
            ret += chr(b)
        else:
            ret += '.'
    return ret


def user_dir():
    if "ELECTRUMDIR" in os.environ:
        return os.environ["ELECTRUMDIR"]
    elif 'ANDROID_DATA' in os.environ:
        return android_data_dir()
    elif os.name == 'posix':
        return os.path.join(os.environ["HOME"], ".electrum-ravencoin")
    elif "APPDATA" in os.environ:
        return os.path.join(os.environ["APPDATA"], "Electrum-Ravencoin")
    elif "LOCALAPPDATA" in os.environ:
        return os.path.join(os.environ["LOCALAPPDATA"], "Electrum-Ravencoin")
    else:
        # raise Exception("No home directory found in environment variables.")
        return


def resource_path(*parts):
    return os.path.join(pkg_dir, *parts)


# absolute path to python package folder of electrum ("lib")
pkg_dir = os.path.split(os.path.realpath(__file__))[0]


def is_valid_email(s):
    regexp = r"[^@]+@[^@]+\.[^@]+"
    return re.match(regexp, s) is not None


def is_hash256_str(text: Any) -> bool:
    if not isinstance(text, str): return False
    if len(text) != 64: return False
    return is_hex_str(text)


def is_hex_str(text: Any) -> bool:
    if not isinstance(text, str): return False
    try:
        b = bytes.fromhex(text)
    except:
        return False
    # forbid whitespaces in text:
    if len(text) != 2 * len(b):
        return False
    return True


def is_integer(val: Any) -> bool:
    return isinstance(val, int)


def is_non_negative_integer(val: Any) -> bool:
    if is_integer(val):
        return val >= 0
    return False


def is_int_or_float(val: Any) -> bool:
    return isinstance(val, (int, float))


def is_non_negative_int_or_float(val: Any) -> bool:
    if is_int_or_float(val):
        return val >= 0
    return False


def chunks(items, size: int):
    """Break up items, an iterable, into chunks of length size."""
    if size < 1:
        raise ValueError(f"size must be positive, not {repr(size)}")
    for i in range(0, len(items), size):
        yield items[i: i + size]


def format_satoshis_plain(
        x: Union[int, float, Decimal, str],  # amount in satoshis,
        *,
        decimal_point: int = 8,  # how much to shift decimal point to left (default: sat->BTC)
) -> str:
    """Display a satoshi amount scaled.  Always uses a '.' as a decimal
    point and has no thousands separator"""
    if parse_max_spend(x):
        return f'max({x})'
    assert isinstance(x, (int, float, Decimal)), f"{x!r} should be a number"
    scale_factor = pow(10, decimal_point)
    return "{:.8f}".format(Decimal(x) / scale_factor).rstrip('0').rstrip('.')


# Check that Decimal precision is sufficient.
# We need at the very least ~20, as we deal with msat amounts, and
# log10(21_000_000 * 10**8 * 1000) ~= 18.3
# decimal.DefaultContext.prec == 28 by default, but it is mutable.
# We enforce that we have at least that available.
assert decimal.getcontext().prec >= 28, f"PyDecimal precision too low: {decimal.getcontext().prec}"

DECIMAL_POINT = localeconv()['decimal_point']  # type: str


def format_satoshis(
        x: Union[int, float, Decimal, str, None, Satoshis],  # amount in satoshis
        *,
        num_zeros: int = 0,
        decimal_point: int = 8,  # how much to shift decimal point to left (default: sat->BTC)
        precision: int = 0,  # extra digits after satoshi precision
        is_diff: bool = False,  # if True, enforce a leading sign (+/-)
        whitespaces: bool = False,  # if True, add whitespaces, to align numbers in a column
        add_thousands_sep: bool = False,  # if True, add whitespaces, for better readability of the numbers
) -> str:
    if x is None:
        return 'unknown'
<<<<<<< HEAD
    if x == '!':
        return 'max'
    if isinstance(x, Satoshis):
        x = x.value
=======
    if parse_max_spend(x):
        return f'max({x})'
>>>>>>> 5bd2524b
    assert isinstance(x, (int, float, Decimal)), f"{x!r} should be a number"
    # lose redundant precision
    x = Decimal(x).quantize(Decimal(10) ** (-precision))
    # format string
    overall_precision = decimal_point + precision  # max digits after final decimal point
    decimal_format = "." + str(overall_precision) if overall_precision > 0 else ""
    if is_diff:
        decimal_format = '+' + decimal_format
    # initial result
    scale_factor = pow(10, decimal_point)

    result = ("{:" + decimal_format + "f}").format(x / scale_factor)
    if "." not in result: result += "."
    result = result.rstrip('0')
    # add extra decimal places (zeros)
    integer_part, fract_part = result.split(".")
    if len(fract_part) < num_zeros:
        fract_part += "0" * (num_zeros - len(fract_part))
    # add whitespaces as thousands' separator for better readability of numbers
    if add_thousands_sep:
        sign = integer_part[0] if integer_part[0] in ("+", "-") else ""
        if sign == "-":
            integer_part = integer_part[1:]
        integer_part = "{:,}".format(int(integer_part)).replace(',', " ")
        integer_part = sign + integer_part
        fract_part = " ".join(fract_part[i:i+3] for i in range(0, len(fract_part), 3))
    result = integer_part + DECIMAL_POINT + fract_part
    # add leading/trailing whitespaces so that numbers can be aligned in a column
    if whitespaces:
        target_fract_len = overall_precision
        target_integer_len = 14 - decimal_point  # should be enough for up to unsigned 999999 BTC
        if add_thousands_sep:
            target_fract_len += max(0, (target_fract_len - 1) // 3)
            target_integer_len += max(0, (target_integer_len - 1) // 3)
        # add trailing whitespaces
        result += " " * (target_fract_len - len(fract_part))
        # add leading whitespaces
        target_total_len = target_integer_len + 1 + target_fract_len
        result = " " * (target_total_len - len(result)) + result
    return result


FEERATE_PRECISION = 1  # num fractional decimal places for sat/byte fee rates
_feerate_quanta = Decimal(10) ** (-FEERATE_PRECISION)


def format_fee_satoshis(fee, *, num_zeros=0, precision=None):
    if precision is None:
        precision = FEERATE_PRECISION
    num_zeros = min(num_zeros, FEERATE_PRECISION)  # no more zeroes than available prec
    return format_satoshis(fee, num_zeros=num_zeros, decimal_point=0, precision=precision)


def quantize_feerate(fee) -> Union[None, Decimal, int]:
    """Strip sat/byte fee rate of excess precision."""
    if fee is None:
        return None
    return Decimal(fee).quantize(_feerate_quanta, rounding=decimal.ROUND_HALF_DOWN)


def timestamp_to_datetime(timestamp: Optional[int]) -> Optional[datetime]:
    if timestamp is None:
        return None
    return datetime.fromtimestamp(timestamp)


def format_time(timestamp):
    date = timestamp_to_datetime(timestamp)
    return date.isoformat(' ')[:-3] if date else _("Unknown")


# Takes a timestamp and returns a string with the approximation of the age
def age(from_date, since_date=None, target_tz=None, include_seconds=False):
    if from_date is None:
        return "Unknown"

    from_date = datetime.fromtimestamp(from_date)
    if since_date is None:
        since_date = datetime.now(target_tz)

    td = time_difference(from_date - since_date, include_seconds)
    return td + " ago" if from_date < since_date else "in " + td


def time_difference(distance_in_time, include_seconds):
    # distance_in_time = since_date - from_date
    distance_in_seconds = int(round(abs(distance_in_time.days * 86400 + distance_in_time.seconds)))
    distance_in_minutes = int(round(distance_in_seconds / 60))

    if distance_in_minutes == 0:
        if include_seconds:
            return "%s seconds" % distance_in_seconds
        else:
            return "less than a minute"
    elif distance_in_minutes < 45:
        return "%s minutes" % distance_in_minutes
    elif distance_in_minutes < 90:
        return "about 1 hour"
    elif distance_in_minutes < 1440:
        return "about %d hours" % (round(distance_in_minutes / 60.0))
    elif distance_in_minutes < 2880:
        return "1 day"
    elif distance_in_minutes < 43220:
        return "%d days" % (round(distance_in_minutes / 1440))
    elif distance_in_minutes < 86400:
        return "about 1 month"
    elif distance_in_minutes < 525600:
        return "%d months" % (round(distance_in_minutes / 43200))
    elif distance_in_minutes < 1051200:
        return "about 1 year"
    else:
        return "over %d years" % (round(distance_in_minutes / 525600))


mainnet_block_explorers = {
    'ravencoin.network': ('https://ravencoin.network/',
                          {'tx': 'tx/', 'addr': 'address/'}),
    'rvn.traysi.org': ('http://rvn.traysi.org/',
                       {'tx': 'tx/', 'addr': 'address/'}),
    'rvn.cryptoscope.io': ('https://rvn.cryptoscope.io/',
                           {'tx': 'tx/?txid=', 'addr': 'address/?address='}),
}

testnet_block_explorers = {
    'ravencoin.network': ('https://testnet.ravencoin.network/',
                          {'tx': 'tx/', 'addr': 'address/'}),
    'rvn.cryptoscope.io': ('https://rvnt.cryptoscope.io/',
                           {'tx': 'tx/?txid=', 'addr': 'address/?address='}),
}

signet_block_explorers = {
    'bc-2.jp': ('https://explorer.bc-2.jp/',
                        {'tx': 'tx/', 'addr': 'address/'}),
    'mempool.space': ('https://mempool.space/signet/',
                        {'tx': 'tx/', 'addr': 'address/'}),
    'bitcoinexplorer.org': ('https://signet.bitcoinexplorer.org/',
                       {'tx': 'tx/', 'addr': 'address/'}),
    'wakiyamap.dev': ('https://signet-explorer.wakiyamap.dev/',
                       {'tx': 'tx/', 'addr': 'address/'}),
    'system default': ('blockchain:/',
                       {'tx': 'tx/', 'addr': 'address/'}),
}

_block_explorer_default_api_loc = {'tx': 'tx/', 'addr': 'address/'}

ipfs_explorers = {
    'ipfs.io': ('https://ipfs.io/',
                {'ipfs': 'ipfs/'}),
    'infura.io': ('https://ipfs.infura.io/',
                  {'ipfs': 'ipfs/'}),
    'ravencoinipfs-gateway.com': ('https://ravencoinipfs-gateway.com/',
                                  {'ipfs': 'ipfs/'}),
}

_ipfs_explorer_default_api_loc = {'ipfs': 'ipfs/'}


def ipfs_explorer_info():
    return ipfs_explorers


def ipfs_explorer(config: 'SimpleConfig') -> Optional[str]:
    if config.get('ipfs_explorer_custom') is not None:
        return None
    default_ = 'ipfs.io'
    ie_key = config.get('ipfs_explorer', default_)
    ie_tuple = ipfs_explorer_info().get(ie_key)
    if ie_tuple is None:
        ie_key = default_
    assert isinstance(ie_key, str), f"{ie_key!r} should be str"
    return ie_key


def ipfs_explorer_tuple(config: 'SimpleConfig') -> Optional[Tuple[str, dict]]:
    custom_ie = config.get('ipfs_explorer_custom')
    if custom_ie:
        if isinstance(custom_ie, str):
            return custom_ie, _ipfs_explorer_default_api_loc
        if isinstance(custom_ie, (tuple, list)) and len(custom_ie) == 2:
            return tuple(custom_ie)
        _logger.warning(f"not using 'block_explorer_custom' from config. "
                        f"expected a str or a pair but got {custom_ie!r}")
        return None
    else:
        # using one of the hardcoded block explorers
        return ipfs_explorer_info().get(ipfs_explorer(config))


def ipfs_explorer_URL(config: 'SimpleConfig', kind: str, item: str) -> Optional[str]:
    ie_tuple = ipfs_explorer_tuple(config)
    if not ie_tuple:
        return
    explorer_url, explorer_dict = ie_tuple
    kind_str = explorer_dict.get(kind)
    if kind_str is None:
        return
    if explorer_url[-1] != "/":
        explorer_url += "/"
    url_parts = [explorer_url, kind_str, item]
    return ''.join(url_parts)


def block_explorer_info():
    from . import constants
    if constants.net.NET_NAME == "testnet":
        return testnet_block_explorers
    elif constants.net.NET_NAME == "signet":
        return signet_block_explorers
    return mainnet_block_explorers


def block_explorer(config: 'SimpleConfig') -> Optional[str]:
    """Returns name of selected block explorer,
    or None if a custom one (not among hardcoded ones) is configured.
    """
    if config.get('block_explorer_custom') is not None:
        return None
    default_ = 'rvn.cryptoscope.io'
    be_key = config.get('block_explorer', default_)
    be_tuple = block_explorer_info().get(be_key)
    if be_tuple is None:
        be_key = default_
    assert isinstance(be_key, str), f"{be_key!r} should be str"
    return be_key


def block_explorer_tuple(config: 'SimpleConfig') -> Optional[Tuple[str, dict]]:
    custom_be = config.get('block_explorer_custom')
    if custom_be:
        if isinstance(custom_be, str):
            return custom_be, _block_explorer_default_api_loc
        if isinstance(custom_be, (tuple, list)) and len(custom_be) == 2:
            return tuple(custom_be)
        _logger.warning(f"not using 'block_explorer_custom' from config. "
                        f"expected a str or a pair but got {custom_be!r}")
        return None
    else:
        # using one of the hardcoded block explorers
        return block_explorer_info().get(block_explorer(config))


def block_explorer_URL(config: 'SimpleConfig', kind: str, item: str) -> Optional[str]:
    be_tuple = block_explorer_tuple(config)
    if not be_tuple:
        return
    explorer_url, explorer_dict = be_tuple
    kind_str = explorer_dict.get(kind)
    if kind_str is None:
        return
    if explorer_url[-1] != "/":
        explorer_url += "/"
    url_parts = [explorer_url, kind_str, item]
    return ''.join(url_parts)


# URL decode
# _ud = re.compile('%([0-9a-hA-H]{2})', re.MULTILINE)
# urldecode = lambda x: _ud.sub(lambda m: chr(int(m.group(1), 16)), x)


# note: when checking against these, use .lower() to support case-insensitivity
BITCOIN_BIP21_URI_SCHEME = 'raven'
LIGHTNING_URI_SCHEME = 'lightning'


class InvalidBitcoinURI(Exception): pass


# TODO rename to parse_bip21_uri or similar
def parse_URI(uri: str, on_pr: Callable = None, *, loop=None) -> dict:
    """Raises InvalidBitcoinURI on malformed URI."""
    from . import ravencoin
    from .ravencoin import COIN, TOTAL_COIN_SUPPLY_LIMIT_IN_BTC

    if not isinstance(uri, str):
        raise InvalidBitcoinURI(f"expected string, not {repr(uri)}")

    if ':' not in uri:
        if not ravencoin.is_address(uri):
            raise InvalidBitcoinURI("Not a bitcoin address")
        return {'address': uri}

    u = urllib.parse.urlparse(uri)
    if u.scheme.lower() != BITCOIN_BIP21_URI_SCHEME:
        raise InvalidBitcoinURI("Not a bitcoin URI")
    address = u.path

    # python for android fails to parse query
    if address.find('?') > 0:
        address, query = u.path.split('?')
        pq = urllib.parse.parse_qs(query)
    else:
        pq = urllib.parse.parse_qs(u.query)

    for k, v in pq.items():
        if len(v) != 1:
            raise InvalidBitcoinURI(f'Duplicate Key: {repr(k)}')

    out = {k: v[0] for k, v in pq.items()}
    if address:
        if not ravencoin.is_address(address):
            raise InvalidBitcoinURI(f"Invalid bitcoin address: {address}")
        out['address'] = address
    if 'amount' in out:
        am = out['amount']
        try:
            m = re.match(r'([0-9.]+)X([0-9])', am)
            if m:
                k = int(m.group(2)) - 8
                amount = Decimal(m.group(1)) * pow(Decimal(10), k)
            else:
                amount = Decimal(am) * COIN
            if amount > TOTAL_COIN_SUPPLY_LIMIT_IN_BTC * COIN:
                raise InvalidBitcoinURI(f"amount is out-of-bounds: {amount!r} BTC")
            out['amount'] = int(amount)
        except Exception as e:
            raise InvalidBitcoinURI(f"failed to parse 'amount' field: {repr(e)}") from e
    if 'message' in out:
        out['message'] = out['message']
        out['memo'] = out['message']
    if 'time' in out:
        try:
            out['time'] = int(out['time'])
        except Exception as e:
            raise InvalidBitcoinURI(f"failed to parse 'time' field: {repr(e)}") from e
    if 'exp' in out:
        try:
            out['exp'] = int(out['exp'])
        except Exception as e:
            raise InvalidBitcoinURI(f"failed to parse 'exp' field: {repr(e)}") from e
    if 'sig' in out:
        try:
            out['sig'] = bh2u(ravencoin.base_decode(out['sig'], base=58))
        except Exception as e:
            raise InvalidBitcoinURI(f"failed to parse 'sig' field: {repr(e)}") from e

    r = out.get('r')
    sig = out.get('sig')
    name = out.get('name')
    if on_pr and (r or (name and sig)):
        @log_exceptions
        async def get_payment_request():
            from . import paymentrequest as pr
            if name and sig:
                s = pr.serialize_request(out).SerializeToString()
                request = pr.PaymentRequest(s)
            else:
                request = await pr.get_payment_request(r)
            if on_pr:
                on_pr(request)

        loop = loop or asyncio.get_event_loop()
        asyncio.run_coroutine_threadsafe(get_payment_request(), loop)

    return out


def create_bip21_uri(addr, amount_sat: Optional[int], message: Optional[str],
                     *, extra_query_params: Optional[dict] = None) -> str:
    from . import ravencoin
    if not ravencoin.is_address(addr):
        return ""
    if extra_query_params is None:
        extra_query_params = {}
    query = []
    if amount_sat:
        query.append('amount=%s' % format_satoshis_plain(amount_sat))
    if message:
        query.append('message=%s' % urllib.parse.quote(message))
    for k, v in extra_query_params.items():
        if not isinstance(k, str) or k != urllib.parse.quote(k):
            raise Exception(f"illegal key for URI: {repr(k)}")
        v = urllib.parse.quote(v)
        query.append(f"{k}={v}")
    p = urllib.parse.ParseResult(
        scheme=BITCOIN_BIP21_URI_SCHEME,
        netloc='',
        path=addr,
        params='',
        query='&'.join(query),
        fragment='',
    )
    return str(urllib.parse.urlunparse(p))


def maybe_extract_bolt11_invoice(data: str) -> Optional[str]:
    data = data.strip()  # whitespaces
    data = data.lower()
    if data.startswith(LIGHTNING_URI_SCHEME + ':ln'):
        data = data[10:]
    if data.startswith('ln'):
        return data
    return None


# Python bug (http://bugs.python.org/issue1927) causes raw_input
# to be redirected improperly between stdin/stderr on Unix systems
# TODO: py3
def raw_input(prompt=None):
    if prompt:
        sys.stdout.write(prompt)
    return builtin_raw_input()


builtin_raw_input = builtins.input
builtins.input = raw_input


def parse_json(message):
    # TODO: check \r\n pattern
    n = message.find(b'\n')
    if n == -1:
        return None, message
    try:
        j = json.loads(message[0:n].decode('utf8'))
    except:
        j = None
    return j, message[n + 1:]


def setup_thread_excepthook():
    """
    Workaround for `sys.excepthook` thread bug from:
    http://bugs.python.org/issue1230540

    Call once from the main thread before creating any threads.
    """

    init_original = threading.Thread.__init__

    def init(self, *args, **kwargs):

        init_original(self, *args, **kwargs)
        run_original = self.run

        def run_with_except_hook(*args2, **kwargs2):
            try:
                run_original(*args2, **kwargs2)
            except Exception:
                sys.excepthook(*sys.exc_info())

        self.run = run_with_except_hook

    threading.Thread.__init__ = init


def send_exception_to_crash_reporter(e: BaseException):
    from .base_crash_reporter import send_exception_to_crash_reporter
    send_exception_to_crash_reporter(e)


def versiontuple(v):
    return tuple(map(int, (v.split("."))))


def read_json_file(path):
    try:
        with open(path, 'r', encoding='utf-8') as f:
            data = json.loads(f.read())
    # backwards compatibility for JSONDecodeError
    except ValueError:
        _logger.exception('')
        raise FileImportFailed(_("Invalid JSON code."))
    except BaseException as e:
        _logger.exception('')
        raise FileImportFailed(e)
    return data


def write_json_file(path, data):
    try:
        with open(path, 'w+', encoding='utf-8') as f:
            json.dump(data, f, indent=4, sort_keys=True, cls=MyEncoder)
    except (IOError, os.error) as e:
        _logger.exception('')
        raise FileExportFailed(e)


def make_dir(path, allow_symlink=True):
    """Make directory if it does not yet exist."""
    if not os.path.exists(path):
        if not allow_symlink and os.path.islink(path):
            raise Exception('Dangling link: ' + path)
        os.mkdir(path)
        os.chmod(path, stat.S_IRUSR | stat.S_IWUSR | stat.S_IXUSR)


def log_exceptions(func):
    """Decorator to log AND re-raise exceptions."""
    assert asyncio.iscoroutinefunction(func), 'func needs to be a coroutine'

    @functools.wraps(func)
    async def wrapper(*args, **kwargs):
        self = args[0] if len(args) > 0 else None
        try:
            return await func(*args, **kwargs)
        except asyncio.CancelledError as e:
            raise
        except BaseException as e:
            mylogger = self.logger if hasattr(self, 'logger') else _logger
            try:
                mylogger.exception(f"Exception in {func.__name__}: {repr(e)}")
            except BaseException as e2:
                print(f"logging exception raised: {repr(e2)}... orig exc: {repr(e)} in {func.__name__}")
            raise

    return wrapper


def ignore_exceptions(func):
    """Decorator to silently swallow all exceptions."""
    assert asyncio.iscoroutinefunction(func), 'func needs to be a coroutine'

    @functools.wraps(func)
    async def wrapper(*args, **kwargs):
        try:
            return await func(*args, **kwargs)
        except Exception as e:
            pass

    return wrapper


def with_lock(func):
    """Decorator to enforce a lock on a function call."""

    def func_wrapper(self, *args, **kwargs):
        with self.lock:
            return func(self, *args, **kwargs)

    return func_wrapper


class TxMinedInfo(NamedTuple):
    height: int  # height of block that mined tx
    conf: Optional[int] = None  # number of confirmations, SPV verified (None means unknown)
    timestamp: Optional[int] = None  # timestamp of block that mined tx
    txpos: Optional[int] = None  # position of tx in serialized block
    header_hash: Optional[str] = None  # hash of block that mined tx


def make_aiohttp_session(proxy: Optional[dict], headers=None, timeout=None):
    if headers is None:
        headers = {'User-Agent': 'Electrum'}
    if timeout is None:
        # The default timeout is high intentionally.
        # DNS on some systems can be really slow, see e.g. #5337
        timeout = aiohttp.ClientTimeout(total=45)
    elif isinstance(timeout, (int, float)):
        timeout = aiohttp.ClientTimeout(total=timeout)
    ssl_context = ssl.create_default_context(purpose=ssl.Purpose.SERVER_AUTH, cafile=ca_path)

    if proxy:
        connector = ProxyConnector(
            proxy_type=ProxyType.SOCKS5 if proxy['mode'] == 'socks5' else ProxyType.SOCKS4,
            host=proxy['host'],
            port=int(proxy['port']),
            username=proxy.get('user', None),
            password=proxy.get('password', None),
            rdns=True,
            ssl=ssl_context,
        )
    else:
        connector = aiohttp.TCPConnector(ssl=ssl_context)

    return aiohttp.ClientSession(headers=headers, timeout=timeout, connector=connector)


class OldTaskGroup(aiorpcx.TaskGroup):
    """Automatically raises exceptions on join; as in aiorpcx prior to version 0.20.
    That is, when using TaskGroup as a context manager, if any task encounters an exception,
    we would like that exception to be re-raised (propagated out). For the wait=all case,
    the OldTaskGroup class is emulating the following code-snippet:
    ```
    async with TaskGroup() as group:
        await group.spawn(task1())
        await group.spawn(task2())

        async for task in group:
            if not task.cancelled():
                task.result()
    ```
    So instead of the above, one can just write:
    ```
    async with OldTaskGroup() as group:
        await group.spawn(task1())
        await group.spawn(task2())
    ```
    """
    async def join(self):
        if self._wait is all:
            exc = False
            try:
                async for task in self:
                    if not task.cancelled():
                        task.result()
            except BaseException:  # including asyncio.CancelledError
                exc = True
                raise
            finally:
                if exc:
                    await self.cancel_remaining()
                await super().join()
        else:
            await super().join()
            if self.completed:
                self.completed.result()

# We monkey-patch aiorpcx TimeoutAfter (used by timeout_after and ignore_after API),
# to fix a timing issue present in asyncio as a whole re timing out tasks.
# To see the issue we are trying to fix, consider example:
#     async def outer_task():
#         async with timeout_after(0.1):
#             await inner_task()
# When the 0.1 sec timeout expires, inner_task will get cancelled by timeout_after (=internal cancellation).
# If around the same time (in terms of event loop iterations) another coroutine
# cancels outer_task (=external cancellation), there will be a race.
# Both cancellations work by propagating a CancelledError out to timeout_after, which then
# needs to decide (in TimeoutAfter.__aexit__) whether it's due to an internal or external cancellation.
# AFAICT asyncio provides no reliable way of distinguishing between the two.
# This patch tries to always give priority to external cancellations.
# see https://github.com/kyuupichan/aiorpcX/issues/44
# see https://github.com/aio-libs/async-timeout/issues/229
# see https://bugs.python.org/issue42130 and https://bugs.python.org/issue45098
def _aiorpcx_monkeypatched_set_new_deadline(task, deadline):
    def timeout_task():
        task._orig_cancel()
        task._timed_out = None if getattr(task, "_externally_cancelled", False) else deadline
    def mycancel(*args, **kwargs):
        task._orig_cancel(*args, **kwargs)
        task._externally_cancelled = True
        task._timed_out = None
    if not hasattr(task, "_orig_cancel"):
        task._orig_cancel = task.cancel
        task.cancel = mycancel
    task._deadline_handle = task._loop.call_at(deadline, timeout_task)

aiorpcx.curio._set_new_deadline = _aiorpcx_monkeypatched_set_new_deadline


class NetworkJobOnDefaultServer(Logger, ABC):
    """An abstract base class for a job that runs on the main network
    interface. Every time the main interface changes, the job is
    restarted, and some of its internals are reset.
    """

    def __init__(self, network: 'Network'):
        Logger.__init__(self)
        asyncio.set_event_loop(network.asyncio_loop)
        self.network = network
        self.interface = None  # type: Interface
        self._restart_lock = asyncio.Lock()
        # Ensure fairness between NetworkJobs. e.g. if multiple wallets
        # are open, a large wallet's Synchronizer should not starve the small wallets:
        self._network_request_semaphore = asyncio.Semaphore(100)

        self._reset()
        # every time the main interface changes, restart:
        register_callback(self._restart, ['default_server_changed'])
        # also schedule a one-off restart now, as there might already be a main interface:
        asyncio.run_coroutine_threadsafe(self._restart(), network.asyncio_loop)

    def _reset(self):
        """Initialise fields. Called every time the underlying
        server connection changes.
        """
        self.taskgroup = OldTaskGroup()
        self.reset_request_counters()

    async def _start(self, interface: 'Interface'):
        self.interface = interface
        await interface.taskgroup.spawn(self._run_tasks(taskgroup=self.taskgroup))

    @abstractmethod
    async def _run_tasks(self, *, taskgroup: OldTaskGroup) -> None:
        """Start tasks in taskgroup. Called every time the underlying
        server connection changes.
        """
        # If self.taskgroup changed, don't start tasks. This can happen if we have
        # been restarted *just now*, i.e. after the _run_tasks coroutine object was created.
        if taskgroup != self.taskgroup:
            raise asyncio.CancelledError()

    async def stop(self, *, full_shutdown: bool = True):
        if full_shutdown:
            unregister_callback(self._restart)
        await self.taskgroup.cancel_remaining()

    @log_exceptions
    async def _restart(self, *args):
        interface = self.network.interface
        if interface is None:
            return  # we should get called again soon

        async with self._restart_lock:
            await self.stop(full_shutdown=False)
            self._reset()
            await self._start(interface)

    def reset_request_counters(self):
        self._requests_sent = 0
        self._requests_answered = 0

    def num_requests_sent_and_answered(self) -> Tuple[int, int]:
        return self._requests_sent, self._requests_answered

    @property
    def session(self):
        s = self.interface.session
        assert s is not None
        return s


def create_and_start_event_loop() -> Tuple[asyncio.AbstractEventLoop,
                                           asyncio.Future,
                                           threading.Thread]:
    def on_exception(loop, context):
        """Suppress spurious messages it appears we cannot control."""
        SUPPRESS_MESSAGE_REGEX = re.compile('SSL handshake|Fatal read error on|'
                                            'SSL error in data received')
        message = context.get('message')
        if message and SUPPRESS_MESSAGE_REGEX.match(message):
            return
        loop.default_exception_handler(context)

    loop = asyncio.get_event_loop()
    loop.set_exception_handler(on_exception)
    # loop.set_debug(1)
    stopping_fut = loop.create_future()
    loop_thread = threading.Thread(target=loop.run_until_complete,
                                   args=(stopping_fut,),
                                   name='EventLoop')
    loop_thread.start()
    return loop, stopping_fut, loop_thread


class OrderedDictWithIndex(OrderedDict):
    """An OrderedDict that keeps track of the positions of keys.

    Note: very inefficient to modify contents, except to add new items.
    """

    def __init__(self):
        super().__init__()
        self._key_to_pos = {}
        self._pos_to_key = {}

    def _recalc_index(self):
        self._key_to_pos = {key: pos for (pos, key) in enumerate(self.keys())}
        self._pos_to_key = {pos: key for (pos, key) in enumerate(self.keys())}

    def pos_from_key(self, key):
        return self._key_to_pos[key]

    def value_from_pos(self, pos):
        key = self._pos_to_key[pos]
        return self[key]

    def popitem(self, *args, **kwargs):
        ret = super().popitem(*args, **kwargs)
        self._recalc_index()
        return ret

    def move_to_end(self, *args, **kwargs):
        ret = super().move_to_end(*args, **kwargs)
        self._recalc_index()
        return ret

    def clear(self):
        ret = super().clear()
        self._recalc_index()
        return ret

    def pop(self, *args, **kwargs):
        ret = super().pop(*args, **kwargs)
        self._recalc_index()
        return ret

    def update(self, *args, **kwargs):
        ret = super().update(*args, **kwargs)
        self._recalc_index()
        return ret

    def __delitem__(self, *args, **kwargs):
        ret = super().__delitem__(*args, **kwargs)
        self._recalc_index()
        return ret

    def __setitem__(self, key, *args, **kwargs):
        is_new_key = key not in self
        ret = super().__setitem__(key, *args, **kwargs)
        if is_new_key:
            pos = len(self) - 1
            self._key_to_pos[key] = pos
            self._pos_to_key[pos] = key
        return ret


def get_alternate_data(b: bytes) -> Tuple[str, str]:
    h = b.hex()

    b_n = [(i if (0x20 <= i <= 0x7e or 0xa1 <= i <= 0xff) else 0x2e) for i in b]

    return h, bytearray(b_n).decode('latin-1')

def multisig_type(wallet_type):
    '''If wallet_type is mofn multi-sig, return [m, n],
    otherwise return None.'''
    if not wallet_type:
        return None
    match = re.match(r'(\d+)of(\d+)', wallet_type)
    if match:
        match = [int(x) for x in match.group(1, 2)]
    return match


def is_ip_address(x: Union[str, bytes]) -> bool:
    if isinstance(x, bytes):
        x = x.decode("utf-8")
    try:
        ipaddress.ip_address(x)
        return True
    except ValueError:
        return False


def is_private_netaddress(host: str) -> bool:
    if str(host) in ('localhost', 'localhost.',):
        return True
    if host[0] == '[' and host[-1] == ']':  # IPv6
        host = host[1:-1]
    try:
        ip_addr = ipaddress.ip_address(host)  # type: Union[IPv4Address, IPv6Address]
        return ip_addr.is_private
    except ValueError:
        pass  # not an IP
    return False


def list_enabled_bits(x: int) -> Sequence[int]:
    """e.g. 77 (0b1001101) --> (0, 2, 3, 6)"""
    binary = bin(x)[2:]
    rev_bin = reversed(binary)
    return tuple(i for i, b in enumerate(rev_bin) if b == '1')


def resolve_dns_srv(host: str):
    srv_records = dns.resolver.resolve(host, 'SRV')
    # priority: prefer lower
    # weight: tie breaker; prefer higher
    srv_records = sorted(srv_records, key=lambda x: (x.priority, -x.weight))

    def dict_from_srv_record(srv):
        return {
            'host': str(srv.target),
            'port': srv.port,
        }

    return [dict_from_srv_record(srv) for srv in srv_records]


def randrange(bound: int) -> int:
    """Return a random integer k such that 1 <= k < bound, uniformly
    distributed across that range."""
    # secrets.randbelow(bound) returns a random int: 0 <= r < bound,
    # hence transformations:
    return secrets.randbelow(bound - 1) + 1


class CallbackManager:
    # callbacks set by the GUI or any thread
    # guarantee: the callbacks will always get triggered from the asyncio thread.

    def __init__(self):
        self.callback_lock = threading.Lock()
        self.callbacks = defaultdict(list)  # note: needs self.callback_lock
        self.asyncio_loop = None

    def register_callback(self, callback, events):
        with self.callback_lock:
            for event in events:
                self.callbacks[event].append(callback)

    def unregister_callback(self, callback):
        with self.callback_lock:
            for callbacks in self.callbacks.values():
                if callback in callbacks:
                    callbacks.remove(callback)

    def trigger_callback(self, event, *args):
        """Trigger a callback with given arguments.
        Can be called from any thread. The callback itself will get scheduled
        on the event loop.
        """
        if self.asyncio_loop is None:
            self.asyncio_loop = asyncio.get_event_loop()
            assert self.asyncio_loop.is_running(), "event loop not running"
        with self.callback_lock:
            callbacks = self.callbacks[event][:]
        for callback in callbacks:
            # FIXME: if callback throws, we will lose the traceback
            if asyncio.iscoroutinefunction(callback):
                asyncio.run_coroutine_threadsafe(callback(event, *args), self.asyncio_loop)
            else:
                self.asyncio_loop.call_soon_threadsafe(callback, event, *args)


callback_mgr = CallbackManager()
trigger_callback = callback_mgr.trigger_callback
register_callback = callback_mgr.register_callback
unregister_callback = callback_mgr.unregister_callback

_NetAddrType = TypeVar("_NetAddrType")


class NetworkRetryManager(Generic[_NetAddrType]):
    """Truncated Exponential Backoff for network connections."""

    def __init__(
            self, *,
            max_retry_delay_normal: float,
            init_retry_delay_normal: float,
            max_retry_delay_urgent: float = None,
            init_retry_delay_urgent: float = None,
    ):
        self._last_tried_addr = {}  # type: Dict[_NetAddrType, Tuple[float, int]]  # (unix ts, num_attempts)

        # note: these all use "seconds" as unit
        if max_retry_delay_urgent is None:
            max_retry_delay_urgent = max_retry_delay_normal
        if init_retry_delay_urgent is None:
            init_retry_delay_urgent = init_retry_delay_normal
        self._max_retry_delay_normal = max_retry_delay_normal
        self._init_retry_delay_normal = init_retry_delay_normal
        self._max_retry_delay_urgent = max_retry_delay_urgent
        self._init_retry_delay_urgent = init_retry_delay_urgent

    def _trying_addr_now(self, addr: _NetAddrType) -> None:
        last_time, num_attempts = self._last_tried_addr.get(addr, (0, 0))
        # we add up to 1 second of noise to the time, so that clients are less likely
        # to get synchronised and bombard the remote in connection waves:
        cur_time = time.time() + random.random()
        self._last_tried_addr[addr] = cur_time, num_attempts + 1

    def _on_connection_successfully_established(self, addr: _NetAddrType) -> None:
        self._last_tried_addr[addr] = time.time(), 0

    def _can_retry_addr(self, addr: _NetAddrType, *,
                        now: float = None, urgent: bool = False) -> bool:
        if now is None:
            now = time.time()
        last_time, num_attempts = self._last_tried_addr.get(addr, (0, 0))
        if urgent:
            max_delay = self._max_retry_delay_urgent
            init_delay = self._init_retry_delay_urgent
        else:
            max_delay = self._max_retry_delay_normal
            init_delay = self._init_retry_delay_normal
        delay = self.__calc_delay(multiplier=init_delay, max_delay=max_delay, num_attempts=num_attempts)
        next_time = last_time + delay
        return next_time < now

    @classmethod
    def __calc_delay(cls, *, multiplier: float, max_delay: float,
                     num_attempts: int) -> float:
        num_attempts = min(num_attempts, 100_000)
        try:
            res = multiplier * 2 ** num_attempts
        except OverflowError:
            return max_delay
        return max(0, min(max_delay, res))

    def _clear_addr_retry_times(self) -> None:
        self._last_tried_addr.clear()


class MySocksProxy(aiorpcx.SOCKSProxy):

    async def open_connection(self, host=None, port=None, **kwargs):
        loop = asyncio.get_event_loop()
        reader = asyncio.StreamReader(loop=loop)
        protocol = asyncio.StreamReaderProtocol(reader, loop=loop)
        transport, _ = await self.create_connection(
            lambda: protocol, host, port, **kwargs)
        writer = asyncio.StreamWriter(transport, protocol, reader, loop)
        return reader, writer

    @classmethod
    def from_proxy_dict(cls, proxy: dict = None) -> Optional['MySocksProxy']:
        if not proxy:
            return None
        username, pw = proxy.get('user'), proxy.get('password')
        if not username or not pw:
            auth = None
        else:
            auth = aiorpcx.socks.SOCKSUserAuth(username, pw)
        addr = aiorpcx.NetAddress(proxy['host'], proxy['port'])
        if proxy['mode'] == "socks4":
            ret = cls(addr, aiorpcx.socks.SOCKS4a, auth)
        elif proxy['mode'] == "socks5":
            ret = cls(addr, aiorpcx.socks.SOCKS5, auth)
        else:
            raise NotImplementedError  # http proxy not available with aiorpcx
        return ret


class JsonRPCClient:

    def __init__(self, session: aiohttp.ClientSession, url: str):
        self.session = session
        self.url = url
        self._id = 0

    async def request(self, endpoint, *args):
        self._id += 1
        data = ('{"jsonrpc": "2.0", "id":"%d", "method": "%s", "params": %s }'
                % (self._id, endpoint, json.dumps(args)))
        async with self.session.post(self.url, data=data) as resp:
            if resp.status == 200:
                r = await resp.json()
                result = r.get('result')
                error = r.get('error')
                if error:
                    return 'Error: ' + str(error)
                else:
                    return result
            else:
                text = await resp.text()
                return 'Error: ' + str(text)

    def add_method(self, endpoint):
        async def coro(*args):
            return await self.request(endpoint, *args)

        setattr(self, endpoint, coro)


T = TypeVar('T')


def random_shuffled_copy(x: Iterable[T]) -> List[T]:
    """Returns a shuffled copy of the input."""
    x_copy = list(x)  # copy
    random.shuffle(x_copy)  # shuffle in-place
    return x_copy


def test_read_write_permissions(path) -> None:
    # note: There might already be a file at 'path'.
    #       Make sure we do NOT overwrite/corrupt that!
    temp_path = "%s.tmptest.%s" % (path, os.getpid())
    echo = "fs r/w test"
    try:
        # test READ permissions for actual path
        if os.path.exists(path):
            with open(path, "rb") as f:
                f.read(1)  # read 1 byte
        # test R/W sanity for "similar" path
        with open(temp_path, "w", encoding='utf-8') as f:
            f.write(echo)
        with open(temp_path, "r", encoding='utf-8') as f:
            echo2 = f.read()
        os.remove(temp_path)
    except Exception as e:
        raise IOError(e) from e
    if echo != echo2:
        raise IOError('echo sanity-check failed')


class nullcontext:
    """Context manager that does no additional processing.
    This is a ~backport of contextlib.nullcontext from Python 3.10
    """

    def __init__(self, enter_result=None):
        self.enter_result = enter_result

    def __enter__(self):
        return self.enter_result

    def __exit__(self, *excinfo):
        pass

    async def __aenter__(self):
        return self.enter_result

    async def __aexit__(self, *excinfo):
        pass


<<<<<<< HEAD
def get_running_loop():
    """Mimics _get_running_loop convenient functionality for sanity checks on all python versions"""
    if sys.version_info < (3, 7):
        return asyncio._get_running_loop()
=======
def get_running_loop() -> Optional[asyncio.AbstractEventLoop]:
>>>>>>> 5bd2524b
    try:
        return asyncio.get_running_loop()
    except RuntimeError:
        return None<|MERGE_RESOLUTION|>--- conflicted
+++ resolved
@@ -806,15 +806,8 @@
 ) -> str:
     if x is None:
         return 'unknown'
-<<<<<<< HEAD
-    if x == '!':
-        return 'max'
-    if isinstance(x, Satoshis):
-        x = x.value
-=======
     if parse_max_spend(x):
         return f'max({x})'
->>>>>>> 5bd2524b
     assert isinstance(x, (int, float, Decimal)), f"{x!r} should be a number"
     # lose redundant precision
     x = Decimal(x).quantize(Decimal(10) ** (-precision))
@@ -1905,14 +1898,7 @@
         pass
 
 
-<<<<<<< HEAD
-def get_running_loop():
-    """Mimics _get_running_loop convenient functionality for sanity checks on all python versions"""
-    if sys.version_info < (3, 7):
-        return asyncio._get_running_loop()
-=======
 def get_running_loop() -> Optional[asyncio.AbstractEventLoop]:
->>>>>>> 5bd2524b
     try:
         return asyncio.get_running_loop()
     except RuntimeError:
