--- conflicted
+++ resolved
@@ -1081,14 +1081,9 @@
 # TODO rename to parse_bip21_uri or similar
 def parse_URI(uri: str, on_pr: Callable = None, *, loop=None) -> dict:
     """Raises InvalidBitcoinURI on malformed URI."""
-<<<<<<< HEAD
     from . import ravencoin
     from .ravencoin import COIN, TOTAL_COIN_SUPPLY_LIMIT_IN_BTC
-=======
-    from . import bitcoin
-    from .bitcoin import COIN, TOTAL_COIN_SUPPLY_LIMIT_IN_BTC
     from .lnaddr import lndecode
->>>>>>> 232e38e2
 
     if not isinstance(uri, str):
         raise InvalidBitcoinURI(f"expected string, not {repr(uri)}")
@@ -1177,12 +1172,7 @@
                 request = await pr.get_payment_request(r)
             if on_pr:
                 on_pr(request)
-<<<<<<< HEAD
-
-        loop = loop or asyncio.get_event_loop()
-=======
         loop = loop or get_asyncio_loop()
->>>>>>> 232e38e2
         asyncio.run_coroutine_threadsafe(get_payment_request(), loop)
 
     return out
@@ -1598,16 +1588,10 @@
     loop.set_exception_handler(on_exception)
     # loop.set_debug(1)
     stopping_fut = loop.create_future()
-<<<<<<< HEAD
-    loop_thread = threading.Thread(target=loop.run_until_complete,
-                                   args=(stopping_fut,),
-                                   name='EventLoop')
-=======
     loop_thread = threading.Thread(
         target=run_event_loop,
         name='EventLoop',
     )
->>>>>>> 232e38e2
     loop_thread.start()
     return loop, stopping_fut, loop_thread
 
