#!/usr/bin/env python
#
# Electrum - lightweight Bitcoin client
# Copyright (C) 2011 thomasv@gitorious
#
# Permission is hereby granted, free of charge, to any person
# obtaining a copy of this software and associated documentation files
# (the "Software"), to deal in the Software without restriction,
# including without limitation the rights to use, copy, modify, merge,
# publish, distribute, sublicense, and/or sell copies of the Software,
# and to permit persons to whom the Software is furnished to do so,
# subject to the following conditions:
#
# The above copyright notice and this permission notice shall be
# included in all copies or substantial portions of the Software.
#
# THE SOFTWARE IS PROVIDED "AS IS", WITHOUT WARRANTY OF ANY KIND,
# EXPRESS OR IMPLIED, INCLUDING BUT NOT LIMITED TO THE WARRANTIES OF
# MERCHANTABILITY, FITNESS FOR A PARTICULAR PURPOSE AND
# NONINFRINGEMENT. IN NO EVENT SHALL THE AUTHORS OR COPYRIGHT HOLDERS
# BE LIABLE FOR ANY CLAIM, DAMAGES OR OTHER LIABILITY, WHETHER IN AN
# ACTION OF CONTRACT, TORT OR OTHERWISE, ARISING FROM, OUT OF OR IN
# CONNECTION WITH THE SOFTWARE OR THE USE OR OTHER DEALINGS IN THE
# SOFTWARE.

import sys
import datetime
import copy
import argparse
import json
import ast
import base64
import operator
import asyncio
import inspect
from collections import defaultdict
from functools import wraps, partial
from itertools import repeat
from decimal import Decimal
from typing import Optional, TYPE_CHECKING, Dict, List

from .import util, ecc
from .util import (bfh, bh2u, format_satoshis, json_decode, json_normalize,
<<<<<<< HEAD
                   is_hash256_str, is_hex_str, to_bytes)
from . import ravencoin
from .ravencoin import is_address,  hash_160, COIN
=======
                   is_hash256_str, is_hex_str, to_bytes, parse_max_spend)
from . import bitcoin
from .bitcoin import is_address,  hash_160, COIN
>>>>>>> 5bd2524b
from .bip32 import BIP32Node
from .i18n import _
from .transaction import (Transaction, multisig_script, TxOutput, PartialTransaction, PartialTxOutput,
                          tx_from_any, PartialTxInput, TxOutpoint)
from .interface import MAX_INCOMING_MSG_SIZE
from .invoices import PR_PAID, PR_UNPAID, PR_UNKNOWN, PR_EXPIRED
from .synchronizer import Notifier
from .wallet import Abstract_Wallet, create_new_wallet, restore_wallet_from_text, Deterministic_Wallet, BumpFeeStrategy
from .address_synchronizer import TX_HEIGHT_LOCAL
from .mnemonic import Mnemonic
from .lnutil import SENT, RECEIVED
from .lnutil import LnFeatures
from .lnutil import extract_nodeid
from .lnpeer import channel_id_from_funding_tx
from .plugin import run_hook
from .version import ELECTRUM_VERSION
from .simple_config import SimpleConfig
from .invoices import LNInvoice
from . import submarine_swaps


if TYPE_CHECKING:
    from .network import Network
    from .daemon import Daemon


known_commands = {}  # type: Dict[str, Command]


class NotSynchronizedException(Exception):
    pass


def satoshis_or_max(amount):
    return satoshis(amount) if not parse_max_spend(amount) else amount

def satoshis(amount):
    # satoshi conversion must not be performed by the parser
    return int(COIN*Decimal(amount)) if amount is not None else None

def format_satoshis(x):
    return str(Decimal(x)/COIN) if x is not None else None


class Command:
    def __init__(self, func, s):
        self.name = func.__name__
        self.requires_network = 'n' in s
        self.requires_wallet = 'w' in s
        self.requires_password = 'p' in s
        self.requires_lightning = 'l' in s
        self.description = func.__doc__
        self.help = self.description.split('.')[0] if self.description else None
        varnames = func.__code__.co_varnames[1:func.__code__.co_argcount]
        self.defaults = func.__defaults__
        if self.defaults:
            n = len(self.defaults)
            self.params = list(varnames[:-n])
            self.options = list(varnames[-n:])
        else:
            self.params = list(varnames)
            self.options = []
            self.defaults = []

        # sanity checks
        if self.requires_password:
            assert self.requires_wallet
        for varname in ('wallet_path', 'wallet'):
            if varname in varnames:
                assert varname in self.options
        assert not ('wallet_path' in varnames and 'wallet' in varnames)
        if self.requires_wallet:
            assert 'wallet' in varnames


def command(s):
    def decorator(func):
        global known_commands
        name = func.__name__
        known_commands[name] = Command(func, s)
        @wraps(func)
        async def func_wrapper(*args, **kwargs):
            cmd_runner = args[0]  # type: Commands
            cmd = known_commands[func.__name__]  # type: Command
            password = kwargs.get('password')
            daemon = cmd_runner.daemon
            if daemon:
                if 'wallet_path' in cmd.options and kwargs.get('wallet_path') is None:
                    kwargs['wallet_path'] = daemon.config.get_wallet_path()
                if cmd.requires_wallet and kwargs.get('wallet') is None:
                    kwargs['wallet'] = daemon.config.get_wallet_path()
                if 'wallet' in cmd.options:
                    wallet_path = kwargs.get('wallet', None)
                    if isinstance(wallet_path, str):
                        wallet = daemon.get_wallet(wallet_path)
                        if wallet is None:
                            raise Exception('wallet not loaded')
                        kwargs['wallet'] = wallet
            wallet = kwargs.get('wallet')  # type: Optional[Abstract_Wallet]
            if cmd.requires_wallet and not wallet:
                raise Exception('wallet not loaded')
            if cmd.requires_password and password is None and wallet.has_password():
                raise Exception('Password required')
            if cmd.requires_lightning and (not wallet or not wallet.has_lightning()):
                raise Exception('Lightning not enabled in this wallet')
            return await func(*args, **kwargs)
        return func_wrapper
    return decorator


class Commands:

    def __init__(self, *, config: 'SimpleConfig',
                 network: 'Network' = None,
                 daemon: 'Daemon' = None, callback=None):
        self.config = config
        self.daemon = daemon
        self.network = network
        self._callback = callback

    def _run(self, method, args, password_getter=None, **kwargs):
        """This wrapper is called from unit tests and the Qt python console."""
        cmd = known_commands[method]
        password = kwargs.get('password', None)
        wallet = kwargs.get('wallet', None)
        if (cmd.requires_password and wallet and wallet.has_password()
                and password is None):
            password = password_getter()
            if password is None:
                return

        f = getattr(self, method)
        if cmd.requires_password:
            kwargs['password'] = password

        if 'wallet' in kwargs:
            sig = inspect.signature(f)
            if 'wallet' not in sig.parameters:
                kwargs.pop('wallet')

        coro = f(*args, **kwargs)
        fut = asyncio.run_coroutine_threadsafe(coro, asyncio.get_event_loop())
        result = fut.result()

        if self._callback:
            self._callback()
        return result

    @command('')
    async def commands(self):
        """List of commands"""
        return ' '.join(sorted(known_commands.keys()))

    @command('')
    async def address_to_h160(self, address: str):
        _, hash_160_ = ravencoin.b58_address_to_hash160(address)
        return hash_160_.hex()

    @command('')
    async def h160(self, hex):
        return hash_160(bytes.fromhex(hex)).hex()

    @command('')
    async def h160_to_address(self, h160: str, addr_type: int):
        h160 = bytes.fromhex(h160)
        return ravencoin.hash160_to_b58_address(h160, addr_type)

    @command('')
    async def scripthash_from_address(self, address: str):
        return ravencoin.address_to_scripthash(address)

    @command('n')
    async def send_custom_script(self, function: str, *args):
        return await self.network.interface.session.send_request(function, args)

    @command('')
    async def wheres_my_stuff(self):
        return util.user_dir()

    @command('')
    async def change_max_receive_amount(self, amt: int):
        old_max = self.config.get('network_max_incoming_msg_size', MAX_INCOMING_MSG_SIZE)
        self.config.set_key('network_max_incoming_msg_size', amt, True)
        return "Your max receive amount has been changed to {} bytes. " \
               "It was {} bytes. " \
               "The default is {} bytes. " \
               "Restart electrum-ravencoin for the effect to take place.".format(amt, old_max, MAX_INCOMING_MSG_SIZE)

    @command('n')
    async def getinfo(self):
        """ network info """
        net_params = self.network.get_parameters()
        response = {
            'path': self.network.config.path,
            'server': net_params.server.host,
            'blockchain_height': self.network.get_local_height(),
            'server_height': self.network.get_server_height(),
            'spv_nodes': len(self.network.get_interfaces()),
            'connected': self.network.is_connected(),
            'auto_connect': net_params.auto_connect,
            'version': ELECTRUM_VERSION,
            'default_wallet': self.config.get_wallet_path(),
            'fee_per_kb': self.config.fee_per_kb(),
        }
        return response

    @command('n')
    async def stop(self):
        """Stop daemon"""
        await self.daemon.stop()
        return "Daemon stopped"

    @command('n')
    async def list_wallets(self):
        """List wallets open in daemon"""
        return [{'path': path, 'synchronized': w.is_up_to_date()}
                for path, w in self.daemon.get_wallets().items()]

    @command('n')
    async def load_wallet(self, wallet_path=None, password=None):
        """Open wallet in daemon"""
        wallet = self.daemon.load_wallet(wallet_path, password, manual_upgrades=False)
        if wallet is not None:
            run_hook('load_wallet', wallet, None)
        response = wallet is not None
        return response

    @command('n')
    async def close_wallet(self, wallet_path=None):
        """Close wallet"""
        return await self.daemon._stop_wallet(wallet_path)

    @command('')
    async def create(self, passphrase=None, password=None, encrypt_file=True, seed_type=None, wallet_path=None):
        """Create a new wallet.
        If you want to be prompted for an argument, type '?' or ':' (concealed)
        """
        d = create_new_wallet(path=wallet_path,
                              passphrase=passphrase,
                              password=password,
                              encrypt_file=encrypt_file,
                              seed_type=seed_type,
                              config=self.config)
        return {
            'seed': d['seed'],
            'path': d['wallet'].storage.path,
            'msg': d['msg'],
        }

    @command('')
    async def restore(self, text, passphrase=None, password=None, encrypt_file=True, wallet_path=None):
        """Restore a wallet from text. Text can be a seed phrase, a master
        public key, a master private key, a list of ravencoin addresses
        or ravencoin private keys.
        If you want to be prompted for an argument, type '?' or ':' (concealed)
        """
        # TODO create a separate command that blocks until wallet is synced
        d = restore_wallet_from_text(text,
                                     path=wallet_path,
                                     passphrase=passphrase,
                                     password=password,
                                     encrypt_file=encrypt_file,
                                     config=self.config)
        return {
            'path': d['wallet'].storage.path,
            'msg': d['msg'],
        }

    @command('wp')
    async def password(self, password=None, new_password=None, wallet: Abstract_Wallet = None):
        """Change wallet password. """
        if wallet.storage.is_encrypted_with_hw_device() and new_password:
            raise Exception("Can't change the password of a wallet encrypted with a hw device.")
        b = wallet.storage.is_encrypted()
        wallet.update_password(password, new_password, encrypt_storage=b)
        wallet.save_db()
        return {'password':wallet.has_password()}

    @command('w')
    async def get(self, key, wallet: Abstract_Wallet = None):
        """Return item from wallet storage"""
        return wallet.db.get(key)

    @command('')
    async def getconfig(self, key):
        """Return a configuration variable. """
        return self.config.get(key)

    @classmethod
    def _setconfig_normalize_value(cls, key, value):
        if key not in ('rpcuser', 'rpcpassword'):
            value = json_decode(value)
            # call literal_eval for backward compatibility (see #4225)
            try:
                value = ast.literal_eval(value)
            except:
                pass
        return value

    @command('')
    async def setconfig(self, key, value):
        """Set a configuration variable. 'value' may be a string or a Python expression."""
        value = self._setconfig_normalize_value(key, value)
        if self.daemon and key == 'rpcuser':
            self.daemon.commands_server.rpc_user = value
        if self.daemon and key == 'rpcpassword':
            self.daemon.commands_server.rpc_password = value
        self.config.set_key(key, value)
        return True

    @command('')
    async def get_ssl_domain(self):
        """Check and return the SSL domain set in ssl_keyfile and ssl_certfile
        """
        return self.config.get_ssl_domain()

    @command('')
    async def make_seed(self, nbits=None, language=None, seed_type=None):
        """Create a seed"""
        from .mnemonic import Mnemonic
        s = Mnemonic(language).make_seed(seed_type=seed_type, num_bits=nbits)
        return s

    @command('n')
    async def getaddresshistory(self, address):
        """Return the transaction history of any address. Note: This is a
        walletless server query, results are not checked by SPV.
        """
        sh = ravencoin.address_to_scripthash(address)
        return await self.network.get_history_for_scripthash(sh)

    @command('w')
    async def listunspent(self, wallet: Abstract_Wallet = None):
        """List unspent outputs. Returns the list of unspent transaction
        outputs in your wallet."""
        coins = []
        for txin in wallet.get_utxos():
            d = txin.to_json()
            v = d.pop("value_sats")
            d["value"] = str(Decimal(v)/COIN) if v is not None else None
            coins.append(d)
        return coins

    @command('n')
    async def getaddressunspent(self, address):
        """Returns the UTXO list of any address. Note: This
        is a walletless server query, results are not checked by SPV.
        """
        sh = ravencoin.address_to_scripthash(address)
        return await self.network.listunspent_for_scripthash(sh)

    @command('')
    async def serialize(self, jsontx):
        """Create a transaction from json inputs.
        Inputs must have a redeemPubkey.
        Outputs must be a list of {'address':address, 'value':satoshi_amount}.
        """
        keypairs = {}
        inputs = []  # type: List[PartialTxInput]
        locktime = jsontx.get('locktime', 0)
        for txin_dict in jsontx.get('inputs'):
            if txin_dict.get('prevout_hash') is not None and txin_dict.get('prevout_n') is not None:
                prevout = TxOutpoint(txid=bfh(txin_dict['prevout_hash']), out_idx=int(txin_dict['prevout_n']))
            elif txin_dict.get('output'):
                prevout = TxOutpoint.from_str(txin_dict['output'])
            else:
                raise Exception("missing prevout for txin")
            txin = PartialTxInput(prevout=prevout)
            txin._trusted_value_sats = int(txin_dict.get('value', txin_dict['value_sats']))
            nsequence = txin_dict.get('nsequence', None)
            if nsequence is not None:
                txin.nsequence = nsequence
            sec = txin_dict.get('privkey')
            if sec:
                txin_type, privkey, compressed = ravencoin.deserialize_privkey(sec)
                pubkey = ecc.ECPrivkey(privkey).get_public_key_hex(compressed=compressed)
                keypairs[pubkey] = privkey, compressed
                txin.script_type = txin_type
                txin.pubkeys = [bfh(pubkey)]
                txin.num_sig = 1
            inputs.append(txin)

        outputs = [PartialTxOutput.from_address_and_value(txout['address'], int(txout.get('value', txout['value_sats'])))
                   for txout in jsontx.get('outputs')]
        tx = PartialTransaction.from_io(inputs, outputs, locktime=locktime)
        tx.sign(keypairs)
        return tx.serialize()

    @command('')
    async def signtransaction_with_privkey(self, tx, privkey):
        """Sign a transaction. The provided list of private keys will be used to sign the transaction."""
        tx = tx_from_any(tx)
        txins_dict = defaultdict(list)
        for txin in tx.inputs():
            txins_dict[txin.address].append(txin)

        if not isinstance(privkey, list):
            privkey = [privkey]

        for priv in privkey:
            txin_type, priv2, compressed = ravencoin.deserialize_privkey(priv)
            pubkey = ecc.ECPrivkey(priv2).get_public_key_bytes(compressed=compressed)
            address = ravencoin.pubkey_to_address(txin_type, pubkey.hex())
            if address in txins_dict.keys():
                for txin in txins_dict[address]:
                    txin.pubkeys = [pubkey]
                    txin.script_type = txin_type
                tx.sign({pubkey.hex(): (priv2, compressed)})

        return tx.serialize()

    @command('wp')
    async def signtransaction(self, tx, password=None, wallet: Abstract_Wallet = None):
        """Sign a transaction. The wallet keys will be used to sign the transaction."""
        tx = tx_from_any(tx)
        wallet.sign_transaction(tx, password)
        return tx.serialize()

    @command('')
    async def deserialize(self, tx):
        """Deserialize a serialized transaction"""
        tx = tx_from_any(tx)
        return tx.to_json()

    @command('n')
    async def broadcast(self, tx):
        """Broadcast a transaction to the network. """
        tx = Transaction(tx)
        await self.network.broadcast_transaction(tx)
        return tx.txid()

    @command('')
    async def createmultisig(self, num, pubkeys):
        """Create multisig address"""
        assert isinstance(pubkeys, list), (type(num), type(pubkeys))
        redeem_script = multisig_script(pubkeys, num)
        address = ravencoin.hash160_to_p2sh(hash_160(bfh(redeem_script)))
        return {'address':address, 'redeemScript':redeem_script}

    @command('w')
    async def freeze(self, address: str, wallet: Abstract_Wallet = None):
        """Freeze address. Freeze the funds at one of your wallet\'s addresses"""
        return wallet.set_frozen_state_of_addresses([address], True)

    @command('w')
    async def unfreeze(self, address: str, wallet: Abstract_Wallet = None):
        """Unfreeze address. Unfreeze the funds at one of your wallet\'s address"""
        return wallet.set_frozen_state_of_addresses([address], False)

    @command('w')
    async def freeze_utxo(self, coin: str, wallet: Abstract_Wallet = None):
        """Freeze a UTXO so that the wallet will not spend it."""
        wallet.set_frozen_state_of_coins([coin], True)
        return True

    @command('w')
    async def unfreeze_utxo(self, coin: str, wallet: Abstract_Wallet = None):
        """Unfreeze a UTXO so that the wallet might spend it."""
        wallet.set_frozen_state_of_coins([coin], False)
        return True

    @command('wp')
    async def getprivatekeys(self, address, password=None, wallet: Abstract_Wallet = None):
        """Get private keys of addresses. You may pass a single wallet address, or a list of wallet addresses."""
        if isinstance(address, str):
            address = address.strip()
        if is_address(address):
            return wallet.export_private_key(address, password)
        domain = address
        return [wallet.export_private_key(address, password) for address in domain]

    @command('wp')
    async def getprivatekeyforpath(self, path, password=None, wallet: Abstract_Wallet = None):
        """Get private key corresponding to derivation path (address index).
        'path' can be either a str such as "m/0/50", or a list of ints such as [0, 50].
        """
        return wallet.export_private_key_for_path(path, password)

    @command('w')
    async def ismine(self, address, wallet: Abstract_Wallet = None):
        """Check if address is in wallet. Return true if and only address is in wallet"""
        return wallet.is_mine(address)

    @command('')
    async def dumpprivkeys(self):
        """Deprecated."""
        return "This command is deprecated. Use a pipe instead: 'electrum listaddresses | electrum getprivatekeys - '"

    @command('')
    async def validateaddress(self, address):
        """Check that an address is valid. """
        return is_address(address)

    @command('w')
    async def getpubkeys(self, address, wallet: Abstract_Wallet = None):
        """Return the public keys for a wallet address. """
        return wallet.get_public_keys(address)

    @command('w')
    async def getbalance(self, wallet: Abstract_Wallet = None):
        """Return the balance of your wallet. """
        c, u, x = wallet.get_balance()
        l = wallet.lnworker.get_balance() if wallet.lnworker else None
        out = {"confirmed": str(Decimal(c)/COIN)}
        if u:
            out["unconfirmed"] = str(Decimal(u)/COIN)
        if x:
            out["unmatured"] = str(Decimal(x)/COIN)
        if l:
            out["lightning"] = str(Decimal(l)/COIN)
        return out

    @command('n')
    async def getaddressbalance(self, address):
        """Return the balance of any address. Note: This is a walletless
        server query, results are not checked by SPV.
        """
        sh = ravencoin.address_to_scripthash(address)
        out = await self.network.get_balance_for_scripthash(sh)
        out["confirmed"] =  str(Decimal(out["confirmed"])/COIN)
        out["unconfirmed"] =  str(Decimal(out["unconfirmed"])/COIN)
        return out

    @command('n')
    async def getmerkle(self, txid, height):
        """Get Merkle branch of a transaction included in a block. Electrum
        uses this to verify transactions (Simple Payment Verification)."""
        return await self.network.get_merkle_for_transaction(txid, int(height))

    @command('n')
    async def getservers(self):
        """Return the list of known servers (candidates for connecting)."""
        return self.network.get_servers()

    @command('')
    async def version(self):
        """Return the version of Electrum."""
        from .version import ELECTRUM_VERSION
        return ELECTRUM_VERSION

    @command('w')
    async def getmpk(self, wallet: Abstract_Wallet = None):
        """Get master public key. Return your wallet\'s master public key"""
        return wallet.get_master_public_key()

    @command('wp')
    async def getmasterprivate(self, password=None, wallet: Abstract_Wallet = None):
        """Get master private key. Return your wallet\'s master private key"""
        return str(wallet.keystore.get_master_private_key(password))

    @command('')
    async def convert_xkey(self, xkey, xtype):
        """Convert xtype of a master key. e.g. xpub -> ypub"""
        try:
            node = BIP32Node.from_xkey(xkey)
        except:
            raise Exception('xkey should be a master public/private key')
        return node._replace(xtype=xtype).to_xkey()

    @command('wp')
    async def getseed(self, password=None, wallet: Abstract_Wallet = None):
        """Get seed phrase. Print the generation seed of your wallet."""
        s = wallet.get_seed(password)
        return s

    @command('wp')
    async def importprivkey(self, privkey, password=None, wallet: Abstract_Wallet = None):
        """Import a private key."""
        if not wallet.can_import_privkey():
            return "Error: This type of wallet cannot import private keys. Try to create a new wallet with that key."
        try:
            addr = wallet.import_private_key(privkey, password)
            out = "Keypair imported: " + addr
        except Exception as e:
            out = "Error: " + repr(e)
        return out

    def _resolver(self, x, wallet):
        if x is None:
            return None
        out = wallet.contacts.resolve(x)
        if out.get('type') == 'openalias' and self.nocheck is False and out.get('validated') is False:
            raise Exception('cannot verify alias', x)
        return out['address']

    @command('n')
    async def sweep(self, privkey, destination, fee=None, nocheck=False, imax=100):
        """Sweep private keys. Returns a transaction that spends UTXOs from
        privkey to a destination address. The transaction is not
        broadcasted."""
        from .wallet import sweep
        tx_fee = satoshis(fee)
        privkeys = privkey.split()
        self.nocheck = nocheck
        #dest = self._resolver(destination)
        tx = await sweep(
            privkeys,
            network=self.network,
            config=self.config,
            to_address=destination,
            fee=tx_fee,
            imax=imax,
        )
        return tx.serialize() if tx else None

    @command('wp')
    async def signmessage(self, address, message, password=None, wallet: Abstract_Wallet = None):
        """Sign a message with a key. Use quotes if your message contains
        whitespaces"""
        sig = wallet.sign_message(address, message, password)
        return base64.b64encode(sig).decode('ascii')

    @command('')
    async def verifymessage(self, address, signature, message):
        """Verify a signature."""
        sig = base64.b64decode(signature)
        message = util.to_bytes(message)
        return ecc.verify_message_with_address(address, sig, message)

    @command('wp')
    async def payto(self, destination, amount, fee=None, feerate=None, from_addr=None, from_coins=None, change_addr=None,
                    nocheck=False, unsigned=False, rbf=None, password=None, locktime=None, addtransaction=False, wallet: Abstract_Wallet = None):
        """Create a transaction. """
        self.nocheck = nocheck
        tx_fee = satoshis(fee)
        domain_addr = from_addr.split(',') if from_addr else None
        domain_coins = from_coins.split(',') if from_coins else None
        change_addr = self._resolver(change_addr, wallet)
        domain_addr = None if domain_addr is None else map(self._resolver, domain_addr, repeat(wallet))
        amount_sat = satoshis_or_max(amount)
        outputs = [PartialTxOutput.from_address_and_value(destination, amount_sat)]
        tx = wallet.create_transaction(
            outputs,
            fee=tx_fee,
            feerate=feerate,
            change_addr=change_addr,
            domain_addr=domain_addr,
            domain_coins=domain_coins,
            unsigned=unsigned,
            rbf=rbf,
            password=password,
            locktime=locktime)
        result = tx.serialize()
        if addtransaction:
            await self.addtransaction(result, wallet=wallet)
        return result

    @command('wp')
    async def paytomany(self, outputs, fee=None, feerate=None, from_addr=None, from_coins=None, change_addr=None,
                        nocheck=False, unsigned=False, rbf=None, password=None, locktime=None, addtransaction=False, wallet: Abstract_Wallet = None):
        """Create a multi-output transaction. """
        self.nocheck = nocheck
        tx_fee = satoshis(fee)
        domain_addr = from_addr.split(',') if from_addr else None
        domain_coins = from_coins.split(',') if from_coins else None
        change_addr = self._resolver(change_addr, wallet)
        domain_addr = None if domain_addr is None else map(self._resolver, domain_addr, repeat(wallet))
        final_outputs = []
        for address, amount in outputs:
            address = self._resolver(address, wallet)
            amount_sat = satoshis_or_max(amount)
            final_outputs.append(PartialTxOutput.from_address_and_value(address, amount_sat))
        tx = wallet.create_transaction(
            final_outputs,
            fee=tx_fee,
            feerate=feerate,
            change_addr=change_addr,
            domain_addr=domain_addr,
            domain_coins=domain_coins,
            unsigned=unsigned,
            rbf=rbf,
            password=password,
            locktime=locktime)
        result = tx.serialize()
        if addtransaction:
            await self.addtransaction(result, wallet=wallet)
        return result

    @command('w')
    async def onchain_history(self, year=None, show_addresses=False, show_fiat=False, wallet: Abstract_Wallet = None,
                              from_height=None, to_height=None):
        """Wallet onchain history. Returns the transaction history of your wallet."""
        kwargs = {
            'show_addresses': show_addresses,
            'from_height': from_height,
            'to_height': to_height,
        }
        if year:
            import time
            start_date = datetime.datetime(year, 1, 1)
            end_date = datetime.datetime(year+1, 1, 1)
            kwargs['from_timestamp'] = time.mktime(start_date.timetuple())
            kwargs['to_timestamp'] = time.mktime(end_date.timetuple())
        if show_fiat:
            from .exchange_rate import FxThread
            fx = FxThread(self.config, None)
            kwargs['fx'] = fx

        return json_normalize(wallet.get_detailed_history(**kwargs))

    #@command('wl')
    #async def lightning_history(self, show_fiat=False, wallet: Abstract_Wallet = None):
    #    """ lightning history """
    #    lightning_history = wallet.lnworker.get_history() if wallet.lnworker else []
    #    return json_normalize(lightning_history)

    @command('wp')
    async def bumpfee(self, tx, new_fee_rate, from_coins=None, strategies=None, password=None, unsigned=False, wallet: Abstract_Wallet = None):
        """ Bump the Fee for an unconfirmed Transaction """
        tx = Transaction(tx)
        domain_coins = from_coins.split(',') if from_coins else None
        coins = wallet.get_spendable_coins(None)
        if domain_coins is not None:
            coins = [coin for coin in coins if (coin.prevout.to_str() in domain_coins)]
        strategies = strategies.split(',') if strategies else None
        bumpfee_strategies = None
        if strategies is not None:
            bumpfee_strategies = []
            for strategy in strategies:
                if strategy == 'CoinChooser':
                    bumpfee_strategies.append(BumpFeeStrategy.COINCHOOSER)
                elif strategy == 'DecreaseChange':
                    bumpfee_strategies.append(BumpFeeStrategy.DECREASE_CHANGE)
                elif strategy == 'DecreasePayment':
                    bumpfee_strategies.append(BumpFeeStrategy.DECREASE_PAYMENT)
                else:
                    raise Exception("Invalid Choice of Strategies")
        new_tx = wallet.bump_fee(
            tx=tx,
            txid=tx.txid(),
            coins=coins,
            strategies=bumpfee_strategies,
            new_fee_rate=new_fee_rate)
        if not unsigned:
            wallet.sign_transaction(new_tx, password)
        return new_tx.serialize()

    @command('w')
    async def setlabel(self, key, label, wallet: Abstract_Wallet = None):
        """Assign a label to an item. Item may be a bitcoin address or a
        transaction ID"""
        wallet.set_label(key, label)

    @command('w')
    async def listcontacts(self, wallet: Abstract_Wallet = None):
        """Show your list of contacts"""
        return wallet.contacts

    @command('w')
    async def getalias(self, key, wallet: Abstract_Wallet = None):
        """Retrieve alias. Lookup in your list of contacts, and for an OpenAlias DNS record."""
        return wallet.contacts.resolve(key)

    @command('w')
    async def searchcontacts(self, query, wallet: Abstract_Wallet = None):
        """Search through contacts, return matching entries. """
        results = {}
        for key, value in wallet.contacts.items():
            if query.lower() in key.lower():
                results[key] = value
        return results

    @command('w')
    async def listaddresses(self, receiving=False, change=False, labels=False, frozen=False, unused=False, funded=False, balance=False, wallet: Abstract_Wallet = None):
        """List wallet addresses. Returns the list of all addresses in your wallet. Use optional arguments to filter the results."""
        out = []
        for addr in wallet.get_addresses():
            if frozen and not wallet.is_frozen_address(addr):
                continue
            if receiving and wallet.is_change(addr):
                continue
            if change and not wallet.is_change(addr):
                continue
            if unused and wallet.is_used(addr):
                continue
            if funded and wallet.is_empty(addr):
                continue
            item = addr
            if labels or balance:
                item = (item,)
            if balance:
                item += (format_satoshis(sum(wallet.get_addr_balance(addr))),)
            if labels:
                item += (repr(wallet.get_label(addr)),)
            out.append(item)
        return out

    @command('n')
    async def gettransaction(self, txid, wallet: Abstract_Wallet = None):
        """Retrieve a transaction. """
        tx = None
        if wallet:
            tx = wallet.db.get_transaction(txid)
        if tx is None:
            raw = await self.network.get_transaction(txid)
            if raw:
                tx = Transaction(raw)
            else:
                raise Exception("Unknown transaction")
        if tx.txid() != txid:
            raise Exception("Mismatching txid")
        return tx.serialize()

    @command('')
    async def encrypt(self, pubkey, message) -> str:
        """Encrypt a message with a public key. Use quotes if the message contains whitespaces."""
        if not is_hex_str(pubkey):
            raise Exception(f"pubkey must be a hex string instead of {repr(pubkey)}")
        try:
            message = to_bytes(message)
        except TypeError:
            raise Exception(f"message must be a string-like object instead of {repr(message)}")
        public_key = ecc.ECPubkey(bfh(pubkey))
        encrypted = public_key.encrypt_message(message)
        return encrypted.decode('utf-8')

    @command('wp')
    async def decrypt(self, pubkey, encrypted, password=None, wallet: Abstract_Wallet = None) -> str:
        """Decrypt a message encrypted with a public key."""
        if not is_hex_str(pubkey):
            raise Exception(f"pubkey must be a hex string instead of {repr(pubkey)}")
        if not isinstance(encrypted, (str, bytes, bytearray)):
            raise Exception(f"encrypted must be a string-like object instead of {repr(encrypted)}")
        decrypted = wallet.decrypt_message(pubkey, encrypted, password)
        return decrypted.decode('utf-8')

    @command('w')
    async def getrequest(self, key, wallet: Abstract_Wallet = None):
        """Return a payment request"""
        r = wallet.get_request(key)
        if not r:
            raise Exception("Request not found")
        return wallet.export_request(r)

    #@command('w')
    #async def ackrequest(self, serialized):
    #    """<Not implemented>"""
    #    pass

    @command('w')
    async def list_requests(self, pending=False, expired=False, paid=False, wallet: Abstract_Wallet = None):
        """List the payment requests you made."""
        if pending:
            f = PR_UNPAID
        elif expired:
            f = PR_EXPIRED
        elif paid:
            f = PR_PAID
        else:
            f = None
        out = wallet.get_sorted_requests()
        if f is not None:
            out = [req for req in out
                   if f == wallet.get_request_status(wallet.get_key_for_receive_request(req))]
        return [wallet.export_request(x) for x in out]

    @command('w')
    async def createnewaddress(self, wallet: Abstract_Wallet = None):
        """Create a new receiving address, beyond the gap limit of the wallet"""
        return wallet.create_new_address(False)

    @command('w')
    async def changegaplimit(self, new_limit, iknowwhatimdoing=False, wallet: Abstract_Wallet = None):
        """Change the gap limit of the wallet."""
        if not iknowwhatimdoing:
            raise Exception("WARNING: Are you SURE you want to change the gap limit?\n"
                            "It makes recovering your wallet from seed difficult!\n"
                            "Please do your research and make sure you understand the implications.\n"
                            "Typically only merchants and power users might want to do this.\n"
                            "To proceed, try again, with the --iknowwhatimdoing option.")
        if not isinstance(wallet, Deterministic_Wallet):
            raise Exception("This wallet is not deterministic.")
        return wallet.change_gap_limit(new_limit)

    @command('wn')
    async def getminacceptablegap(self, wallet: Abstract_Wallet = None):
        """Returns the minimum value for gap limit that would be sufficient to discover all
        known addresses in the wallet.
        """
        if not isinstance(wallet, Deterministic_Wallet):
            raise Exception("This wallet is not deterministic.")
        if not wallet.is_up_to_date():
            raise NotSynchronizedException("Wallet not fully synchronized.")
        return wallet.min_acceptable_gap()

    @command('w')
    async def getunusedaddress(self, wallet: Abstract_Wallet = None):
        """Returns the first unused address of the wallet, or None if all addresses are used.
        An address is considered as used if it has received a transaction, or if it is used in a payment request."""
        return wallet.get_unused_address()

    @command('w')
    async def add_request(self, amount, memo='', expiration=3600, force=False, wallet: Abstract_Wallet = None):
        """Create a payment request, using the first unused address of the wallet.
        The address will be considered as used after this operation.
        If no payment is received, the address will be considered as unused if the payment request is deleted from the wallet."""
        addr = wallet.get_unused_address()
        if addr is None:
            if force:
                addr = wallet.create_new_address(False)
            else:
                return False
        amount = satoshis(amount)
        expiration = int(expiration) if expiration else None
        req = wallet.make_payment_request(addr, amount, memo, expiration)
        wallet.add_payment_request(req)
        return wallet.export_request(req)

<<<<<<< HEAD
    #@command('wnl')
    #async def add_lightning_request(self, amount, memo='', expiration=3600, wallet: Abstract_Wallet = None):
    #    amount_sat = int(satoshis(amount))
    #    key = await wallet.lnworker._add_request_coro(amount_sat, memo, expiration)
    #    wallet.save_db()
    #    return wallet.get_formatted_request(key)
=======
    @command('wnl')
    async def add_lightning_request(self, amount, memo='', expiration=3600, wallet: Abstract_Wallet = None):
        amount_sat = int(satoshis(amount))
        key = wallet.lnworker.add_request(amount_sat, memo, expiration)
        return wallet.get_formatted_request(key)
>>>>>>> 5bd2524b

    @command('w')
    async def addtransaction(self, tx, wallet: Abstract_Wallet = None):
        """ Add a transaction to the wallet history """
        tx = Transaction(tx)
        if not wallet.add_transaction(tx):
            return False
        wallet.save_db()
        return tx.txid()

    @command('wp')
    async def signrequest(self, address, password=None, wallet: Abstract_Wallet = None):
        "Sign payment request with an OpenAlias"
        alias = self.config.get('alias')
        if not alias:
            raise Exception('No alias in your configuration')
        alias_addr = wallet.contacts.resolve(alias)['address']
        wallet.sign_payment_request(address, alias, alias_addr, password)

    @command('w')
    async def rmrequest(self, address, wallet: Abstract_Wallet = None):
        """Remove a payment request"""
        return wallet.remove_payment_request(address)

    @command('w')
    async def clear_requests(self, wallet: Abstract_Wallet = None):
        """Remove all payment requests"""
        wallet.clear_requests()
        return True

    @command('w')
    async def clear_invoices(self, wallet: Abstract_Wallet = None):
        """Remove all invoices"""
        wallet.clear_invoices()
        return True

    @command('n')
    async def notify(self, address: str, URL: Optional[str]):
        """Watch an address. Every time the address changes, a http POST is sent to the URL.
        Call with an empty URL to stop watching an address.
        """
        if not hasattr(self, "_notifier"):
            self._notifier = Notifier(self.network)
        if URL:
            await self._notifier.start_watching_addr(address, URL)
        else:
            await self._notifier.stop_watching_addr(address)
        return True

    @command('wn')
    async def is_synchronized(self, wallet: Abstract_Wallet = None):
        """ return wallet synchronization status """
        return wallet.is_up_to_date()

    @command('n')
    async def getfeerate(self, fee_method=None, fee_level=None):
        """Return current suggested fee rate (in sat/kvByte), according to config
        settings or supplied parameters.
        """
        if fee_method is None:
            dyn, mempool = None, None
        elif fee_method.lower() == 'static':
            dyn, mempool = False, False
        elif fee_method.lower() == 'eta':
            dyn, mempool = True, False
        elif fee_method.lower() == 'mempool':
            dyn, mempool = True, True
        else:
            raise Exception('Invalid fee estimation method: {}'.format(fee_method))
        if fee_level is not None:
            fee_level = Decimal(fee_level)
        return self.config.fee_per_kb(dyn=dyn, mempool=mempool, fee_level=fee_level)

    @command('w')
    async def removelocaltx(self, txid, wallet: Abstract_Wallet = None):
        """Remove a 'local' transaction from the wallet, and its dependent
        transactions.
        """
        if not is_hash256_str(txid):
            raise Exception(f"{repr(txid)} is not a txid")
        height = wallet.get_tx_height(txid).height
        if height != TX_HEIGHT_LOCAL:
            raise Exception(f'Only local transactions can be removed. '
                            f'This tx has height: {height} != {TX_HEIGHT_LOCAL}')
        wallet.remove_transaction(txid)
        wallet.save_db()

    @command('wn')
    async def get_tx_status(self, txid, wallet: Abstract_Wallet = None):
        """Returns some information regarding the tx. For now, only confirmations.
        The transaction must be related to the wallet.
        """
        if not is_hash256_str(txid):
            raise Exception(f"{repr(txid)} is not a txid")
        if not wallet.db.get_transaction(txid):
            raise Exception("Transaction not in wallet.")
        return {
            "confirmations": wallet.get_tx_height(txid).conf,
        }

    @command('')
    async def help(self):
        # for the python console
        return sorted(known_commands.keys())

    # lightning network commands
    @command('wnl')
    async def add_peer(self, connection_string, timeout=20, gossip=False, wallet: Abstract_Wallet = None):
        lnworker = self.network.lngossip if gossip else wallet.lnworker
        await lnworker.add_peer(connection_string)
        return True

    @command('wnl')
    async def list_peers(self, gossip=False, wallet: Abstract_Wallet = None):
        lnworker = self.network.lngossip if gossip else wallet.lnworker
        return [{
            'node_id':p.pubkey.hex(),
            'address':p.transport.name(),
            'initialized':p.is_initialized(),
            'features': str(LnFeatures(p.features)),
            'channels': [c.funding_outpoint.to_str() for c in p.channels.values()],
        } for p in lnworker.peers.values()]

    #@command('wpnl')
    #async def open_channel(self, connection_string, amount, push_amount=0, password=None, wallet: Abstract_Wallet = None):
    #    funding_sat = satoshis(amount)
    #    push_sat = satoshis(push_amount)
    #    coins = wallet.get_spendable_coins(None)
    #    node_id, rest = extract_nodeid(connection_string)
    #    funding_tx = wallet.lnworker.mktx_for_open_channel(
    #        coins=coins,
    #        funding_sat=funding_sat,
    #        node_id=node_id,
    #        fee_est=None)
    #    chan, funding_tx = await wallet.lnworker._open_channel_coroutine(
    #        connect_str=connection_string,
    #        funding_tx=funding_tx,
    #        funding_sat=funding_sat,
    #        push_sat=push_sat,
    #        password=password)
    #    return chan.funding_outpoint.to_str()

    @command('')
    async def decode_invoice(self, invoice: str):
        invoice = LNInvoice.from_bech32(invoice)
        return invoice.to_debug_json()

    #@command('wnl')
    #async def lnpay(self, invoice, attempts=1, timeout=30, wallet: Abstract_Wallet = None):
    #    lnworker = wallet.lnworker
    #    lnaddr = lnworker._check_invoice(invoice)
    #    payment_hash = lnaddr.paymenthash
    #    wallet.save_invoice(LNInvoice.from_bech32(invoice))
    #    success, log = await lnworker.pay_invoice(invoice, attempts=attempts)
    #    return {
    #        'payment_hash': payment_hash.hex(),
    #        'success': success,
    #        'preimage': lnworker.get_preimage(payment_hash).hex() if success else None,
    #        'log': [x.formatted_tuple() for x in log]
    #    }

    #@command('w')
    #async def nodeid(self, wallet: Abstract_Wallet = None):
    #    listen_addr = self.config.get('lightning_listen')
    #    return bh2u(wallet.lnworker.node_keypair.pubkey) + (('@' + listen_addr) if listen_addr else '')

    #@command('wl')
    #async def list_channels(self, wallet: Abstract_Wallet = None):
    #    # FIXME: we need to be online to display capacity of backups
    #    from .lnutil import LOCAL, REMOTE, format_short_channel_id
    #    channels = list(wallet.lnworker.channels.items())
    #    backups = list(wallet.lnworker.channel_backups.items())
    #    return [
    #        {
    #            'type': 'CHANNEL',
    #            'short_channel_id': format_short_channel_id(chan.short_channel_id) if chan.short_channel_id else None,
    #            'channel_id': chan.channel_id.hex(),
    #            'channel_point': chan.funding_outpoint.to_str(),
    #            'state': chan.get_state().name,
    #            'peer_state': chan.peer_state.name,
    #            'remote_pubkey': bh2u(chan.node_id),
    #            'local_balance': chan.balance(LOCAL)//1000,
    #            'remote_balance': chan.balance(REMOTE)//1000,
    #            'local_reserve': chan.config[REMOTE].reserve_sat, # their config has our reserve
    #            'remote_reserve': chan.config[LOCAL].reserve_sat,
    #            'local_unsettled_sent': chan.balance_tied_up_in_htlcs_by_direction(LOCAL, direction=SENT) // 1000,
    #            'remote_unsettled_sent': chan.balance_tied_up_in_htlcs_by_direction(REMOTE, direction=SENT) // 1000,
    #        } for channel_id, chan in channels
    #    ] + [
    #        {
    #            'type': 'BACKUP',
    #            'short_channel_id': format_short_channel_id(chan.short_channel_id) if chan.short_channel_id else None,
    #            'channel_id': chan.channel_id.hex(),
    #            'channel_point': chan.funding_outpoint.to_str(),
    #            'state': chan.get_state().name,
    #        } for channel_id, chan in backups
    #    ]

    #@command('wn')
    #async def dumpgraph(self, wallet: Abstract_Wallet = None):
    #    return wallet.lnworker.channel_db.to_dict()

    #@command('wl')
    #async def nodeid(self, wallet: Abstract_Wallet = None):
    #    listen_addr = self.config.get('lightning_listen')
    #    return bh2u(wallet.lnworker.node_keypair.pubkey) + (('@' + listen_addr) if listen_addr else '')

    @command('n')
    async def inject_fees(self, fees):
        # e.g. use from Qt console:  inject_fees("{25: 1009, 10: 15962, 5: 18183, 2: 23239}")
        fee_est = ast.literal_eval(fees)
        self.network.update_fee_estimates(fee_est=fee_est)

    #@command('wnl')
    #async def enable_htlc_settle(self, b: bool, wallet: Abstract_Wallet = None):
    #    wallet.lnworker.enable_htlc_settle = b

    #@command('n')
    #async def clear_ln_blacklist(self):
    #    if self.network.path_finder:
    #        self.network.path_finder.liquidity_hints.clear_blacklist()

    @command('n')
    async def reset_liquidity_hints(self):
        if self.network.path_finder:
            self.network.path_finder.liquidity_hints.reset_liquidity_hints()

    @command('w')
    async def list_invoices(self, wallet: Abstract_Wallet = None):
        l = wallet.get_invoices()
        return [wallet.export_invoice(x) for x in l]

    #@command('wnl')
    #async def close_channel(self, channel_point, force=False, wallet: Abstract_Wallet = None):
    #    txid, index = channel_point.split(':')
    #    chan_id, _ = channel_id_from_funding_tx(txid, int(index))
    #    coro = wallet.lnworker.force_close_channel(chan_id) if force else wallet.lnworker.close_channel(chan_id)
    #    return await coro

    #@command('wnl')
    #async def request_force_close(self, channel_point, connection_string=None, wallet: Abstract_Wallet = None):
    #    """
    #    Requests the remote to force close a channel.
    #    If a connection string is passed, can be used without having state or any backup for the channel.
    #    Assumes that channel was originally opened with the same local peer (node_keypair).
    #    """
    #    txid, index = channel_point.split(':')
    #    chan_id, _ = channel_id_from_funding_tx(txid, int(index))
    #    await wallet.lnworker.request_force_close(chan_id, connect_str=connection_string)

    #@command('wl')
    #async def export_channel_backup(self, channel_point, wallet: Abstract_Wallet = None):
    #    txid, index = channel_point.split(':')
    #    chan_id, _ = channel_id_from_funding_tx(txid, int(index))
    #    return wallet.lnworker.export_channel_backup(chan_id)

    #@command('wl')
    #async def import_channel_backup(self, encrypted, wallet: Abstract_Wallet = None):
    #    return wallet.lnworker.import_channel_backup(encrypted)

    #@command('wnl')
    #async def get_channel_ctx(self, channel_point, iknowwhatimdoing=False, wallet: Abstract_Wallet = None):
    #    """ return the current commitment transaction of a channel """
    #    if not iknowwhatimdoing:
    #        raise Exception("WARNING: this command is potentially unsafe.\n"
    #                        "To proceed, try again, with the --iknowwhatimdoing option.")
    #    txid, index = channel_point.split(':')
    #    chan_id, _ = channel_id_from_funding_tx(txid, int(index))
    #    chan = wallet.lnworker.channels[chan_id]
    #    tx = chan.force_close_tx()
    #    return tx.serialize()

    #@command('wnl')
    #async def get_watchtower_ctn(self, channel_point, wallet: Abstract_Wallet = None):
    #    """ return the local watchtower's ctn of channel. used in regtests """
    #    return await self.network.local_watchtower.sweepstore.get_ctn(channel_point, None)

    #@command('wnpl')
    #async def normal_swap(self, onchain_amount, lightning_amount, password=None, wallet: Abstract_Wallet = None):
    #    """
    #    Normal submarine swap: send on-chain BTC, receive on Lightning
    #    Note that your funds will be locked for 24h if you do not have enough incoming capacity.
    #    """
    #    sm = wallet.lnworker.swap_manager
    #         if onchain_amount == 'dryrun':
    #             await sm.get_pairs()
    #             lightning_amount_sat = satoshis(lightning_amount)
    #             onchain_amount_sat = sm.get_recv_amount(lightning_amount_sat, is_reverse=True)
    #             success = None
    #         elif lightning_amount == 'dryrun':
    #             await sm.get_pairs()
    #             onchain_amount_sat = satoshis(onchain_amount)
    #             lightning_amount_sat = sm.get_send_amount(onchain_amount_sat, is_reverse=True)
    #             success = None
    #         else:
    #             lightning_amount_sat = satoshis(lightning_amount)
    #             claim_fee = sm.get_claim_fee()
    #             onchain_amount_sat = satoshis(onchain_amount) + claim_fee
    #             success = await wallet.lnworker.swap_manager.reverse_swap(
    #                 lightning_amount_sat=lightning_amount_sat,
    #                 expected_onchain_amount_sat=onchain_amount_sat,
    #             )
    #         return {
    #             'success': success,
    #             'lightning_amount': format_satoshis(lightning_amount_sat),
    #             'onchain_amount': format_satoshis(onchain_amount_sat),
    #         }

    #@command('wnl')
    #async def reverse_swap(self, lightning_amount, onchain_amount, wallet: Abstract_Wallet = None):
    #    """Reverse submarine swap: send on Lightning, receive on-chain
    #    """
    #    sm = wallet.lnworker.swap_manager
    #    if onchain_amount == 'dryrun':
    #        await sm.get_pairs()
    #        lightning_amount_sat = satoshis(lightning_amount)
    #        onchain_amount_sat = sm.get_recv_amount(lightning_amount_sat, is_reverse=True)
    #        success = None
    #    elif lightning_amount == 'dryrun':
    #        await sm.get_pairs()
    #        onchain_amount_sat = satoshis(onchain_amount)
    #        lightning_amount_sat = sm.get_send_amount(onchain_amount_sat, is_reverse=True)
    #        success = None
    #    else:
    #        lightning_amount_sat = satoshis(lightning_amount)
    #        claim_fee = sm.get_claim_fee()
    #        onchain_amount_sat = satoshis(onchain_amount + claim_fee)
    #        success = await wallet.lnworker.swap_manager.reverse_swap(
    #            lightning_amount_sat=lightning_amount_sat,
    #            expected_onchain_amount_sat=onchain_amount_sat,
    #        )
    #    return {
    #        'success': success,
    #        'lightning_amount': format_satoshis(lightning_amount_sat),
    #        'onchain_amount': format_satoshis(onchain_amount_sat),
    #    }

    @command('n')
    def getaddressassets(self, address):
        """Returns the Asset list of any address. Note: This
        is a walletless server query, results are not checked by SPV.
        """
        sh = ravencoin.address_to_scripthash(address)
        return self.network.run_from_another_thread(self.network.listasset_for_scripthash(sh))

    @command('n')
    def getassetaddressbalance(self, address):
        """Return the asset balance of any address. Note: This is a walletless
        server query, results are not checked by SPV.
        """
        sh = ravencoin.address_to_scripthash(address)
        out = self.network.run_from_another_thread(self.network.get_asset_balance_for_scripthash(sh))
        for key, value in out["confirmed"].items():
            val = str(Decimal(value) / COIN)
            out["confirmed"][key] = val
        for key, value in out["unconfirmed"].items():
            val = str(Decimal(value) / COIN)
            out["unconfirmed"][key] = val
        return out

    @command('n')
    def getassetdata(self, name):
        return self.network.run_from_another_thread(self.network.get_meta_for_asset(name))

    @command('n')
    def getserverpeers(self):
        return self.network.interface.session.send_request('server.peers.subscribe')


def eval_bool(x: str) -> bool:
    if x == 'false': return False
    if x == 'true': return True
    try:
        return bool(ast.literal_eval(x))
    except:
        return bool(x)

param_descriptions = {
    'privkey': 'Private key. Type \'?\' to get a prompt.',
    'destination': 'Bitcoin address, contact or alias',
    'address': 'Bitcoin address',
    'seed': 'Seed phrase',
    'txid': 'Transaction ID',
    'pos': 'Position',
    'height': 'Block height',
    'tx': 'Serialized transaction (hexadecimal)',
    'key': 'Variable name',
    'pubkey': 'Public key',
    'message': 'Clear text message. Use quotes if it contains spaces.',
    'encrypted': 'Encrypted message',
    'amount': 'Amount to be sent (in rvn). Type \'!\' to send the maximum available.',
    'requested_amount': 'Requested amount (in rvn).',
    'outputs': 'list of ["address", amount]',
    'redeem_script': 'redeem script (hexadecimal)',
    'lightning_amount': "Amount sent or received in a submarine swap. Set it to 'dryrun' to receive a value",
    'onchain_amount': "Amount sent or received in a submarine swap. Set it to 'dryrun' to receive a value",
}

command_options = {
    'password':    ("-W", "Password"),
    'new_password':(None, "New Password"),
    'encrypt_file':(None, "Whether the file on disk should be encrypted with the provided password"),
    'receiving':   (None, "Show only receiving addresses"),
    'change':      (None, "Show only change addresses"),
    'frozen':      (None, "Show only frozen addresses"),
    'unused':      (None, "Show only unused addresses"),
    'funded':      (None, "Show only funded addresses"),
    'balance':     ("-b", "Show the balances of listed addresses"),
    'labels':      ("-l", "Show the labels of listed addresses"),
    'nocheck':     (None, "Do not verify aliases"),
    'imax':        (None, "Maximum number of inputs"),
    'fee':         ("-f", "Transaction fee (absolute, in rvn)"),
    'feerate':     (None, "Transaction fee rate (in sat/byte)"),
    'from_addr':   ("-F", "Source address (must be a wallet address; use sweep to spend from non-wallet address)."),
    'from_coins':  (None, "Source coins (must be in wallet; use sweep to spend from non-wallet address)."),
    'change_addr': ("-c", "Change address. Default is a spare address, or the source address if it's not in the wallet"),
    'nbits':       (None, "Number of bits of entropy"),
    'seed_type':   (None, "The type of seed to create, e.g. 'standard' or 'segwit'"),
    'language':    ("-L", "Default language for wordlist"),
    'passphrase':  (None, "Seed extension"),
    'privkey':     (None, "Private key. Set to '?' to get a prompt."),
    'unsigned':    ("-u", "Do not sign transaction"),
    'rbf':         (None, "Whether to signal opt-in Replace-By-Fee in the transaction (true/false)"),
    'locktime':    (None, "Set locktime block number"),
    'addtransaction': (None,'Whether transaction is to be used for broadcasting afterwards. Adds transaction to the wallet'),
    'domain':      ("-D", "List of addresses"),
    'memo':        ("-m", "Description of the request"),
    'expiration':  (None, "Time in seconds"),
    'attempts':    (None, "Number of payment attempts"),
    'timeout':     (None, "Timeout in seconds"),
    'force':       (None, "Create new address beyond gap limit, if no more addresses are available."),
    'pending':     (None, "Show only pending requests."),
    'push_amount': (None, 'Push initial amount (in rvn)'),
    'expired':     (None, "Show only expired requests."),
    'paid':        (None, "Show only paid requests."),
    'show_addresses': (None, "Show input and output addresses"),
    'show_fiat':   (None, "Show fiat value of transactions"),
    'show_fees':   (None, "Show miner fees paid by transactions"),
    'year':        (None, "Show history for a given year"),
    'fee_method':  (None, "Fee estimation method to use"),
    'fee_level':   (None, "Float between 0.0 and 1.0, representing fee slider position"),
    'from_height': (None, "Only show transactions that confirmed after given block height"),
    'to_height':   (None, "Only show transactions that confirmed before given block height"),
    'iknowwhatimdoing': (None, "Acknowledge that I understand the full implications of what I am about to do"),
    'gossip':      (None, "Apply command to gossip node instead of wallet"),
    'connection_string':      (None, "Lightning network node ID or network address"),
    'new_fee_rate': (None, "The Updated/Increased Transaction fee rate (in sat/byte)"),
    'strategies': (None, "Select RBF any one or multiple RBF strategies in any order, separated by ','; Options : 'CoinChooser','DecreaseChange','DecreasePayment' "),
}


# don't use floats because of rounding errors
from .transaction import convert_raw_tx_to_hex
json_loads = lambda x: json.loads(x, parse_float=lambda x: str(Decimal(x)))
arg_types = {
    'num': int,
    'nbits': int,
    'imax': int,
    'year': int,
    'from_height': int,
    'to_height': int,
    'tx': convert_raw_tx_to_hex,
    'pubkeys': json_loads,
    'jsontx': json_loads,
    'inputs': json_loads,
    'outputs': json_loads,
    'fee': lambda x: str(Decimal(x)) if x is not None else None,
    'amount': lambda x: str(Decimal(x)) if not parse_max_spend(x) else x,
    'locktime': int,
    'addtransaction': eval_bool,
    'fee_method': str,
    'fee_level': json_loads,
    'encrypt_file': eval_bool,
    'rbf': eval_bool,
    'timeout': float,
    'attempts': int,
}

config_variables = {

    'addrequest': {
        'ssl_privkey': 'Path to your SSL private key, needed to sign the request.',
        'ssl_chain': 'Chain of SSL certificates, needed for signed requests. Put your certificate at the top and the root CA at the end',
        'url_rewrite': 'Parameters passed to str.replace(), in order to create the r= part of bitcoin: URIs. Example: \"(\'file:///var/www/\',\'https://electrum.org/\')\"',
    },
    'listrequests':{
        'url_rewrite': 'Parameters passed to str.replace(), in order to create the r= part of bitcoin: URIs. Example: \"(\'file:///var/www/\',\'https://electrum.org/\')\"',
    }
}

def set_default_subparser(self, name, args=None):
    """see http://stackoverflow.com/questions/5176691/argparse-how-to-specify-a-default-subcommand"""
    subparser_found = False
    for arg in sys.argv[1:]:
        if arg in ['-h', '--help', '--version']:  # global help/version if no subparser
            break
    else:
        for x in self._subparsers._actions:
            if not isinstance(x, argparse._SubParsersAction):
                continue
            for sp_name in x._name_parser_map.keys():
                if sp_name in sys.argv[1:]:
                    subparser_found = True
        if not subparser_found:
            # insert default in first position, this implies no
            # global options without a sub_parsers specified
            if args is None:
                sys.argv.insert(1, name)
            else:
                args.insert(0, name)

argparse.ArgumentParser.set_default_subparser = set_default_subparser


# workaround https://bugs.python.org/issue23058
# see https://github.com/nickstenning/honcho/pull/121

def subparser_call(self, parser, namespace, values, option_string=None):
    from argparse import ArgumentError, SUPPRESS, _UNRECOGNIZED_ARGS_ATTR
    parser_name = values[0]
    arg_strings = values[1:]
    # set the parser name if requested
    if self.dest is not SUPPRESS:
        setattr(namespace, self.dest, parser_name)
    # select the parser
    try:
        parser = self._name_parser_map[parser_name]
    except KeyError:
        tup = parser_name, ', '.join(self._name_parser_map)
        msg = _('unknown parser {!r} (choices: {})').format(*tup)
        raise ArgumentError(self, msg)
    # parse all the remaining options into the namespace
    # store any unrecognized options on the object, so that the top
    # level parser can decide what to do with them
    namespace, arg_strings = parser.parse_known_args(arg_strings, namespace)
    if arg_strings:
        vars(namespace).setdefault(_UNRECOGNIZED_ARGS_ATTR, [])
        getattr(namespace, _UNRECOGNIZED_ARGS_ATTR).extend(arg_strings)

argparse._SubParsersAction.__call__ = subparser_call


def add_network_options(parser):
    parser.add_argument("-f", "--serverfingerprint", dest="serverfingerprint", default=None, help="only allow connecting to servers with a matching SSL certificate SHA256 fingerprint." + " " +
                                                                                                  "To calculate this yourself: '$ openssl x509 -noout -fingerprint -sha256 -inform pem -in mycertfile.crt'. Enter as 64 hex chars.")
    parser.add_argument("-1", "--oneserver", action="store_true", dest="oneserver", default=None, help="connect to one server only")
    parser.add_argument("-s", "--server", dest="server", default=None, help="set server host:port:protocol, where protocol is either t (tcp) or s (ssl)")
    parser.add_argument("-p", "--proxy", dest="proxy", default=None, help="set proxy [type:]host[:port] (or 'none' to disable proxy), where type is socks4,socks5 or http")
    parser.add_argument("--noonion", action="store_true", dest="noonion", default=None, help="do not try to connect to onion servers")
    parser.add_argument("--skipmerklecheck", action="store_true", dest="skipmerklecheck", default=None, help="Tolerate invalid merkle proofs from server")

def add_global_options(parser):
    group = parser.add_argument_group('global options')
    group.add_argument("-v", dest="verbosity", help="Set verbosity (log levels)", default='')
    group.add_argument("-V", dest="verbosity_shortcuts", help="Set verbosity (shortcut-filter list)", default='')
    group.add_argument("-D", "--dir", dest="electrum_path", help="electrum directory")
    group.add_argument("-P", "--portable", action="store_true", dest="portable", default=False, help="Use local 'electrum_data' directory")
    group.add_argument("--testnet", action="store_true", dest="testnet", default=False, help="Use Testnet")
    # group.add_argument("--regtest", action="store_true", dest="regtest", default=False, help="Use Regtest")
    # group.add_argument("--simnet", action="store_true", dest="simnet", default=False, help="Use Simnet")
    group.add_argument("-o", "--offline", action="store_true", dest="offline", default=False, help="Run offline")

def add_wallet_option(parser):
    parser.add_argument("-w", "--wallet", dest="wallet_path", help="wallet path")
    parser.add_argument("--forgetconfig", action="store_true", dest="forget_config", default=False, help="Forget config on exit")

def get_parser():
    # create main parser
    parser = argparse.ArgumentParser(
        epilog="Run 'electrum help <command>' to see the help for a command")
    parser.add_argument("--version", dest="cmd", action='store_const', const='version', help="Return the version of Electrum.")
    add_global_options(parser)
    add_wallet_option(parser)
    subparsers = parser.add_subparsers(dest='cmd', metavar='<command>')
    # gui
    parser_gui = subparsers.add_parser('gui', description="Run Electrum's Graphical User Interface.", help="Run GUI (default)")
    # TODO: Are ravencoin urls a thing?
    # parser_gui.add_argument("url", nargs='?', default=None, help="bitcoin URI (or bip70 file)")
    parser_gui.add_argument("-g", "--gui", dest="gui", help="select graphical user interface", choices=['qt', 'kivy', 'text', 'stdio'])
    parser_gui.add_argument("-m", action="store_true", dest="hide_gui", default=False, help="hide GUI on startup")
    parser_gui.add_argument("-L", "--lang", dest="language", default=None, help="default language used in GUI")
    parser_gui.add_argument("--daemon", action="store_true", dest="daemon", default=False, help="keep daemon running after GUI is closed")
    # Segwit is not current supported
    # parser_gui.add_argument("--nosegwit", action="store_true", dest="nosegwit", default=True, help="Do not create segwit wallets")
    add_wallet_option(parser_gui)
    add_network_options(parser_gui)
    add_global_options(parser_gui)
    # daemon
    parser_daemon = subparsers.add_parser('daemon', help="Run Daemon")
    parser_daemon.add_argument("-d", "--detached", action="store_true", dest="detach", default=False, help="run daemon in detached mode")
    parser_daemon.add_argument("--rpcsock", dest="rpcsock", default=None, help="what socket type to which to bind RPC daemon", choices=['unix', 'tcp', 'auto'])
    parser_daemon.add_argument("--rpcsockpath", dest="rpcsockpath", help="where to place RPC file socket")
    add_network_options(parser_daemon)
    add_global_options(parser_daemon)
    # commands
    for cmdname in sorted(known_commands.keys()):
        cmd = known_commands[cmdname]
        p = subparsers.add_parser(cmdname, help=cmd.help, description=cmd.description)
        for optname, default in zip(cmd.options, cmd.defaults):
            if optname in ['wallet_path', 'wallet']:
                add_wallet_option(p)
                continue
            a, help = command_options[optname]
            b = '--' + optname
            action = "store_true" if default is False else 'store'
            args = (a, b) if a else (b,)
            if action == 'store':
                _type = arg_types.get(optname, str)
                p.add_argument(*args, dest=optname, action=action, default=default, help=help, type=_type)
            else:
                p.add_argument(*args, dest=optname, action=action, default=default, help=help)
        add_global_options(p)

        for param in cmd.params:
            if param in ['wallet_path', 'wallet']:
                continue
            h = param_descriptions.get(param, '')
            _type = arg_types.get(param, str)
            p.add_argument(param, help=h, type=_type)

        cvh = config_variables.get(cmdname)
        if cvh:
            group = p.add_argument_group('configuration variables', '(set with setconfig/getconfig)')
            for k, v in cvh.items():
                group.add_argument(k, nargs='?', help=v)

    # 'gui' is the default command
    parser.set_default_subparser('gui')
    return parser<|MERGE_RESOLUTION|>--- conflicted
+++ resolved
@@ -41,15 +41,9 @@
 
 from .import util, ecc
 from .util import (bfh, bh2u, format_satoshis, json_decode, json_normalize,
-<<<<<<< HEAD
-                   is_hash256_str, is_hex_str, to_bytes)
+                   is_hash256_str, is_hex_str, to_bytes, parse_max_spend)
 from . import ravencoin
 from .ravencoin import is_address,  hash_160, COIN
-=======
-                   is_hash256_str, is_hex_str, to_bytes, parse_max_spend)
-from . import bitcoin
-from .bitcoin import is_address,  hash_160, COIN
->>>>>>> 5bd2524b
 from .bip32 import BIP32Node
 from .i18n import _
 from .transaction import (Transaction, multisig_script, TxOutput, PartialTransaction, PartialTxOutput,
@@ -958,20 +952,11 @@
         wallet.add_payment_request(req)
         return wallet.export_request(req)
 
-<<<<<<< HEAD
-    #@command('wnl')
-    #async def add_lightning_request(self, amount, memo='', expiration=3600, wallet: Abstract_Wallet = None):
-    #    amount_sat = int(satoshis(amount))
-    #    key = await wallet.lnworker._add_request_coro(amount_sat, memo, expiration)
-    #    wallet.save_db()
-    #    return wallet.get_formatted_request(key)
-=======
     @command('wnl')
     async def add_lightning_request(self, amount, memo='', expiration=3600, wallet: Abstract_Wallet = None):
         amount_sat = int(satoshis(amount))
         key = wallet.lnworker.add_request(amount_sat, memo, expiration)
         return wallet.get_formatted_request(key)
->>>>>>> 5bd2524b
 
     @command('w')
     async def addtransaction(self, tx, wallet: Abstract_Wallet = None):
