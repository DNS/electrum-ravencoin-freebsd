<<<<<<< HEAD
ELECTRUM_VERSION = '0.4.7'     # version of the client package
APK_VERSION = '4.2.1.0'        # read by buildozer.spec
=======
ELECTRUM_VERSION = '4.3.0a0'     # version of the client package
APK_VERSION = '4.3.0.0'          # read by buildozer.spec
>>>>>>> b7b53e56

PROTOCOL_VERSION = '1.10'     # protocol version requested

# The hash of the mnemonic seed must begin with this
SEED_PREFIX        = '01'      # Standard wallet
SEED_PREFIX_SW     = '100'     # Segwit wallet
SEED_PREFIX_2FA    = '101'     # Two-factor authentication
SEED_PREFIX_2FA_SW = '102'     # Two-factor auth, using segwit


def seed_prefix(seed_type):
    if seed_type == 'standard':
        return SEED_PREFIX
    elif seed_type == 'segwit':
        return SEED_PREFIX_SW
    elif seed_type == '2fa':
        return SEED_PREFIX_2FA
    elif seed_type == '2fa_segwit':
        return SEED_PREFIX_2FA_SW
    raise Exception(f"unknown seed_type: {seed_type}")<|MERGE_RESOLUTION|>--- conflicted
+++ resolved
@@ -1,10 +1,5 @@
-<<<<<<< HEAD
-ELECTRUM_VERSION = '0.4.7'     # version of the client package
-APK_VERSION = '4.2.1.0'        # read by buildozer.spec
-=======
-ELECTRUM_VERSION = '4.3.0a0'     # version of the client package
+ELECTRUM_VERSION = '0.5.0'     # version of the client package
 APK_VERSION = '4.3.0.0'          # read by buildozer.spec
->>>>>>> b7b53e56
 
 PROTOCOL_VERSION = '1.10'     # protocol version requested
 
