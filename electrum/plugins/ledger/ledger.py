import datetime
import logging
import threading
import time
from struct import pack, unpack
import hashlib
import sys
import traceback
from typing import Optional, Tuple

from electrum import ecc, constants
from electrum import bip32
from electrum.crypto import hash_160
from electrum.ravencoin import int_to_hex, var_int, is_segwit_script_type, is_b58_address
from electrum.bip32 import BIP32Node, convert_bip32_intpath_to_strpath
from electrum.i18n import _
from electrum.keystore import Hardware_KeyStore
from electrum.transaction import Transaction, PartialTransaction, PartialTxInput, PartialTxOutput
from electrum.wallet import Standard_Wallet
from electrum.util import bfh, bh2u, versiontuple, UserFacingException
from electrum.base_wizard import ScriptTypeNotSupported
from electrum.logging import get_logger
from electrum.plugin import runs_in_hwd_thread, Device

from ..hw_wallet import HW_PluginBase, HardwareClientBase
from ..hw_wallet.plugin import is_any_tx_output_on_change_branch, validate_op_return_output, LibraryFoundButUnusable

_logger = get_logger(__name__)

try:
    import hid
    from btchip.btchipComm import HIDDongleHIDAPI, DongleWait
    from btchip.btchip import btchip
    from btchip.btchipUtils import compress_public_key, format_transaction, get_regular_input_script, \
        get_p2sh_input_script
    from btchip.bitcoinTransaction import bitcoinTransaction
    from btchip.btchipFirmwareWizard import checkFirmware, updateFirmware
    from btchip.btchipException import BTChipException
    from btchip.bitcoinVarint import writeVarint

    BTCHIP = True
    BTCHIP_DEBUG = False
except ImportError as e:
    if not (isinstance(e, ModuleNotFoundError) and e.name == 'btchip'):
        _logger.exception('error importing ledger plugin deps')
    BTCHIP = False

MSG_NEEDS_FW_UPDATE_GENERIC = _('Firmware version too old. Please update at') + \
                              ' https://www.ledgerwallet.com'
MSG_NEEDS_FW_UPDATE_SEGWIT = _('Firmware version (or "ravencoin" app) too old for Segwit support. Please update at') + \
                             ' https://www.ledgerwallet.com'
MULTI_OUTPUT_SUPPORT = '1.1.4'
SEGWIT_SUPPORT = '1.1.10'
SEGWIT_SUPPORT_SPECIAL = '1.0.4'
SEGWIT_TRUSTEDINPUTS = '1.4.0'


def test_pin_unlocked(func):
    """Function decorator to test the Ledger for being unlocked, and if not,
    raise a human-readable exception.
    """

    def catch_exception(self, *args, **kwargs):
        try:
            return func(self, *args, **kwargs)
        except BTChipException as e:
            if e.sw == 0x6982:
                raise UserFacingException(_('Your Ledger is locked. Please unlock it.'))
            else:
                raise

    return catch_exception

class ModifiedBTChip(btchip):
    def __init__(self, dongle):
        self.dongle = dongle
        self.needKeyCache = False
        try:
            firmware = self.getFirmwareVersion()['version']
            self.multiOutputSupported = tuple(map(int, (firmware.split(".")))) >= (1, 1, 4)
            if self.multiOutputSupported:
                self.scriptBlockLength = 50
            else:
                self.scriptBlockLength = 255
        except Exception:
            pass

class Ledger_Client(HardwareClientBase):
    def __init__(self, hidDevice, *, product_key: Tuple[int, int],
                 plugin: HW_PluginBase):
        HardwareClientBase.__init__(self, plugin=plugin)
        self.dongleObject = ModifiedBTChip(hidDevice)
        self.preflightDone = False
        self._product_key = product_key
        self._soft_device_id = None

    def is_pairable(self):
        return True

    @runs_in_hwd_thread
    def close(self):
        self.dongleObject.dongle.close()

    def is_initialized(self):
        return True

    @runs_in_hwd_thread
    def get_soft_device_id(self):
        if self._soft_device_id is None:
            # modern ledger can provide xpub without user interaction
            # (hw1 would prompt for PIN)
            if not self.is_hw1():
                self._soft_device_id = self.request_root_fingerprint_from_device()
        return self._soft_device_id

    def is_hw1(self) -> bool:
        return self._product_key[0] == 0x2581

    def device_model_name(self):
        return LedgerPlugin.device_name_from_product_key(self._product_key)

    @runs_in_hwd_thread
    def has_usable_connection_with_device(self):
        try:
            self.dongleObject.getFirmwareVersion()
        except BaseException:
            return False
        return True

    @runs_in_hwd_thread
    @test_pin_unlocked
    def get_xpub(self, bip32_path, xtype):
        self.checkDevice()
        # bip32_path is of the form 44'/0'/1'
        # S-L-O-W - we don't handle the fingerprint directly, so compute
        # it manually from the previous node
        # This only happens once so it's bearable
        # self.get_client() # prompt for the PIN before displaying the dialog if necessary
        # self.handler.show_message("Computing master public key")
        if xtype in ['p2wpkh', 'p2wsh'] and not self.supports_native_segwit():
            raise UserFacingException(MSG_NEEDS_FW_UPDATE_SEGWIT)
        if xtype in ['p2wpkh-p2sh', 'p2wsh-p2sh'] and not self.supports_segwit():
            raise UserFacingException(MSG_NEEDS_FW_UPDATE_SEGWIT)
        bip32_path = bip32.normalize_bip32_derivation(bip32_path)
        bip32_intpath = bip32.convert_bip32_path_to_list_of_uint32(bip32_path)
        bip32_path = bip32_path[2:]  # cut off "m/"
        if len(bip32_intpath) >= 1:
            prevPath = bip32.convert_bip32_intpath_to_strpath(bip32_intpath[:-1])[2:]
            nodeData = self.dongleObject.getWalletPublicKey(prevPath)
            publicKey = compress_public_key(nodeData['publicKey'])
            fingerprint_bytes = hash_160(publicKey)[0:4]
            childnum_bytes = bip32_intpath[-1].to_bytes(length=4, byteorder="big")
        else:
            fingerprint_bytes = bytes(4)
            childnum_bytes = bytes(4)
        nodeData = self.dongleObject.getWalletPublicKey(bip32_path)
        publicKey = compress_public_key(nodeData['publicKey'])
        depth = len(bip32_intpath)
        return BIP32Node(xtype=xtype,
                         eckey=ecc.ECPubkey(bytes(publicKey)),
                         chaincode=nodeData['chainCode'],
                         depth=depth,
                         fingerprint=fingerprint_bytes,
                         child_number=childnum_bytes).to_xpub()

    def has_detached_pin_support(self, client):
        try:
            client.getVerifyPinRemainingAttempts()
            return True
        except BTChipException as e:
            if e.sw == 0x6d00:
                return False
            raise e

    def is_pin_validated(self, client):
        try:
            # Invalid SET OPERATION MODE to verify the PIN status
            client.dongle.exchange(bytearray([0xe0, 0x26, 0x00, 0x00, 0x01, 0xAB]))
        except BTChipException as e:
            if (e.sw == 0x6982):
                return False
            if (e.sw == 0x6A80):
                return True
            raise e

    def supports_multi_output(self):
        return self.multiOutputSupported

    def supports_segwit(self):
        return self.segwitSupported

    def supports_native_segwit(self):
        return self.nativeSegwitSupported

    def supports_segwit_trustedInputs(self):
        return self.segwitTrustedInputs

    @runs_in_hwd_thread
    def perform_hw1_preflight(self):
        try:
            firmwareInfo = self.dongleObject.getFirmwareVersion()
            firmware = firmwareInfo['version']
            self.multiOutputSupported = versiontuple(firmware) >= versiontuple(MULTI_OUTPUT_SUPPORT)
            self.nativeSegwitSupported = versiontuple(firmware) >= versiontuple(SEGWIT_SUPPORT)
            self.segwitSupported = self.nativeSegwitSupported or (
                    firmwareInfo['specialVersion'] == 0x20 and versiontuple(firmware) >= versiontuple(
                SEGWIT_SUPPORT_SPECIAL))
            self.segwitTrustedInputs = versiontuple(firmware) >= versiontuple(SEGWIT_TRUSTEDINPUTS)

            if not checkFirmware(firmwareInfo):
                self.close()
                raise UserFacingException(MSG_NEEDS_FW_UPDATE_GENERIC)
            try:
                self.dongleObject.getOperationMode()
            except BTChipException as e:
                if (e.sw == 0x6985):
                    self.close()
                    self.handler.get_setup()
                    # Acquire the new client on the next run
                else:
                    raise e
            if self.has_detached_pin_support(self.dongleObject) and not self.is_pin_validated(self.dongleObject):
                assert self.handler, "no handler for client"
                remaining_attempts = self.dongleObject.getVerifyPinRemainingAttempts()
                if remaining_attempts != 1:
                    msg = _("Enter your Ledger PIN - remaining attempts : {}").format(str(remaining_attempts))
                else:
                    msg = _("Enter your Ledger PIN - WARNING : LAST ATTEMPT. If the PIN is not correct, the dongle "
                            "will be wiped.")
                confirmed, p, pin = self.password_dialog(msg)
                if not confirmed:
                    raise UserFacingException(
                        _('Aborted by user - please unplug the dongle and plug it again before retrying'))
                pin = pin.encode()
                self.dongleObject.verifyPin(pin)
                self.dongleObject.setAlternateCoinVersions(constants.net.ADDRTYPE_P2PKH, constants.net.ADDRTYPE_P2SH)
        except BTChipException as e:
            if (e.sw == 0x6faa):
                raise UserFacingException(_("Dongle is temporarily locked - please unplug it and replug it again"))
            if ((e.sw & 0xFFF0) == 0x63c0):
                raise UserFacingException(_("Invalid PIN - please unplug the dongle and plug it again before retrying"))
            if e.sw == 0x6f00 and e.message == 'Invalid channel':
                # based on docs 0x6f00 might be a more general error, hence we also compare message to be sure
                raise UserFacingException(_("Invalid channel.\n"
                                            "Please make sure that 'Browser support' is disabled on your device."))
            raise e

    @runs_in_hwd_thread
    def checkDevice(self):
        if not self.preflightDone:
            try:
                self.perform_hw1_preflight()
            except BTChipException as e:
                if (e.sw == 0x6d00 or e.sw == 0x6700 or e.sw == 0x6702):
                    raise UserFacingException(_("Device not in ravencoin mode")) from e
                raise e
            self.preflightDone = True

    def password_dialog(self, msg=None):
        response = self.handler.get_word(msg)
        if response is None:
            return False, None, None
        return True, response, response


class AbstractTracker:
    def parsed_string(self):
        raise NotImplementedError()


class SigningTracker(AbstractTracker):
    def __init__(self, total_inputs):
        self.total_inputs = total_inputs
        self.ticker = 0
        self.start = time.time()
        self.last_ETA = _('Calculating...')

    def tick(self):
        self.ticker += 1

    def parsed_string(self):
        line = _('Signing transaction data...\n\n')

        line += _('Input: {}/{}\n\n').format(
            self.ticker,
            self.total_inputs)

        tx_delta = self.ticker
        sec_delta = time.time() - self.start
        tx_left = self.total_inputs - self.ticker

        eta = self.last_ETA
        if tx_delta != 0 and sec_delta != 0:
            secs = sec_delta / tx_delta * tx_left
            eta = str(datetime.timedelta(seconds=round(secs)))

        line += _('ETA: {}').format(eta)
        self.last_ETA = eta
        return line


class ParsingTracker(AbstractTracker):
    def __init__(self, total_tx):
        self.total_transactions = total_tx
        self.send_warning = False
        if self.total_transactions > 2000:  # Arbitrary number
            self.send_warning = True

        self.ticker = 0

        self.tx_count = 0
        self.tot_tx = 0
        self.in_count = 0
        self.tot_in = 0
        self.out_count = 0
        self.tot_out = 0

        self.start_time = time.time()
        self.last_ETA = _('Computing...')

    def set_tx_amt(self, amt):
        self.tot_tx = amt

    def tick_tx(self):
        self.tx_count += 1
        self.in_count = 0
        self.tot_in = 0
        self.out_count = 0
        self.tot_out = 0

    def tick_in(self):
        self.log_info()
        self.in_count += 1

    def tick_out(self):
        self.log_info()
        self.out_count += 1

    def set_io_amt(self, ins, outs):
        self.tot_in = ins
        self.tot_out = outs

    def log_info(self):
        self.ticker += 1
        if self.ticker % 500 == 0:
            _logger.info(self.parsed_string())

    def parsed_string(self):
        line = _('Parsing transaction data...\n\n')
        if self.send_warning:
            line += _('It looks there is a lot of data to parse.\n'
                      'This occurs if you receive RVN from transactions\n'
                      'with a lot of other outputs such as mining directly\n'
                      'to your ledger.\n'
                      'These long wait times are due to hardware limitations.\n'
                      'You may want to turn off your ledger\'s auto-lock to prevent\n'
                      'This transaction from failing due to your ledger locking.\n'
                      'These settings can be found in:\n'
                      'Settings > Security > Screen Saver > Off\n'
                      'Settings > Security > Pin Lock > Off\n'
                      'Once this transaction is complete and sent, your RVN will\n'
                      'be consolidated and transaction parsing times will be\n'
                      'unnoticeable in the future.\n\n')
        line += _('Tx: {}/{}\nInputs: {}/{}\nOutputs: {}/{}\n').format(
            self.tx_count,
            self.tot_tx,
            self.in_count,
            self.tot_in,
            self.out_count,
            self.tot_out)
        line += _('Total Completion: {}/{}\n').format(self.ticker, self.total_transactions)

        tx_delta = self.ticker
        sec_delta = time.time() - self.start_time
        tx_left = self.total_transactions - self.ticker

        eta = self.last_ETA

        if tx_delta != 0 and sec_delta != 0:
            secs = sec_delta / tx_delta * tx_left
            eta = str(datetime.timedelta(seconds=round(secs)))

        line += _('ETA: {}').format(eta)
        self.last_ETA = eta
        return line

# I am not sure if python booleans are atomic
class AtomicBoolean:
    def __init__(self):
        self.lock = threading.Lock()
        self.boolean = False

    def set_true(self):
        with self.lock:
            self.boolean = True

    def set_false(self):
        with self.lock:
            self.boolean = False

    def get_value(self):
        with self.lock:
            return self.boolean


class BTChipWrapper:

    def __init__(self, original):
        self.dongle = original.dongle

    # Same code as normal with counters stuck in
    def getTrustedInput(self, atomic_boolean: AtomicBoolean, ui_tracker: ParsingTracker, transaction, index):
        result = {}
        # Header
        apdu = [btchip.BTCHIP_CLA, btchip.BTCHIP_INS_GET_TRUSTED_INPUT, 0x00, 0x00]
        params = bytearray.fromhex("%.8x" % index)
        params.extend(transaction.version)
        writeVarint(len(transaction.inputs), params)
        apdu.append(len(params))
        apdu.extend(params)
        self.dongle.exchange(bytearray(apdu))
        # Each input

        ui_tracker.set_io_amt(len(transaction.inputs), len(transaction.outputs))

        for trinput in transaction.inputs:
            if atomic_boolean.get_value():
                raise UserWarning()
            apdu = [btchip.BTCHIP_CLA, btchip.BTCHIP_INS_GET_TRUSTED_INPUT, 0x80, 0x00]
            params = bytearray(trinput.prevOut)
            writeVarint(len(trinput.script), params)
            apdu.append(len(params))
            apdu.extend(params)
            self.dongle.exchange(bytearray(apdu))
            offset = 0
            while True:
                blockLength = 251
                if ((offset + blockLength) < len(trinput.script)):
                    dataLength = blockLength
                else:
                    dataLength = len(trinput.script) - offset
                params = bytearray(trinput.script[offset: offset + dataLength])
                if ((offset + dataLength) == len(trinput.script)):
                    params.extend(trinput.sequence)
                apdu = [btchip.BTCHIP_CLA, btchip.BTCHIP_INS_GET_TRUSTED_INPUT, 0x80, 0x00, len(params)]
                apdu.extend(params)
                self.dongle.exchange(bytearray(apdu))
                offset += dataLength
                if (offset >= len(trinput.script)):
                    break

            ui_tracker.tick_in()

        # Number of outputs
        apdu = [btchip.BTCHIP_CLA, btchip.BTCHIP_INS_GET_TRUSTED_INPUT, 0x80, 0x00]
        params = []
        writeVarint(len(transaction.outputs), params)
        apdu.append(len(params))
        apdu.extend(params)
        self.dongle.exchange(bytearray(apdu))
        # Each output
        indexOutput = 0
        for troutput in transaction.outputs:
            if atomic_boolean.get_value():
                raise UserWarning()
            apdu = [btchip.BTCHIP_CLA, btchip.BTCHIP_INS_GET_TRUSTED_INPUT, 0x80, 0x00]
            params = bytearray(troutput.amount)
            writeVarint(len(troutput.script), params)
            apdu.append(len(params))
            apdu.extend(params)
            self.dongle.exchange(bytearray(apdu))
            offset = 0
            while (offset < len(troutput.script)):
                blockLength = 255
                if ((offset + blockLength) < len(troutput.script)):
                    dataLength = blockLength
                else:
                    dataLength = len(troutput.script) - offset
                apdu = [btchip.BTCHIP_CLA, btchip.BTCHIP_INS_GET_TRUSTED_INPUT, 0x80, 0x00, dataLength]
                apdu.extend(troutput.script[offset: offset + dataLength])
                self.dongle.exchange(bytearray(apdu))
                offset += dataLength

            ui_tracker.tick_out()

        # Locktime
        apdu = [btchip.BTCHIP_CLA, btchip.BTCHIP_INS_GET_TRUSTED_INPUT, 0x80, 0x00, len(transaction.lockTime)]
        apdu.extend(transaction.lockTime)
        response = self.dongle.exchange(bytearray(apdu))
        result['trustedInput'] = True
        result['value'] = response
        return result


class Ledger_KeyStore(Hardware_KeyStore):
    hw_type = 'ledger'
    device = 'Ledger'

    plugin: 'LedgerPlugin'

    def __init__(self, d):
        Hardware_KeyStore.__init__(self, d)
        self.signing = False
        self.cfg = d.get('cfg', {'mode': 0})

    def dump(self):
        obj = Hardware_KeyStore.dump(self)
        obj['cfg'] = self.cfg
        return obj

    def get_client(self):
        return self.plugin.get_client(self).dongleObject

    def get_client_electrum(self) -> Optional[Ledger_Client]:
        return self.plugin.get_client(self)

<<<<<<< HEAD
    def give_error(self, message, clear_client=False):
=======
    def give_error(self, message):
>>>>>>> 232e38e27dea91144ce4b2c057cc8db7de122936
        _logger.info(message)
        if not self.signing:
            self.handler.show_error(message)
        else:
            self.signing = False
        raise UserFacingException(message)

    def set_and_unset_signing(func):
        """Function decorator to set and unset self.signing."""

        def wrapper(self, *args, **kwargs):
            try:
                self.signing = True
                return func(self, *args, **kwargs)
            finally:
                self.signing = False

        return wrapper

    def decrypt_message(self, pubkey, message, password):
        raise UserFacingException(_('Encryption and decryption are currently not supported for {}').format(self.device))

    @runs_in_hwd_thread
    @test_pin_unlocked
    @set_and_unset_signing
    def sign_message(self, sequence, message, password, script_type):
        message = message.encode('utf8')
        message_hash = hashlib.sha256(message).hexdigest().upper()
        # prompt for the PIN before displaying the dialog if necessary
        client_ledger = self.get_client()
        client_electrum = self.get_client_electrum()
        address_path = self.get_derivation_prefix()[2:] + "/%d/%d" % sequence
        self.handler.show_message("Signing message ...\r\nMessage hash: " + message_hash)
        try:
            info = client_ledger.signMessagePrepare(address_path, message)
            pin = ""
            if info['confirmationNeeded']:
                # do the authenticate dialog and get pin:
                pin = self.handler.get_auth(info, client=client_electrum)
                if not pin:
                    raise UserWarning(_('Cancelled by user'))
                pin = str(pin).encode()
            signature = client_ledger.signMessageSign(pin)
        except BTChipException as e:
            if e.sw == 0x6a80:
<<<<<<< HEAD
                self.give_error(
                    _("Unfortunately, this message cannot be signed by the Ledger wallet. Only alphanumerical messages shorter than 140 characters are supported. Please remove any extra characters (tab, carriage return) and retry."))
=======
                self.give_error("Unfortunately, this message cannot be signed by the Ledger wallet. "
                                "Only alphanumerical messages shorter than 140 characters are supported. "
                                "Please remove any extra characters (tab, carriage return) and retry.")
>>>>>>> 232e38e27dea91144ce4b2c057cc8db7de122936
            elif e.sw == 0x6985:  # cancelled by user
                return b''
            elif e.sw == 0x6982:
                raise  # pin lock. decorator will catch it
            else:
                self.give_error(e)
        except UserWarning:
            self.handler.show_error(_('Cancelled by user'))
            return b''
        except Exception as e:
            self.give_error(e)
        finally:
            self.handler.finished()
        # Parse the ASN.1 signature
        rLength = signature[3]
        r = signature[4: 4 + rLength]
        sLength = signature[4 + rLength + 1]
        s = signature[4 + rLength + 2:]
        if rLength == 33:
            r = r[1:]
        if sLength == 33:
            s = s[1:]
        # And convert it

        # Pad r and s points with 0x00 bytes when the point is small to get valid signature.
        r_padded = bytes([0x00]) * (32 - len(r)) + r
        s_padded = bytes([0x00]) * (32 - len(s)) + s

        return bytes([27 + 4 + (signature[0] & 0x01)]) + r_padded + s_padded

    @runs_in_hwd_thread
    @test_pin_unlocked
    @set_and_unset_signing
    def sign_transaction(self, tx, password):
        if tx.is_complete():
            return
        inputs = []
        inputsPaths = []
        chipInputs = []
        redeemScripts = []
        changePath = ""
        output = None
        p2shTransaction = False
        segwitTransaction = False
        pin = ""
        client_ledger = self.get_client()  # prompt for the PIN before displaying the dialog if necessary
        client_electrum = self.get_client_electrum()
        assert client_electrum

        # Fetch inputs of the transaction to sign
        for txin in tx.inputs():
            if txin.is_coinbase_input():
                self.give_error(_("Coinbase not supported"))  # should never happen

            if txin.script_type in ['p2sh']:
                p2shTransaction = True

            if txin.script_type in ['p2wpkh-p2sh', 'p2wsh-p2sh']:
                if not client_electrum.supports_segwit():
                    self.give_error(MSG_NEEDS_FW_UPDATE_SEGWIT)
                segwitTransaction = True

            if txin.script_type in ['p2wpkh', 'p2wsh']:
                if not client_electrum.supports_native_segwit():
                    self.give_error(MSG_NEEDS_FW_UPDATE_SEGWIT)
                segwitTransaction = True

            my_pubkey, full_path = self.find_my_pubkey_in_txinout(txin)
            if not full_path:
                self.give_error(_("No matching pubkey for sign_transaction"))  # should never happen
            full_path = convert_bip32_intpath_to_strpath(full_path)[2:]

            redeemScript = Transaction.get_preimage_script(txin, client_electrum.handler.get_wallet())
            txin_prev_tx = txin.utxo
            if txin_prev_tx is None and not txin.is_segwit():
                raise UserFacingException(_('Missing previous tx for legacy input.'))
            txin_prev_tx_raw = txin_prev_tx.serialize() if txin_prev_tx else None
            inputs.append([txin_prev_tx_raw,
                           txin.prevout.out_idx,
                           redeemScript,
                           txin.prevout.txid.hex(),
                           my_pubkey,
                           txin.nsequence,
                           txin.value_sats()])
            inputsPaths.append(full_path)

        # Sanity check
        if p2shTransaction:
            for txin in tx.inputs():
                if txin.script_type != 'p2sh':
                    self.give_error(_(
                        "P2SH / regular input mixed in same transaction not supported"))  # should never happen

        txOutput = var_int(len(tx.outputs()))
        for o in tx.outputs():
            #if o.asset:
            #    self.give_error(_("Sending assets with ledger is currently not supported."))
            txOutput += int_to_hex(0 if o.asset else o.value.value, 8)
            script = o.scriptpubkey.hex()
            txOutput += var_int(len(script) // 2)
            txOutput += script
        txOutput = bfh(txOutput)

        if not client_electrum.supports_multi_output():
            if len(tx.outputs()) > 2:
                self.give_error(_("Transaction with more than 2 outputs not supported"))
        for txout in tx.outputs():
            if client_electrum.is_hw1() and txout.address and not is_b58_address(txout.address):
                self.give_error(_("This {} device can only send to base58 addresses.").format(self.device))
            if not txout.address:
                if client_electrum.is_hw1():
                    self.give_error(_("Only address outputs are supported by {}").format(self.device))
                # note: max_size based on https://github.com/LedgerHQ/ledger-app-btc/commit/3a78dee9c0484821df58975803e40d58fbfc2c38#diff-c61ccd96a6d8b54d48f54a3bc4dfa7e2R26
                validate_op_return_output(txout, max_size=190)

        # Output "change" detection
        # - only one output and one change is authorized (for hw.1 and nano)
        # - at most one output can bypass confirmation (~change) (for all)
        if not p2shTransaction:
            has_change = False
            any_output_on_change_branch = is_any_tx_output_on_change_branch(tx)
            for txout in tx.outputs():
                if txout.is_mine and len(tx.outputs()) > 1 \
                        and not has_change:
                    # prioritise hiding outputs on the 'change' branch from user
                    # because no more than one change address allowed
                    if txout.is_change == any_output_on_change_branch:
                        my_pubkey, changePath = self.find_my_pubkey_in_txinout(txout)
                        assert changePath
                        changePath = convert_bip32_intpath_to_strpath(changePath)[2:]
                        has_change = True
                    else:
                        output = txout.address
                else:
                    output = txout.address

        # self.handler.show_message(_("Confirm Transaction on your Ledger device..."))

        def get_parse_count():
            c = 0
            for utxo in inputs:
                if not segwitTransaction and not p2shTransaction:
                    txtmp = bitcoinTransaction(bfh(utxo[0]))
                    c += len(txtmp.inputs) + len(txtmp.outputs)
            return c

        ui_tracker = ParsingTracker(get_parse_count())
        ui_tracker.set_tx_amt(len(inputs))
        atomic_b = AtomicBoolean()
        self.handler.finished()
        self.handler.get_ui(_('Parsing Transaction...'), atomic_b, ui_tracker)

        try:
            # Get trusted inputs from the original transactions
            for utxo in inputs:

                if atomic_b.get_value():
                    raise UserWarning()
                ui_tracker.tick_tx()

                sequence = int_to_hex(utxo[5], 4)
                if segwitTransaction and not client_electrum.supports_segwit_trustedInputs():
                    tmp = bfh(utxo[3])[::-1]
                    tmp += bfh(int_to_hex(utxo[1], 4))
                    tmp += bfh(int_to_hex(utxo[6], 8))  # txin['value']
                    chipInputs.append({'value': tmp, 'witness': True, 'sequence': sequence})
                    redeemScripts.append(bfh(utxo[2]))
                elif (not p2shTransaction) or client_electrum.supports_multi_output():
                    txtmp = bitcoinTransaction(bfh(utxo[0]))
                    trustedInput = BTChipWrapper(client_ledger).getTrustedInput(atomic_b, ui_tracker, txtmp, utxo[1])
                    trustedInput['sequence'] = sequence
                    if segwitTransaction:
                        trustedInput['witness'] = True
                    chipInputs.append(trustedInput)
                    if p2shTransaction or segwitTransaction:
                        redeemScripts.append(bfh(utxo[2]))
                    else:
                        redeemScripts.append(txtmp.outputs[utxo[1]].script)
                else:
                    tmp = bfh(utxo[3])[::-1]
                    tmp += bfh(int_to_hex(utxo[1], 4))
                    chipInputs.append({'value': tmp, 'sequence': sequence})
                    redeemScripts.append(bfh(utxo[2]))

            self.handler.finished_ui()
            self.handler.finished()
            self.handler.show_message(_("Confirm Transaction on your Ledger device..."))
            # Sign all inputs
            firstTransaction = True
            inputIndex = 0
            rawTx = tx.serialize_to_network()
            client_ledger.enableAlternate2fa(False)

            ui_tracker = SigningTracker(len(inputs))
            atomic_b = AtomicBoolean()

            if segwitTransaction:
                client_ledger.startUntrustedTransaction(True, inputIndex,
                                                        chipInputs, redeemScripts[inputIndex], version=tx.version)
                # we don't set meaningful outputAddress, amount and fees
                # as we only care about the alternateEncoding==True branch
                outputData = client_ledger.finalizeInput(b'', 0, 0, changePath, bfh(rawTx))
                outputData['outputData'] = txOutput
                if outputData['confirmationNeeded']:
                    outputData['address'] = output
                    self.handler.finished_ui()
                    self.handler.finished()
                    # do the authenticate dialog and get pin:
                    pin = self.handler.get_auth(outputData, client=client_electrum)
                    if not pin:
                        raise UserWarning()
                    self.handler.show_message(_("Confirmed. Signing Transaction..."))
                while inputIndex < len(inputs):
                    if inputIndex == 0:
                        self.handler.finished()
                        self.handler.get_ui(_('Signing Transaction...'), atomic_b, ui_tracker)
                    ui_tracker.tick()
                    if atomic_b.get_value():
                        raise UserWarning()

                    singleInput = [chipInputs[inputIndex]]
                    client_ledger.startUntrustedTransaction(False, 0,
                                                            singleInput, redeemScripts[inputIndex], version=tx.version)
                    inputSignature = client_ledger.untrustedHashSign(inputsPaths[inputIndex], pin, lockTime=tx.locktime)
                    inputSignature[0] = 0x30  # force for 1.4.9+
                    my_pubkey = inputs[inputIndex][4]
                    tx.add_signature_to_txin(txin_idx=inputIndex,
                                             signing_pubkey=my_pubkey.hex(),
                                             sig=inputSignature.hex())
                    inputIndex = inputIndex + 1
            else:
                while inputIndex < len(inputs):
                    client_ledger.startUntrustedTransaction(firstTransaction, inputIndex,
                                                            chipInputs, redeemScripts[inputIndex], version=tx.version)
                    # we don't set meaningful outputAddress, amount and fees
                    # as we only care about the alternateEncoding==True branch
                    outputData = client_ledger.finalizeInput(b'', 0, 0, changePath, bfh(rawTx))
                    outputData['outputData'] = txOutput
                    if outputData['confirmationNeeded']:
                        outputData['address'] = output
                        self.handler.finished_ui()
                        self.handler.finished()
                        # do the authenticate dialog and get pin:
                        pin = self.handler.get_auth(outputData, client=client_electrum)
                        if not pin:
                            raise UserWarning()
                        self.handler.show_message(_("Confirmed. Signing Transaction..."))
                    else:
                        if inputIndex == 0:
                            self.handler.finished()
                            self.handler.get_ui(_('Signing Transaction...'), atomic_b, ui_tracker)
                        ui_tracker.tick()
                        if atomic_b.get_value():
                            raise UserWarning()
                        # Sign input with the provided PIN
                        inputSignature = client_ledger.untrustedHashSign(inputsPaths[inputIndex], pin,
                                                                         lockTime=tx.locktime)
                        inputSignature[0] = 0x30  # force for 1.4.9+
                        my_pubkey = inputs[inputIndex][4]
                        tx.add_signature_to_txin(txin_idx=inputIndex,
                                                 signing_pubkey=my_pubkey.hex(),
                                                 sig=inputSignature.hex())
                        inputIndex = inputIndex + 1
                    firstTransaction = False
        except UserWarning:
            logging.exception('Ledger UserWarning')
            self.give_error(_('Cancelled by user'), True)
            return
        except BTChipException as e:
            logging.exception('Ledger BTChip')
            if e.sw in (0x6985, 0x6d00):  # cancelled by user
                return
            elif e.sw == 0x6982:
                raise  # pin lock. decorator will catch it
            else:
                self.logger.exception('')
                self.give_error(e)
        except BaseException as e:
            self.logger.exception('')
<<<<<<< HEAD
            self.give_error(e, True)
        except Exception:
            logging.exception('Ledger exception')
=======
            self.give_error(e)
>>>>>>> 232e38e27dea91144ce4b2c057cc8db7de122936
        finally:
            self.handler.finished()

    @runs_in_hwd_thread
    @test_pin_unlocked
    @set_and_unset_signing
    def show_address(self, sequence, txin_type):
        client = self.get_client()
        address_path = self.get_derivation_prefix()[2:] + "/%d/%d" % sequence
        self.handler.show_message(_("Showing address ..."))
        segwit = is_segwit_script_type(txin_type)
        segwitNative = txin_type == 'p2wpkh'
        try:
            client.getWalletPublicKey(address_path, showOnScreen=True, segwit=segwit, segwitNative=segwitNative)
        except BTChipException as e:
            if e.sw == 0x6985:  # cancelled by user
                pass
            elif e.sw == 0x6982:
                raise  # pin lock. decorator will catch it
            elif e.sw == 0x6b00:  # hw.1 raises this
                self.handler.show_error('{}\n{}\n{}'.format(
                    _('Error showing address') + ':',
                    e,
                    _('Your device might not have support for this functionality.')))
            else:
                self.logger.exception('')
                self.handler.show_error(e)
        except BaseException as e:
            self.logger.exception('')
            self.handler.show_error(e)
        finally:
            self.handler.finished()


class LedgerPlugin(HW_PluginBase):
    keystore_class = Ledger_KeyStore
    minimum_library = (0, 1, 32)
    DEVICE_IDS = [
                   (0x2581, 0x1807), # HW.1 legacy btchip
                   (0x2581, 0x2b7c), # HW.1 transitional production
                   (0x2581, 0x3b7c), # HW.1 ledger production
                   (0x2581, 0x4b7c), # HW.1 ledger test
                   (0x2c97, 0x0000), # Blue
                   (0x2c97, 0x0011), # Blue app-bitcoin >= 1.5.1
                   (0x2c97, 0x0015), # Blue app-bitcoin >= 1.5.1
                   (0x2c97, 0x0001), # Nano-S
                   (0x2c97, 0x1011), # Nano-S app-bitcoin >= 1.5.1
                   (0x2c97, 0x1015), # Nano-S app-bitcoin >= 1.5.1
                   (0x2c97, 0x0004), # Nano-X
                   (0x2c97, 0x4011), # Nano-X app-bitcoin >= 1.5.1
                   (0x2c97, 0x4015), # Nano-X app-bitcoin >= 1.5.1
                   (0x2c97, 0x0005), # Nano-S Plus
                   (0x2c97, 0x5011), # Nano-S Plus app-bitcoin >= 1.5.1
                   (0x2c97, 0x5015), # Nano-S Plus app-bitcoin >= 1.5.1
                   (0x2c97, 0x0006), # RFU
                   (0x2c97, 0x0007), # RFU
                   (0x2c97, 0x0008), # RFU
                   (0x2c97, 0x0009), # RFU
                   (0x2c97, 0x000a)  # RFU
                 ]
    VENDOR_IDS = (0x2c97,)
    LEDGER_MODEL_IDS = {
        0x10: "Ledger Nano S",
        0x40: "Ledger Nano X",
        0x50: "Ledger Nano S Plus",
    }
    SUPPORTED_XTYPES = ('standard', 'p2wpkh-p2sh', 'p2wpkh', 'p2wsh-p2sh', 'p2wsh')

    def __init__(self, parent, config, name):
        self.segwit = config.get("segwit")
        HW_PluginBase.__init__(self, parent, config, name)
        self.libraries_available = self.check_libraries_available()
        if not self.libraries_available:
            return
        # to support legacy devices and legacy firmwares
        self.device_manager().register_devices(self.DEVICE_IDS, plugin=self)
        # to support modern firmware
        self.device_manager().register_vendor_ids(self.VENDOR_IDS, plugin=self)

    def get_library_version(self):
        try:
            import btchip
            version = btchip.__version__
        except ImportError:
            raise
        except:
            version = "unknown"
        if BTCHIP:
            return version
        else:
            raise LibraryFoundButUnusable(library_version=version)

    @classmethod
    def _recognize_device(cls, product_key) -> Tuple[bool, Optional[str]]:
        """Returns (can_recognize, model_name) tuple."""
        # legacy product_keys
        if product_key in cls.DEVICE_IDS:
            if product_key[0] == 0x2581:
                return True, "Ledger HW.1"
            if product_key == (0x2c97, 0x0000):
                return True, "Ledger Blue"
            if product_key == (0x2c97, 0x0001):
                return True, "Ledger Nano S"
            if product_key == (0x2c97, 0x0004):
                return True, "Ledger Nano X"
            if product_key == (0x2c97, 0x0005):
                return True, "Ledger Nano S Plus"
            return True, None
        # modern product_keys
        if product_key[0] == 0x2c97:
            product_id = product_key[1]
            model_id = product_id >> 8
            if model_id in cls.LEDGER_MODEL_IDS:
                model_name = cls.LEDGER_MODEL_IDS[model_id]
                return True, model_name
        # give up
        return False, None

    def can_recognize_device(self, device: Device) -> bool:
        return self._recognize_device(device.product_key)[0]

    @classmethod
    def device_name_from_product_key(cls, product_key) -> Optional[str]:
        return cls._recognize_device(product_key)[1]

    def create_device_from_hid_enumeration(self, d, *, product_key):
        device = super().create_device_from_hid_enumeration(d, product_key=product_key)
        if not self.can_recognize_device(device):
            return None
        return device

    @runs_in_hwd_thread
    def get_btchip_device(self, device):
        ledger = False
        if device.product_key[0] == 0x2581 and device.product_key[1] == 0x3b7c:
            ledger = True
        if device.product_key[0] == 0x2581 and device.product_key[1] == 0x4b7c:
            ledger = True
        if device.product_key[0] == 0x2c97:
            if device.interface_number == 0 or device.usage_page == 0xffa0:
                ledger = True
            else:
                return None  # non-compatible interface of a Nano S or Blue
        dev = hid.device()
        dev.open_path(device.path)
        dev.set_nonblocking(True)
        return HIDDongleHIDAPI(dev, ledger, BTCHIP_DEBUG)

    @runs_in_hwd_thread
    def create_client(self, device, handler):
        client = self.get_btchip_device(device)
        if client is not None:
            client = Ledger_Client(client, product_key=device.product_key, plugin=self)
        return client

    def setup_device(self, device_info, wizard, purpose):
        device_id = device_info.device.id_
        client = self.scan_and_create_client_for_device(device_id=device_id, wizard=wizard)
        wizard.run_task_without_blocking_gui(
            task=lambda: client.get_xpub("m/175'", 'standard'))  # TODO replace by direct derivation once Nano S > 1.1
        return client

    def get_xpub(self, device_id, derivation, xtype, wizard):
        if xtype not in self.SUPPORTED_XTYPES:
            raise ScriptTypeNotSupported(_('This type of script is not supported with {}.').format(self.device))
        client = self.scan_and_create_client_for_device(device_id=device_id, wizard=wizard)
        client.checkDevice()
        xpub = client.get_xpub(derivation, xtype)
        return xpub

    @runs_in_hwd_thread
    def get_client(self, keystore, force_pair=True, *,
                   devices=None, allow_user_interaction=True):
        # All client interaction should not be in the main GUI thread
        client = super().get_client(keystore, force_pair,
                                    devices=devices,
                                    allow_user_interaction=allow_user_interaction)
        # returns the client for a given keystore. can use xpub
        # if client:
        #    client.used()
        if client is not None:
            client.checkDevice()
        return client

    @runs_in_hwd_thread
    def show_address(self, wallet, address, keystore=None):
        if keystore is None:
            keystore = wallet.get_keystore()
        if not self.show_address_helper(wallet, address, keystore):
            return
        if type(wallet) is not Standard_Wallet:
            keystore.handler.show_error(
                _('This function is only available for standard wallets when using {}.').format(self.device))
            return
        sequence = wallet.get_address_index(address)
        txin_type = wallet.get_txin_type(address)
        keystore.show_address(sequence, txin_type)<|MERGE_RESOLUTION|>--- conflicted
+++ resolved
@@ -514,11 +514,7 @@
     def get_client_electrum(self) -> Optional[Ledger_Client]:
         return self.plugin.get_client(self)
 
-<<<<<<< HEAD
-    def give_error(self, message, clear_client=False):
-=======
     def give_error(self, message):
->>>>>>> 232e38e27dea91144ce4b2c057cc8db7de122936
         _logger.info(message)
         if not self.signing:
             self.handler.show_error(message)
@@ -564,14 +560,9 @@
             signature = client_ledger.signMessageSign(pin)
         except BTChipException as e:
             if e.sw == 0x6a80:
-<<<<<<< HEAD
-                self.give_error(
-                    _("Unfortunately, this message cannot be signed by the Ledger wallet. Only alphanumerical messages shorter than 140 characters are supported. Please remove any extra characters (tab, carriage return) and retry."))
-=======
                 self.give_error("Unfortunately, this message cannot be signed by the Ledger wallet. "
                                 "Only alphanumerical messages shorter than 140 characters are supported. "
                                 "Please remove any extra characters (tab, carriage return) and retry.")
->>>>>>> 232e38e27dea91144ce4b2c057cc8db7de122936
             elif e.sw == 0x6985:  # cancelled by user
                 return b''
             elif e.sw == 0x6982:
@@ -851,13 +842,7 @@
                 self.give_error(e)
         except BaseException as e:
             self.logger.exception('')
-<<<<<<< HEAD
-            self.give_error(e, True)
-        except Exception:
-            logging.exception('Ledger exception')
-=======
             self.give_error(e)
->>>>>>> 232e38e27dea91144ce4b2c057cc8db7de122936
         finally:
             self.handler.finished()
 
