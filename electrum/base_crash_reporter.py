# Electrum - lightweight Bitcoin client
#
# Permission is hereby granted, free of charge, to any person
# obtaining a copy of this software and associated documentation files
# (the "Software"), to deal in the Software without restriction,
# including without limitation the rights to use, copy, modify, merge,
# publish, distribute, sublicense, and/or sell copies of the Software,
# and to permit persons to whom the Software is furnished to do so,
# subject to the following conditions:
#
# The above copyright notice and this permission notice shall be
# included in all copies or substantial portions of the Software.
#
# THE SOFTWARE IS PROVIDED "AS IS", WITHOUT WARRANTY OF ANY KIND,
# EXPRESS OR IMPLIED, INCLUDING BUT NOT LIMITED TO THE WARRANTIES OF
# MERCHANTABILITY, FITNESS FOR A PARTICULAR PURPOSE AND
# NONINFRINGEMENT. IN NO EVENT SHALL THE AUTHORS OR COPYRIGHT HOLDERS
# BE LIABLE FOR ANY CLAIM, DAMAGES OR OTHER LIABILITY, WHETHER IN AN
# ACTION OF CONTRACT, TORT OR OTHERWISE, ARISING FROM, OUT OF OR IN
# CONNECTION WITH THE SOFTWARE OR THE USE OR OTHER DEALINGS IN THE
# SOFTWARE.
import asyncio
import json
import locale
import traceback
import sys
import queue

from .version import ELECTRUM_VERSION
from . import constants
from .i18n import _
from .util import make_aiohttp_session
from .logging import describe_os_version, Logger, get_git_version


class BaseCrashReporter(Logger):
    report_server = "https://crashhub.electrum.org"
    config_key = "show_crash_reporter"
    issue_template = """<h2>Traceback</h2>
<pre>
{traceback}
</pre>

<h2>Additional information</h2>
<ul>
  <li>Electrum version: {app_version}</li>
  <li>Python version: {python_version}</li>
  <li>Operating system: {os}</li>
  <li>Wallet type: {wallet_type}</li>
  <li>Locale: {locale}</li>
</ul>
    """
    CRASH_MESSAGE = _('Something went wrong while executing Electrum.')
    CRASH_TITLE = _('Sorry!')
    REQUEST_HELP_MESSAGE = _('To help us diagnose and fix the problem, you can send us a bug report that contains '
                             'useful debug information:')
    DESCRIBE_ERROR_MESSAGE = _("Please briefly describe what led to the error (optional):")
    # ASK_CONFIRM_SEND = _("Do you want to send this report?")
    ASK_CONFIM_SEND = _("Sorry, remote sending of crash reports has been temporarily disabled. Please ask for help "
                         "on the Ravencoin discord. (https://discord.gg/VuubYncHz4)")

    USER_COMMENT_PLACEHOLDER = _("Do not enter sensitive/private information here. "
                                 "The report will be visible on the public issue tracker.")

    def __init__(self, exctype, value, tb):
        Logger.__init__(self)
        self.exc_args = (exctype, value, tb)

    def send_report(self, asyncio_loop, proxy, endpoint="/crash", *, timeout=None):
        if constants.net.GENESIS[-4:] not in ["4943", "e26f"] and ".electrum.org" in BaseCrashReporter.report_server:
            # Gah! Some kind of altcoin wants to send us crash reports.
            raise Exception(_("Missing report URL."))
        report = self.get_traceback_info()
        report.update(self.get_additional_info())
        report = json.dumps(report)
        coro = self.do_post(proxy, BaseCrashReporter.report_server + endpoint, data=report)
        response = asyncio.run_coroutine_threadsafe(coro, asyncio_loop).result(timeout)
        return response

    async def do_post(self, proxy, url, data):
        async with make_aiohttp_session(proxy) as session:
            async with session.post(url, data=data, raise_for_status=True) as resp:
                return await resp.text()

    def get_traceback_info(self):
        exc_string = str(self.exc_args[1])
        stack = traceback.extract_tb(self.exc_args[2])
        readable_trace = self.__get_traceback_str_to_send()
        id = {
            "file": stack[-1].filename,
            "name": stack[-1].name,
            "type": self.exc_args[0].__name__
        }
        return {
            "exc_string": exc_string,
            "stack": readable_trace,
            "id": id
        }

    def get_additional_info(self):
        args = {
            "app_version": ELECTRUM_VERSION,  #get_git_version() or ELECTRUM_VERSION,
            "python_version": sys.version,
            "os": describe_os_version(),
            "wallet_type": "unknown",
            "locale": locale.getdefaultlocale()[0] or "?",
            "description": self.get_user_description()
        }
        try:
            args["wallet_type"] = self.get_wallet_type()
        except:
            # Maybe the wallet isn't loaded yet
            pass
        return args

    def __get_traceback_str_to_send(self) -> str:
        # make sure that traceback sent to crash reporter contains
        # e.__context__ and e.__cause__, i.e. if there was a chain of
        # exceptions, we want the full traceback for the whole chain.
        return "".join(traceback.format_exception(*self.exc_args))

    def _get_traceback_str_to_display(self) -> str:
        # overridden in Qt subclass
        return self.__get_traceback_str_to_send()

    def get_report_string(self):
        info = self.get_additional_info()
        info["traceback"] = self._get_traceback_str_to_display()
        return self.issue_template.format(**info)

    def get_user_description(self):
        raise NotImplementedError

    def get_wallet_type(self) -> str:
        raise NotImplementedError


class EarlyExceptionsQueue:
    """Helper singleton for explicitly sending exceptions to crash reporter.
<<<<<<< HEAD
=======

>>>>>>> 5bd2524b
    Typically the GUIs set up an "exception hook" that catches all otherwise
    uncaught exceptions (which unroll the stack of a thread completely).
    This class provides methods to report *any* exception, and queueing logic
    that delays processing until the exception hook is set up.
    """

    _is_exc_hook_ready = False
    _exc_queue = queue.Queue()

    @classmethod
    def set_hook_as_ready(cls):
<<<<<<< HEAD
=======
        """Flush the queue and disable it for future exceptions."""
>>>>>>> 5bd2524b
        if cls._is_exc_hook_ready:
            return
        cls._is_exc_hook_ready = True
        while cls._exc_queue.qsize() > 0:
            e = cls._exc_queue.get()
            cls._send_exception_to_crash_reporter(e)

    @classmethod
    def send_exception_to_crash_reporter(cls, e: BaseException):
        if cls._is_exc_hook_ready:
            cls._send_exception_to_crash_reporter(e)
        else:
            cls._exc_queue.put(e)

    @staticmethod
    def _send_exception_to_crash_reporter(e: BaseException):
        assert EarlyExceptionsQueue._is_exc_hook_ready
        sys.excepthook(type(e), e, e.__traceback__)


send_exception_to_crash_reporter = EarlyExceptionsQueue.send_exception_to_crash_reporter


def trigger_crash():
    # note: do not change the type of the exception, the message,
    # or the name of this method. All reports generated through this
    # method will be grouped together by the crash reporter, and thus
    # don't spam the issue tracker.

    class TestingException(Exception):
        pass

    def crash_test():
        raise TestingException("triggered crash for testing purposes")

    import threading
    t = threading.Thread(target=crash_test)
    t.start()<|MERGE_RESOLUTION|>--- conflicted
+++ resolved
@@ -137,10 +137,6 @@
 
 class EarlyExceptionsQueue:
     """Helper singleton for explicitly sending exceptions to crash reporter.
-<<<<<<< HEAD
-=======
-
->>>>>>> 5bd2524b
     Typically the GUIs set up an "exception hook" that catches all otherwise
     uncaught exceptions (which unroll the stack of a thread completely).
     This class provides methods to report *any* exception, and queueing logic
@@ -152,10 +148,7 @@
 
     @classmethod
     def set_hook_as_ready(cls):
-<<<<<<< HEAD
-=======
         """Flush the queue and disable it for future exceptions."""
->>>>>>> 5bd2524b
         if cls._is_exc_hook_ready:
             return
         cls._is_exc_hook_ready = True
