import asyncio
from decimal import Decimal
import threading
from typing import TYPE_CHECKING, List, Optional, Dict, Any
from urllib.parse import urlparse

from kivy.app import App
from kivy.clock import Clock
from kivy.properties import ObjectProperty
from kivy.lang import Builder
from kivy.factory import Factory
from kivy.uix.recycleview import RecycleView
from kivy.properties import StringProperty

from electrum.invoices import (PR_DEFAULT_EXPIRATION_WHEN_CREATING,
                               PR_PAID, PR_UNKNOWN, PR_EXPIRED, PR_INFLIGHT,
                               pr_expiration_values, Invoice)
<<<<<<< HEAD
from electrum import ravencoin, constants
=======
from electrum import bitcoin, constants
from electrum import lnutil
>>>>>>> ed65f335
from electrum.transaction import tx_from_any, PartialTxOutput
from electrum.util import (parse_URI, InvalidBitcoinURI, TxMinedInfo, maybe_extract_lightning_payment_identifier,
                           InvoiceError, format_time, parse_max_spend, BITCOIN_BIP21_URI_SCHEME)
from electrum.lnaddr import lndecode, LnInvoiceException
from electrum.lnurl import decode_lnurl, request_lnurl, callback_lnurl, LNURLError, LNURL6Data
from electrum.logging import Logger
from electrum.network import Network

from .dialogs.confirm_tx_dialog import ConfirmTxDialog

from electrum.gui.kivy import KIVY_GUI_PATH
from electrum.gui.kivy.i18n import _

if TYPE_CHECKING:
    from electrum.gui.kivy.main_window import ElectrumWindow
    from electrum.paymentrequest import PaymentRequest


class HistoryRecycleView(RecycleView):
    pass

class RequestRecycleView(RecycleView):
    pass

class PaymentRecycleView(RecycleView):
    pass

class CScreen(Factory.Screen):
    __events__ = ('on_activate', 'on_deactivate', 'on_enter', 'on_leave')
    action_view = ObjectProperty(None)
    kvname = None
    app = App.get_running_app()  # type: ElectrumWindow

    def on_enter(self):
        # FIXME: use a proper event don't use animation time of screen
        Clock.schedule_once(lambda dt: self.dispatch('on_activate'), .25)
        pass

    def update(self):
        pass

    def on_activate(self):
        setattr(self.app, self.kvname + '_screen', self)
        self.update()

    def on_leave(self):
        self.dispatch('on_deactivate')

    def on_deactivate(self):
        pass


# note: this list needs to be kept in sync with another in qt
TX_ICONS = [
    "unconfirmed",
    "close",
    "unconfirmed",
    "close",
    "clock1",
    "clock2",
    "clock3",
    "clock4",
    "clock5",
    "confirmed",
]


Builder.load_file(KIVY_GUI_PATH + '/uix/ui_screens/history.kv')
Builder.load_file(KIVY_GUI_PATH + '/uix/ui_screens/send.kv')
Builder.load_file(KIVY_GUI_PATH + '/uix/ui_screens/receive.kv')


class HistoryScreen(CScreen):

    tab = ObjectProperty(None)
    kvname = 'history'
    cards = {}

    def __init__(self, **kwargs):
        self.ra_dialog = None
        super(HistoryScreen, self).__init__(**kwargs)

    def show_item(self, obj):
        key = obj.key
        tx_item = self.history.get(key)
        if tx_item.get('lightning') and tx_item['type'] == 'payment':
            self.app.lightning_tx_dialog(tx_item)
            return
        if tx_item.get('lightning'):
            tx = self.app.wallet.adb.get_transaction(key)
        else:
            tx = self.app.wallet.db.get_transaction(key)
        if not tx:
            return
        self.app.tx_dialog(tx)

    def get_card(self, tx_item): #tx_hash, tx_mined_status, value, balance):
        is_lightning = tx_item.get('lightning', False)
        timestamp = tx_item['timestamp']
        key = tx_item.get('txid') or tx_item['payment_hash']
        if is_lightning:
            status_str = 'unconfirmed' if timestamp is None else format_time(int(timestamp))
            icon = f'atlas://{KIVY_GUI_PATH}/theming/atlas/light/lightning'
            message = tx_item['label']
            fee_msat = tx_item['fee_msat']
            fee = int(fee_msat/1000) if fee_msat else None
            fee_text = '' if fee is None else 'fee: %d sat'%fee
        else:
            tx_hash = tx_item['txid']
            tx_mined_info = TxMinedInfo(height=tx_item['height'],
                                        conf=tx_item['confirmations'],
                                        timestamp=tx_item['timestamp'])
            status, status_str = self.app.wallet.get_tx_status(tx_hash, tx_mined_info)
            icon = f'atlas://{KIVY_GUI_PATH}/theming/atlas/light/' + TX_ICONS[status]
            message = tx_item['label'] or tx_hash
            fee = tx_item['fee_sat']
            fee_text = '' if fee is None else 'fee: %d sat'%fee
        ri = {}
        ri['screen'] = self
        ri['key'] = key
        ri['icon'] = icon
        ri['date'] = status_str
        ri['message'] = message
        ri['fee_text'] = fee_text
        value = tx_item['value'].value
        if value is not None:
            ri['is_mine'] = value <= 0
            ri['amount'] = self.app.format_amount(value, is_diff=True)
            ri['base_unit'] = self.app.base_unit
            if 'fiat_value' in tx_item:
                ri['quote_text'] = str(tx_item['fiat_value'])
                ri['fx_ccy'] = tx_item['fiat_value'].ccy
        return ri

    def update(self, see_all=False):
        wallet = self.app.wallet
        if wallet is None:
            return
        self.history = wallet.get_full_history(self.app.fx)
        history = reversed(self.history.values())
        history_card = self.ids.history_container
        history_card.data = [self.get_card(item) for item in history]


class SendScreen(CScreen, Logger):

    kvname = 'send'
    payment_request = None  # type: Optional[PaymentRequest]
    parsed_URI = None
    lnurl_data = None  # type: Optional[LNURL6Data]

    def __init__(self, **kwargs):
        CScreen.__init__(self, **kwargs)
        Logger.__init__(self)
        self.is_max = False
        # note: most the fields get declared in send.kv, this way they are kivy Properties

    def set_URI(self, text: str):
        """Takes
        Lightning identifiers:
        * lightning-URI (containing bolt11 or lnurl)
        * bolt11 invoice
        * lnurl
        Bitcoin identifiers:
        * bitcoin-URI
        * bitcoin address
        and sets the sending screen.

        TODO maybe rename method...
        """
        if not self.app.wallet:
            return
        text = text.strip()
        if not text:
            return
        if invoice_or_lnurl := maybe_extract_lightning_payment_identifier(text):
            if invoice_or_lnurl.startswith('lnurl'):
                self.set_lnurl6(invoice_or_lnurl)
            else:
                self.set_bolt11(invoice_or_lnurl)
        elif text.lower().startswith(BITCOIN_BIP21_URI_SCHEME + ':') or bitcoin.is_address(text):
            self.set_bip21(text)
        else:
            self.app.show_error(f"Failed to parse text: {text[:10]}...")
            return

    def set_bip21(self, text: str):
        try:
            uri = parse_URI(text, self.app.on_pr, loop=self.app.asyncio_loop)
        except InvalidBitcoinURI as e:
            self.app.show_info(_("Error parsing URI") + f":\n{e}")
            return
        self.parsed_URI = uri
        amount = uri.get('amount')
        self.address = uri.get('address', '')
        self.message = uri.get('message', '')
        self.amount = self.app.format_amount_and_units(amount) if amount else ''
        self.is_max = False
        self.payment_request = None
        self.is_lightning = False

    def set_bolt11(self, invoice: str):
        try:
            invoice = str(invoice).lower()
            lnaddr = lndecode(invoice)
        except LnInvoiceException as e:
            self.app.show_info(_("Invoice is not a valid Lightning invoice: ") + repr(e)) # repr because str(Exception()) == ''
            return
        except lnutil.IncompatibleOrInsaneFeatures as e:
            self.app.show_info(_("Invoice requires unknown or incompatible Lightning feature") + f":\n{e!r}")
            return
        self.address = invoice
        self.message = lnaddr.get_description()
        self.amount = self.app.format_amount_and_units(lnaddr.amount * ravencoin.COIN) if lnaddr.amount else ''
        self.payment_request = None
        self.is_lightning = True

    def set_lnurl6(self, lnurl: str):
        url = decode_lnurl(lnurl)
        domain = urlparse(url).netloc
        # FIXME network request blocking GUI thread:
        lnurl_data = Network.run_from_another_thread(request_lnurl(url))
        if not lnurl_data:
            return
        self.lnurl_data = lnurl_data
        self.address = "invoice from lnurl"
        self.message = f"lnurl: {domain}: {lnurl_data.metadata_plaintext}"
        self.amount = self.app.format_amount_and_units(lnurl_data.min_sendable_sat)
        self.is_lightning = True
        self.is_lnurl = True  # `bool(self.lnurl_data)` should be equivalent, this is only here as it is a kivy Property

    def update(self):
        if self.app.wallet is None:
            return
        _list = self.app.wallet.get_unpaid_invoices()
        _list.reverse()
        payments_container = self.ids.payments_container
        payments_container.data = [self.get_card(invoice) for invoice in _list]

    def update_item(self, key, invoice):
        payments_container = self.ids.payments_container
        data = payments_container.data
        for item in data:
            if item['key'] == key:
                item.update(self.get_card(invoice))
        payments_container.data = data
        payments_container.refresh_from_data()

    def show_item(self, obj):
        self.app.show_invoice(obj.key)

    def get_card(self, item: Invoice) -> Dict[str, Any]:
        status = self.app.wallet.get_invoice_status(item)
        status_str = item.get_status_str(status)
        is_lightning = item.is_lightning()
        key = self.app.wallet.get_key_for_outgoing_invoice(item)
        if is_lightning:
            address = item.rhash
            if self.app.wallet.lnworker:
                log = self.app.wallet.lnworker.logs.get(key)
                if status == PR_INFLIGHT and log:
                    status_str += '... (%d)'%len(log)
            is_bip70 = False
        else:
            address = item.get_address()
            is_bip70 = bool(item.bip70)
        return {
            'is_lightning': is_lightning,
            'is_bip70': is_bip70,
            'screen': self,
            'status': status,
            'status_str': status_str,
            'key': key,
            'memo': item.message or _('No Description'),
            'address': address,
            'amount': self.app.format_amount_and_units(item.get_amount_sat() or 0),
        }

    def do_clear(self):
        self.amount = ''
        self.message = ''
        self.address = ''
        self.payment_request = None
        self.is_lightning = False
        self.is_bip70 = False
        self.parsed_URI = None
        self.is_max = False
        self.lnurl_data = None
        self.is_lnurl = False

    def set_request(self, pr: 'PaymentRequest'):
        self.address = pr.get_requestor()
        amount = pr.get_amount()
        self.amount = self.app.format_amount_and_units(amount) if amount else ''
        self.message = pr.get_memo()
        self.locked = True
        self.payment_request = pr

    def do_paste(self):
        data = self.app._clipboard.paste().strip()
        if not data:
            self.app.show_info(_("Clipboard is empty"))
            return
        self.app.on_data_input(data)

    def read_invoice(self):
        address = str(self.address)
        if not address:
            self.app.show_error(_('Recipient not specified.') + ' ' + _('Please scan a ravencoin address or a payment request'))
            return
        if not self.amount:
            self.app.show_error(_('Please enter an amount'))
            return
        if self.is_max:
            amount = '!'
        else:
            try:
                amount = self.app.get_amount(self.amount)
            except:
                self.app.show_error(_('Invalid amount') + ':\n' + self.amount)
                return
        message = self.message
        try:
            if self.is_lightning:
                return Invoice.from_bech32(address)
            else:  # on-chain
                if self.payment_request:
                    outputs = self.payment_request.get_outputs()
                else:
                    if not ravencoin.is_address(address):
                        self.app.show_error(_('Invalid Ravencoin Address') + ':\n' + address)
                        return

                    outputs = [PartialTxOutput.from_address_and_value(address, amount)]
                return self.app.wallet.create_invoice(
                    outputs=outputs,
                    message=message,
                    pr=self.payment_request,
                    URI=self.parsed_URI)
        except InvoiceError as e:
            self.app.show_error(_('Error creating payment') + ':\n' + str(e))

    def do_save(self):
        invoice = self.read_invoice()
        if not invoice:
            return
        self.save_invoice(invoice)

    def save_invoice(self, invoice):
        self.app.wallet.save_invoice(invoice)
        self.do_clear()
        self.update()

    def _lnurl_get_invoice(self) -> None:
        assert self.lnurl_data
        try:
            amount = self.app.get_amount(self.amount)
        except:
            self.app.show_error(_('Invalid amount') + ':\n' + self.amount)
            return
        if not (self.lnurl_data.min_sendable_sat <= amount <= self.lnurl_data.max_sendable_sat):
            self.app.show_error(f'Amount must be between {self.lnurl_data.min_sendable_sat} and {self.lnurl_data.max_sendable_sat} sat.')
            return
        try:
            # FIXME network request blocking GUI thread:
            invoice_data = Network.run_from_another_thread(callback_lnurl(
                self.lnurl_data.callback_url,
                params={'amount': amount * 1000},
            ))
        except LNURLError as e:
            self.app.show_error(f"LNURL request encountered error: {e}")
            self.do_clear()
            return
        invoice = invoice_data.get('pr')
        self.set_bolt11(invoice)
        self.lnurl_data = None
        self.is_lnurl = False

    def do_pay(self):
        if self.lnurl_data:
            self._lnurl_get_invoice()
            return
        invoice = self.read_invoice()
        if not invoice:
            return
        self.do_pay_invoice(invoice)

    def do_pay_invoice(self, invoice):
        if invoice.is_lightning():
            if self.app.wallet.lnworker:
                amount_sat = invoice.get_amount_sat()
                msg = _("Pay lightning invoice?") + '\n\n' + _("This will send {}?").format(self.app.format_amount_and_units_with_fiat(amount_sat)) +'\n'
                self.app.protected(msg, self._do_pay_lightning, (invoice,))
            else:
                self.app.show_error(_("Lightning payments are not available for this wallet"))
        else:
            self._do_pay_onchain(invoice)

    def _do_pay_lightning(self, invoice: Invoice, pw) -> None:
        amount_msat = invoice.get_amount_msat()
        def pay_thread():
            try:
                coro = self.app.wallet.lnworker.pay_invoice(invoice.lightning_invoice, amount_msat=amount_msat)
                fut = asyncio.run_coroutine_threadsafe(coro, self.app.network.asyncio_loop)
                fut.result()
            except Exception as e:
                self.app.show_error(repr(e))
        self.save_invoice(invoice)
        threading.Thread(target=pay_thread).start()

    def _do_pay_onchain(self, invoice: Invoice) -> None:
        outputs = invoice.outputs
        amount = sum(map(lambda x: x.value, outputs)) if not any(parse_max_spend(x.value) for x in outputs) else '!'
        coins = self.app.wallet.get_spendable_coins(None)
        make_tx = lambda rbf: self.app.wallet.make_unsigned_transaction(coins=coins, outputs=outputs, rbf=rbf)
        on_pay = lambda tx: self.app.protected(_('Send payment?'), self.send_tx, (tx, invoice))
        d = ConfirmTxDialog(self.app, amount=amount, make_tx=make_tx, on_pay=on_pay)
        d.open()

    def send_tx(self, tx, invoice, password):
        if self.app.wallet.has_password() and password is None:
            return
        self.save_invoice(invoice)
        def on_success(tx):
            if tx.is_complete():
                self.app.broadcast(tx)
            else:
                self.app.tx_dialog(tx)
        def on_failure(error):
            self.app.show_error(error)
        if self.app.wallet.can_sign(tx):
            self.app.show_info("Signing...")
            self.app.sign_tx(tx, password, on_success, on_failure)
        else:
            self.app.tx_dialog(tx)


class ReceiveScreen(CScreen):

    kvname = 'receive'
    expiration_text = StringProperty('')

    def __init__(self, **kwargs):
        super(ReceiveScreen, self).__init__(**kwargs)
        Clock.schedule_interval(lambda dt: self.update(), 5)
        self.is_max = False # not used for receiving (see app.amount_dialog)
        self.expiration_text = pr_expiration_values[self.expiry()]

    def on_open(self):
        c = self.expiry()
        self.expiration_text = pr_expiration_values[c]

    def expiry(self):
        return self.app.electrum_config.get('request_expiry', PR_DEFAULT_EXPIRATION_WHEN_CREATING)

    def clear(self):
        self.address = ''
        self.amount = ''
        self.message = ''
        self.lnaddr = ''

    def set_address(self, addr):
        self.address = addr

    def on_address(self, addr):
        req = self.app.wallet.get_request(addr)
        self.status = ''
        if req:
            self.message = req.get('memo', '')
            amount = req.get('amount')
            self.amount = self.app.format_amount_and_units(amount) if amount else ''
            status = req.get('status', PR_UNKNOWN)
            self.status = _('Payment received') if status == PR_PAID else ''

    def get_URI(self):
        from electrum.util import create_bip21_uri
        amount = self.app.get_amount(self.amount)
        return create_bip21_uri(self.address, amount, self.message)

    def do_copy(self):
        uri = self.get_URI()
        self.app._clipboard.copy(uri)
        self.app.show_info(_('Request copied to clipboard'))

    def new_request(self):
        amount_str = self.amount
        amount_sat = self.app.get_amount(amount_str) if amount_str else 0
        message = self.message
        expiry = self.expiry()
        if amount_sat and amount_sat < self.app.wallet.dust_threshold():
            self.address = ''
            if not self.app.wallet.has_lightning():
                return
        else:
            addr = self.address or self.app.wallet.get_unused_address()
            if not addr:
                if not self.app.wallet.is_deterministic():
                    addr = self.app.wallet.get_receiving_address()
                else:
                    self.app.show_info(_('No address available. Please remove some of your pending requests.'))
                    return
            self.address = addr
        try:
            key = self.app.wallet.create_request(amount_sat, message, expiry, self.address)
        except InvoiceError as e:
            self.app.show_error(_('Error creating payment request') + ':\n' + str(e))
            return
        self.clear()
        self.update()
        self.app.show_request(key)

    def get_card(self, req: Invoice) -> Dict[str, Any]:
        is_lightning = req.is_lightning()
        if not is_lightning:
            address = req.get_address()
        else:
            address = req.lightning_invoice
        key = self.app.wallet.get_key_for_receive_request(req)
        amount = req.get_amount_sat()
        description = req.message
        status = self.app.wallet.get_request_status(key)
        status_str = req.get_status_str(status)
        ci = {}
        ci['screen'] = self
        ci['address'] = address
        ci['is_lightning'] = is_lightning
        ci['key'] = key
        ci['amount'] = self.app.format_amount_and_units(amount) if amount else ''
        ci['memo'] = description or _('No Description')
        ci['status'] = status
        ci['status_str'] = status_str
        return ci

    def update(self):
        if self.app.wallet is None:
            return
        _list = self.app.wallet.get_unpaid_requests()
        _list.reverse()
        requests_container = self.ids.requests_container
        requests_container.data = [self.get_card(item) for item in _list]

    def update_item(self, key, request):
        payments_container = self.ids.requests_container
        data = payments_container.data
        for item in data:
            if item['key'] == key:
                status = self.app.wallet.get_request_status(key)
                status_str = request.get_status_str(status)
                item['status'] = status
                item['status_str'] = status_str
        payments_container.data = data # needed?
        payments_container.refresh_from_data()

    def show_item(self, obj):
        self.app.show_request(obj.key)

    def expiration_dialog(self, obj):
        from .dialogs.choice_dialog import ChoiceDialog
        def callback(c):
            self.app.electrum_config.set_key('request_expiry', c)
            self.expiration_text = pr_expiration_values[c]
        d = ChoiceDialog(_('Expiration date'), pr_expiration_values, self.expiry(), callback)
        d.open()


class TabbedCarousel(Factory.TabbedPanel):
    '''Custom TabbedPanel using a carousel used in the Main Screen
    '''

    carousel = ObjectProperty(None)

    def animate_tab_to_center(self, value):
        scrlv = self._tab_strip.parent
        if not scrlv:
            return
        idx = self.tab_list.index(value)
        n = len(self.tab_list)
        if idx in [0, 1]:
            scroll_x = 1
        elif idx in [n-1, n-2]:
            scroll_x = 0
        else:
            scroll_x = 1. * (n - idx - 1) / (n - 1)
        mation = Factory.Animation(scroll_x=scroll_x, d=.25)
        mation.cancel_all(scrlv)
        mation.start(scrlv)

    def on_current_tab(self, instance, value):
        self.animate_tab_to_center(value)

    def on_index(self, instance, value):
        current_slide = instance.current_slide
        if not hasattr(current_slide, 'tab'):
            return
        tab = current_slide.tab
        ct = self.current_tab
        try:
            if ct.text != tab.text:
                carousel = self.carousel
                carousel.slides[ct.slide].dispatch('on_leave')
                self.switch_to(tab)
                carousel.slides[tab.slide].dispatch('on_enter')
        except AttributeError:
            current_slide.dispatch('on_enter')

    def switch_to(self, header):
        # we have to replace the functionality of the original switch_to
        if not header:
            return
        if not hasattr(header, 'slide'):
            header.content = self.carousel
            super(TabbedCarousel, self).switch_to(header)
            try:
                tab = self.tab_list[-1]
            except IndexError:
                return
            self._current_tab = tab
            tab.state = 'down'
            return

        carousel = self.carousel
        self.current_tab.state = "normal"
        header.state = 'down'
        self._current_tab = header
        # set the carousel to load the appropriate slide
        # saved in the screen attribute of the tab head
        slide = carousel.slides[header.slide]
        if carousel.current_slide != slide:
            carousel.current_slide.dispatch('on_leave')
            carousel.load_slide(slide)
            slide.dispatch('on_enter')

    def add_widget(self, widget, index=0):
        if isinstance(widget, Factory.CScreen):
            self.carousel.add_widget(widget)
            return
        super(TabbedCarousel, self).add_widget(widget, index=index)<|MERGE_RESOLUTION|>--- conflicted
+++ resolved
@@ -15,12 +15,8 @@
 from electrum.invoices import (PR_DEFAULT_EXPIRATION_WHEN_CREATING,
                                PR_PAID, PR_UNKNOWN, PR_EXPIRED, PR_INFLIGHT,
                                pr_expiration_values, Invoice)
-<<<<<<< HEAD
 from electrum import ravencoin, constants
-=======
-from electrum import bitcoin, constants
 from electrum import lnutil
->>>>>>> ed65f335
 from electrum.transaction import tx_from_any, PartialTxOutput
 from electrum.util import (parse_URI, InvalidBitcoinURI, TxMinedInfo, maybe_extract_lightning_payment_identifier,
                            InvoiceError, format_time, parse_max_spend, BITCOIN_BIP21_URI_SCHEME)
