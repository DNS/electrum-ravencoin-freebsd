from typing import TYPE_CHECKING

from kivy.app import App
from kivy.factory import Factory
from kivy.properties import ObjectProperty
from kivy.lang import Builder

from electrum.util import base_units_list
from electrum.i18n import languages
from electrum.gui.kivy.i18n import _
from electrum.plugin import run_hook
from electrum import coinchooser

from electrum.gui import messages
from electrum.gui.kivy import KIVY_GUI_PATH

from .choice_dialog import ChoiceDialog

if TYPE_CHECKING:
    from ...main_window import ElectrumWindow


Builder.load_string('''
#:import partial functools.partial
#:import _ electrum.gui.kivy.i18n._
#:import messages electrum.gui.messages

<SettingsDialog@Popup>
    id: settings
    title: _('Electrum Settings')
    has_pin_code: False
    use_encryption: False
    enable_toggle_use_recoverable_channels: False
    BoxLayout:
        orientation: 'vertical'
        ScrollView:
            GridLayout:
                id: scrollviewlayout
                cols:1
                size_hint: 1, None
                height: self.minimum_height
                padding: '10dp'
                SettingsItem:
                    lang: settings.get_language_name()
                    title: 'Language' + ': ' + str(self.lang)
                    description: _('Language')
                    action: partial(root.language_dialog, self)
                CardSeparator
                SettingsItem:
                    status: 'ON' if root.has_pin_code else 'OFF'
                    title: _('PIN code') + ': ' + self.status
                    description: _("Change your PIN code.") if root.has_pin_code else _("Add PIN code")
                    action: partial(root.change_pin_code, self)
                CardSeparator
                SettingsItem:
                    bu: app.base_unit
                    title: _('Denomination') + ': ' + self.bu
                    description: _("Base unit for Ravencoin amounts.")
                    action: partial(root.unit_dialog, self)
                CardSeparator
                SettingsItem:
                    status: root.fx_status()
                    title: _('Fiat Currency') + ': ' + self.status
                    description: _("Display amounts in fiat currency.")
                    action: partial(root.fx_dialog, self)
                CardSeparator
                SettingsItem:
                    status: 'ON' if bool(app.plugins.get('labels')) else 'OFF'
                    title: _('Labels Sync') + ': ' + self.status
                    description: _("Save and synchronize your labels.")
                    action: partial(root.plugin_dialog, 'labels', self)
                CardSeparator
                SettingsItem:
                    status: _('Yes') if app.use_unconfirmed else _('No')
                    title: _('Spend unconfirmed') + ': ' + self.status
                    description: _("Use unconfirmed coins in transactions.")
                    message: _('Spend unconfirmed coins')
                    action: partial(root.boolean_dialog, 'use_unconfirmed', _('Use unconfirmed'), self.message)
                CardSeparator
                SettingsItem:
                    status: _('Yes') if app.use_change else _('No')
                    title: _('Use change addresses') + ': ' + self.status
                    description: _("Send your change to separate addresses.")
                    message: _('Send excess coins to change addresses')
                    action: partial(root.boolean_dialog, 'use_change', _('Use change addresses'), self.message)
                CardSeparator
                SettingsItem:
                    title: _('Password')
                    description: _('Change your password') if app._use_single_password else _("Change your password for this wallet.")
                    action: root.change_password
                CardSeparator
                SettingsItem:
                    disabled: not root.enable_toggle_use_recoverable_channels
                    status: _('Yes') if (app.use_recoverable_channels and not self.disabled) else _('No')
                    title: _('Create recoverable channels') + ': ' + self.status
                    description: _("Add channel recovery data to funding transaction.")
                    message: _(messages.MSG_RECOVERABLE_CHANNELS)
                    action: partial(root.boolean_dialog, 'use_recoverable_channels', _('Create recoverable channels'), self.message)
                CardSeparator
                SettingsItem:
                    status: _('Trampoline') if not app.use_gossip else _('Gossip')
                    title: _('Lightning Routing') + ': ' + self.status
                    description: _("Use trampoline routing or gossip.")
                    action: partial(root.routing_dialog, self)

                # disabled: there is currently only one coin selection policy
                #CardSeparator
                #SettingsItem:
                #    status: root.coinselect_status()
                #    title: _('Coin selection') + ': ' + self.status
                #    description: "Coin selection method"
                #    action: partial(root.coinselect_dialog, self)
''')



class SettingsDialog(Factory.Popup):

    def __init__(self, app: 'ElectrumWindow'):
        self.app = app
        self.plugins = self.app.plugins
        self.config = self.app.electrum_config
        Factory.Popup.__init__(self)
        layout = self.ids.scrollviewlayout
        layout.bind(minimum_height=layout.setter('height'))
        # cached dialogs
        self._fx_dialog = None
        self._proxy_dialog = None
        self._language_dialog = None
        self._unit_dialog = None
        self._coinselect_dialog = None

        self.update()

    def update(self):
        self.wallet = self.app.wallet
        self.use_encryption = self.wallet.has_password() if self.wallet else False
        self.has_pin_code = self.app.has_pin_code()
        self.enable_toggle_use_recoverable_channels = bool(self.wallet.lnworker and self.wallet.lnworker.can_have_recoverable_channels())
<<<<<<< HEAD
    
    def get_language_name(self):
        return languages.get(self.config.get('language', 'en_UK'), '')
=======

    def get_language_name(self) -> str:
        lang = self.config.get('language') or ''
        return languages.get(lang) or languages.get('') or ''
>>>>>>> 5bd2524b

    def change_password(self, dt):
        self.app.change_password(self.update)

    def change_pin_code(self, label, dt):
        self.app.pin_code_dialog(self.update)

    def language_dialog(self, item, dt):
        if self._language_dialog is None:
            l = self.config.get('language') or ''
            def cb(key):
                self.config.set_key("language", key, True)
                item.lang = self.get_language_name()
                self.app.language = key
            self._language_dialog = ChoiceDialog(_('Language'), languages, l, cb)
        self._language_dialog.open()

    def unit_dialog(self, item, dt):
        if self._unit_dialog is None:
            def cb(text):
                self.app._set_bu(text)
                item.bu = self.app.base_unit
            self._unit_dialog = ChoiceDialog(_('Denomination'), base_units_list,
                                             self.app.base_unit, cb, keep_choice_order=True)
        self._unit_dialog.open()

    def routing_dialog(self, item, dt):
        description = _(messages.MSG_HELP_TRAMPOLINE)
        def cb(text):
            self.app.use_gossip = (text == 'Gossip')
        dialog = ChoiceDialog(
            _('Lightning Routing'),
            ['Trampoline', 'Gossip'],
            'Gossip' if self.app.use_gossip else 'Trampoline',
            cb, description=description,
            keep_choice_order=True)
        dialog.open()

    def coinselect_status(self):
        return coinchooser.get_name(self.app.electrum_config)

    def coinselect_dialog(self, item, dt):
        if self._coinselect_dialog is None:
            choosers = sorted(coinchooser.COIN_CHOOSERS.keys())
            chooser_name = coinchooser.get_name(self.config)
            def cb(text):
                self.config.set_key('coin_chooser', text)
                item.status = text
            self._coinselect_dialog = ChoiceDialog(_('Coin selection'), choosers, chooser_name, cb)
        self._coinselect_dialog.open()

    def proxy_status(self):
        net_params = self.app.network.get_parameters()
        proxy = net_params.proxy
        return proxy.get('host') +':' + proxy.get('port') if proxy else _('None')

    def proxy_dialog(self, item, dt):
        network = self.app.network
        if self._proxy_dialog is None:
            net_params = network.get_parameters()
            proxy = net_params.proxy
            def callback(popup):
                nonlocal net_params
                if popup.ids.mode.text != 'None':
                    proxy = {
                        'mode':popup.ids.mode.text,
                        'host':popup.ids.host.text,
                        'port':popup.ids.port.text,
                        'user':popup.ids.user.text,
                        'password':popup.ids.password.text
                    }
                else:
                    proxy = None
                net_params = net_params._replace(proxy=proxy)
                network.run_from_another_thread(network.set_parameters(net_params))
                item.status = self.proxy_status()
            popup = Builder.load_file(KIVY_GUI_PATH + '/uix/ui_screens/proxy.kv')
            popup.ids.mode.text = proxy.get('mode') if proxy else 'None'
            popup.ids.host.text = proxy.get('host') if proxy else ''
            popup.ids.port.text = proxy.get('port') if proxy else ''
            popup.ids.user.text = proxy.get('user') if proxy else ''
            popup.ids.password.text = proxy.get('password') if proxy else ''
            popup.on_dismiss = lambda: callback(popup)
            self._proxy_dialog = popup
        self._proxy_dialog.open()

    def plugin_dialog(self, name, label, dt):
        from .checkbox_dialog import CheckBoxDialog
        def callback(status):
            self.plugins.enable(name) if status else self.plugins.disable(name)
            label.status = 'ON' if status else 'OFF'
        status = bool(self.plugins.get(name))
        dd = self.plugins.descriptions.get(name)
        descr = dd.get('description')
        fullname = dd.get('fullname')
        d = CheckBoxDialog(fullname, descr, status, callback)
        d.open()

    def boolean_dialog(self, name, title, message, dt):
        from .checkbox_dialog import CheckBoxDialog
        CheckBoxDialog(title, message, getattr(self.app, name), lambda x: setattr(self.app, name, x)).open()

    def fx_status(self):
        fx = self.app.fx
        if fx.is_enabled():
            source = fx.exchange.name()
            ccy = fx.get_currency()
            return '%s [%s]' %(ccy, source)
        else:
            return _('None')

    def fx_dialog(self, label, dt):
        if self._fx_dialog is None:
            from .fx_dialog import FxDialog
            def cb():
                label.status = self.fx_status()
            self._fx_dialog = FxDialog(self.app, self.plugins, self.config, cb)
        self._fx_dialog.open()<|MERGE_RESOLUTION|>--- conflicted
+++ resolved
@@ -137,16 +137,10 @@
         self.use_encryption = self.wallet.has_password() if self.wallet else False
         self.has_pin_code = self.app.has_pin_code()
         self.enable_toggle_use_recoverable_channels = bool(self.wallet.lnworker and self.wallet.lnworker.can_have_recoverable_channels())
-<<<<<<< HEAD
-    
-    def get_language_name(self):
-        return languages.get(self.config.get('language', 'en_UK'), '')
-=======
 
     def get_language_name(self) -> str:
         lang = self.config.get('language') or ''
         return languages.get(lang) or languages.get('') or ''
->>>>>>> 5bd2524b
 
     def change_password(self, dt):
         self.app.change_password(self.update)
