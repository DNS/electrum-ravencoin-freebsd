#!/usr/bin/env python
#
# Electrum - lightweight Bitcoin client
# Copyright (C) 2012 thomasv@gitorious
#
# Permission is hereby granted, free of charge, to any person
# obtaining a copy of this software and associated documentation files
# (the "Software"), to deal in the Software without restriction,
# including without limitation the rights to use, copy, modify, merge,
# publish, distribute, sublicense, and/or sell copies of the Software,
# and to permit persons to whom the Software is furnished to do so,
# subject to the following conditions:
#
# The above copyright notice and this permission notice shall be
# included in all copies or substantial portions of the Software.
#
# THE SOFTWARE IS PROVIDED "AS IS", WITHOUT WARRANTY OF ANY KIND,
# EXPRESS OR IMPLIED, INCLUDING BUT NOT LIMITED TO THE WARRANTIES OF
# MERCHANTABILITY, FITNESS FOR A PARTICULAR PURPOSE AND
# NONINFRINGEMENT. IN NO EVENT SHALL THE AUTHORS OR COPYRIGHT HOLDERS
# BE LIABLE FOR ANY CLAIM, DAMAGES OR OTHER LIABILITY, WHETHER IN AN
# ACTION OF CONTRACT, TORT OR OTHERWISE, ARISING FROM, OUT OF OR IN
# CONNECTION WITH THE SOFTWARE OR THE USE OR OTHER DEALINGS IN THE
# SOFTWARE.
import sys
import time
import threading
import os
import traceback
import json
import shutil
import weakref
import csv
from decimal import Decimal
import base64
from functools import partial
import queue
import asyncio
from typing import Optional, TYPE_CHECKING, Sequence, List, Union

from PyQt5.QtGui import QPixmap, QKeySequence, QIcon, QCursor, QFont, QRegExpValidator
from PyQt5.QtCore import Qt, QRect, QStringListModel, QSize, pyqtSignal, QPoint
from PyQt5.QtCore import QTimer, QRegExp
from PyQt5.QtWidgets import (QMessageBox, QComboBox, QSystemTrayIcon, QTabWidget,
                             QMenuBar, QFileDialog, QCheckBox, QLabel,
                             QVBoxLayout, QGridLayout, QLineEdit,
                             QHBoxLayout, QPushButton, QScrollArea, QTextEdit,
                             QShortcut, QMainWindow, QCompleter, QInputDialog,
                             QWidget, QSizePolicy, QStatusBar, QToolTip, QDialog,
                             QMenu, QAction, QStackedWidget, QToolButton, )

import electrum
from electrum.gui import messages
from electrum import (keystore, ecc, constants, util, ravencoin, commands,
                      paymentrequest, lnutil)
from electrum.ravencoin import COIN, is_address, base_decode, TOTAL_COIN_SUPPLY_LIMIT_IN_BTC
from electrum.plugin import run_hook, BasePlugin
from electrum.i18n import _
from electrum.util import (format_time,
                           UserCancelled, profiler,
                           bh2u, bfh, InvalidPassword,
                           UserFacingException,
                           get_new_wallet_name, send_exception_to_crash_reporter,
                           InvalidBitcoinURI, maybe_extract_bolt11_invoice, NotEnoughFunds,
                           NoDynamicFeeEstimates, MultipleSpendMaxTxOutputs,
                           AddTransactionException, BITCOIN_BIP21_URI_SCHEME,
                           InvoiceError)
from electrum.invoices import PR_TYPE_ONCHAIN, PR_TYPE_LN, PR_DEFAULT_EXPIRATION_WHEN_CREATING, Invoice
from electrum.invoices import PR_PAID, PR_FAILED, pr_expiration_values, LNInvoice, OnchainInvoice
from electrum.transaction import (Transaction, PartialTxInput,
                                  PartialTransaction, PartialTxOutput, RavenValue, script_GetOp)
from electrum.wallet import (Multisig_Wallet, CannotBumpFee, Abstract_Wallet,
                             sweep_preparations, InternalAddressCorruption,
                             CannotDoubleSpendTx, CannotCPFP)
from electrum.version import ELECTRUM_VERSION
from electrum.network import (Network, TxBroadcastError, BestEffortRequestFailed,
                              UntrustedServerReturnedError, NetworkException)
from electrum.exchange_rate import FxThread
from electrum.simple_config import SimpleConfig
from electrum.logging import Logger
from electrum.lnutil import ln_dummy_address, extract_nodeid, ConnStringFormatError
from electrum.lnaddr import lndecode, LnDecodeException
from .asset_workspace import AssetCreateWorkspace, AssetReissueWorkspace

from .exception_window import Exception_Hook
<<<<<<< HEAD
from .amountedit import AmountEdit, RVNAmountEdit, FreezableLineEdit, FeerateEdit, PayToAmountEdit
from .messages_list import UpdateDevMessagesThread
=======
from .amountedit import AmountEdit, BTCAmountEdit, FreezableLineEdit, FeerateEdit, SizedFreezableLineEdit
>>>>>>> cf7f66e9
from .qrcodewidget import QRCodeWidget, QRDialog
from .qrtextedit import ShowQRTextEdit, ScanQRTextEdit
from .transaction_dialog import show_transaction
from .fee_slider import FeeSlider, FeeComboBox
from .util import (read_QIcon, ColorScheme, text_dialog, icon_path, WaitingDialog,
                   WindowModalDialog, ChoicesLayout, HelpLabel, Buttons,
                   OkButton, InfoButton, WWLabel, TaskThread, CancelButton,
                   CloseButton, HelpButton, MessageBoxMixin, EnterButton,
                   import_meta_gui, export_meta_gui,
                   filename_field, address_field, char_width_in_lineedit, webopen,
                   TRANSACTION_FILE_EXTENSION_FILTER_ANY, MONOSPACE_FONT,
                   getOpenFileName, getSaveFileName, BlockingWaitingDialog)
from .util import ButtonsTextEdit, ButtonsLineEdit, ComplexLineEdit
from .installwizard import WIF_HELP_TEXT
from .history_list import HistoryList, HistoryModel
from .update_checker import UpdateCheck, UpdateCheckThread
from .channels_list import ChannelsList
from .confirm_tx_dialog import ConfirmTxDialog
from .transaction_dialog import PreviewTxDialog
from .rbf_dialog import BumpFeeDialog, DSCancelDialog
from ...assets import is_main_asset_name_good, is_sub_asset_name_good, is_unique_asset_name_good
from .qrreader import scan_qrcode

if TYPE_CHECKING:
    from . import ElectrumGui

LN_NUM_PAYMENT_ATTEMPTS = 10


class StatusBarButton(QToolButton):
    # note: this class has a custom stylesheet applied in stylesheet_patcher.py
    def __init__(self, icon, tooltip, func):
        QToolButton.__init__(self)
        self.setText('')
        self.setIcon(icon)
        self.setToolTip(tooltip)
        self.setToolButtonStyle(Qt.ToolButtonTextBesideIcon)
        self.setAutoRaise(True)
        self.setMaximumWidth(25)
        self.clicked.connect(self.onPress)
        self.func = func
        self.setIconSize(QSize(25, 25))
        self.setCursor(QCursor(Qt.PointingHandCursor))

    def onPress(self, checked=False):
        '''Drops the unwanted PyQt5 "checked" argument'''
        self.func()

    def keyPressEvent(self, e):
        if e.key() in [Qt.Key_Return, Qt.Key_Enter]:
            self.func()


def protected(func):
    '''Password request wrapper.  The password is passed to the function
        as the 'password' named argument.  "None" indicates either an
        unencrypted wallet, or the user cancelled the password request.
        An empty input is passed as the empty string.'''

    def request_password(self, *args, **kwargs):
        parent = self.top_level_window()
        password = None
        while self.wallet.has_keystore_encryption():
            password = self.password_dialog(parent=parent)
            if password is None:
                # User cancelled password input
                return
            try:
                self.wallet.check_password(password)
                break
            except Exception as e:
                self.show_error(str(e), parent=parent)
                continue

        kwargs['password'] = password
        return func(self, *args, **kwargs)

    return request_password


class ElectrumWindow(QMainWindow, MessageBoxMixin, Logger):
    payment_request_ok_signal = pyqtSignal()
    payment_request_error_signal = pyqtSignal()
    network_signal = pyqtSignal(str, object)
    # ln_payment_attempt_signal = pyqtSignal(str)
    alias_received_signal = pyqtSignal()
    computing_privkeys_signal = pyqtSignal()
    show_privkeys_signal = pyqtSignal()
    show_error_signal = pyqtSignal(str)

    payment_request: Optional[paymentrequest.PaymentRequest]

    def __init__(self, gui_object: 'ElectrumGui', wallet: Abstract_Wallet):
        QMainWindow.__init__(self)

        self.gui_object = gui_object
        self.config = config = gui_object.config  # type: SimpleConfig
        self.gui_thread = gui_object.gui_thread
        assert wallet, "no wallet"
        self.wallet = wallet
        # if wallet.has_lightning():
        #    self.wallet.config.set_key('show_channels_tab', True)

        self.asset_blacklist = self.wallet.config.get('asset_blacklist', [])
        self.asset_whitelist = self.wallet.config.get('asset_whitelist', [])

        # Tracks sendable things
        self.send_options = []  # type: List[str]

        Exception_Hook.maybe_setup(config=self.config, wallet=self.wallet)

        self.network = gui_object.daemon.network  # type: Network
        self.fx = gui_object.daemon.fx  # type: FxThread
        self.contacts = wallet.contacts
        self.tray = gui_object.tray
        self.app = gui_object.app
        self._cleaned_up = False
        self.payment_request = None  # type: Optional[paymentrequest.PaymentRequest]
        self.payto_URI = None
        self.checking_accounts = False
        self.qr_window = None
        self.pluginsdialog = None
        self.showing_cert_mismatch_error = False
        self.tl_windows = []
        self.pending_invoice = None
        Logger.__init__(self)

        self.tx_notification_queue = queue.Queue()
        self.tx_notification_last_time = 0

        self.create_status_bar()
        self.need_update = threading.Event()

        self.completions = QStringListModel()

        coincontrol_sb = self.create_coincontrol_statusbar()

        self.tabs = tabs = QTabWidget(self)
        self.send_tab = self.create_send_tab()
        self.receive_tab = self.create_receive_tab()
        self.addresses_tab = self.create_addresses_tab()
        self.assets_tab = self.create_assets_tab()
        self.utxo_tab = self.create_utxo_tab()
        self.console_tab = self.create_console_tab()
        self.contacts_tab = self.create_contacts_tab()
        self.messages_tab = self.create_messages_tab()
        # self.channels_tab = self.create_channels_tab()
        tabs.addTab(self.create_history_tab(), read_QIcon("tab_history.png"), _('History'))
        tabs.addTab(self.assets_tab, read_QIcon('tab_assets.png'), _('Assets'))
        tabs.addTab(self.send_tab, read_QIcon("tab_send.png"), _('Send'))
        tabs.addTab(self.receive_tab, read_QIcon("tab_receive.png"), _('Receive'))

        def add_optional_tab(tabs, tab, icon, description, name, default=False):
            tab.tab_icon = icon
            tab.tab_description = description
            tab.tab_pos = len(tabs)
            tab.tab_name = name
            if self.config.get('show_{}_tab'.format(name), default):
                tabs.addTab(tab, icon, description.replace("&", ""))

        add_optional_tab(tabs, self.messages_tab, read_QIcon("tab_message.png"), _("Messages"), "messages", True)
        add_optional_tab(tabs, self.addresses_tab, read_QIcon("tab_addresses.png"), _("&Addresses"), "addresses")
        # add_optional_tab(tabs, self.channels_tab, read_QIcon("lightning.png"), _("Channels"), "channels")
        add_optional_tab(tabs, self.utxo_tab, read_QIcon("tab_coins.png"), _("Co&ins"), "utxo")
        add_optional_tab(tabs, self.contacts_tab, read_QIcon("tab_contacts.png"), _("Con&tacts"), "contacts")
        add_optional_tab(tabs, self.console_tab, read_QIcon("tab_console.png"), _("Con&sole"), "console")

        tabs.setSizePolicy(QSizePolicy.Expanding, QSizePolicy.Expanding)

        central_widget = QScrollArea()
        vbox = QVBoxLayout(central_widget)
        vbox.setContentsMargins(0, 0, 0, 0)
        vbox.addWidget(tabs)
        vbox.addWidget(coincontrol_sb)

        self.setCentralWidget(central_widget)

<<<<<<< HEAD
        if self.config.get("is_maximized", False):
=======
        self.setMinimumWidth(640)
        self.setMinimumHeight(400)
        if self.config.get("is_maximized"):
>>>>>>> cf7f66e9
            self.showMaximized()

        self.setWindowIcon(read_QIcon("electrum-ravencoin.png"))
        self.init_menubar()

        wrtabs = weakref.proxy(tabs)
        QShortcut(QKeySequence("Ctrl+W"), self, self.close)
        QShortcut(QKeySequence("Ctrl+Q"), self, self.close)
        QShortcut(QKeySequence("Ctrl+R"), self, self.update_wallet)
        QShortcut(QKeySequence("F5"), self, self.update_wallet)
        QShortcut(QKeySequence("Ctrl+PgUp"), self,
                  lambda: wrtabs.setCurrentIndex((wrtabs.currentIndex() - 1) % wrtabs.count()))
        QShortcut(QKeySequence("Ctrl+PgDown"), self,
                  lambda: wrtabs.setCurrentIndex((wrtabs.currentIndex() + 1) % wrtabs.count()))

        for i in range(wrtabs.count()):
            QShortcut(QKeySequence("Alt+" + str(i + 1)), self, lambda i=i: wrtabs.setCurrentIndex(i))

        self.payment_request_ok_signal.connect(self.payment_request_ok)
        self.payment_request_error_signal.connect(self.payment_request_error)
        self.show_error_signal.connect(self.show_error)
        self.history_list.setFocus(True)

        # network callbacks
        if self.network:
            self.network_signal.connect(self.on_network_qt)
            interests = ['wallet_updated', 'network_updated', 'blockchain_updated',
                         'new_transaction', 'status',
                         'banner', 'verified', 'fee', 'fee_histogram', 'on_quotes',
                         'on_history', 'channel', 'channels_updated',
                         'payment_failed', 'payment_succeeded',
                         'invoice_status', 'request_status', 'ln_gossip_sync_progress',
                         'cert_mismatch', 'gossip_db_loaded', 'asset_meta']
            # To avoid leaking references to "self" that prevent the
            # window from being GC-ed when closed, callbacks should be
            # methods of this class only, and specifically not be
            # partials, lambdas or methods of subobjects.  Hence...
            util.register_callback(self.on_network, interests)
            # set initial message
            self.console.showMessage(self.network.banner)

        # update fee slider in case we missed the callback
        # self.fee_slider.update()
        self.load_wallet(wallet)
        gui_object.timer.timeout.connect(self.timer_actions)
        self.fetch_alias()

        # If the option hasn't been set yet
        if config.get('check_updates') is None:
            choice = self.question(title="Electrum - " + _("Enable update check"),
                                   msg=_(
                                       "For security reasons we advise that you always use the latest version of Electrum.") + " " +
                                       _("Would you like to be notified when there is a newer version of Electrum available?"))
            config.set_key('check_updates', bool(choice), save=True)

        self._update_check_thread = None
        if config.get('check_updates', False):
            # The references to both the thread and the window need to be stored somewhere
            # to prevent GC from getting in our way.
            def on_version_received(v):
                if UpdateCheck.is_newer(v):
                    self.update_check_button.setText(_("Update to Electrum-Ravencoin {} is available").format(v))
                    self.update_check_button.clicked.connect(lambda: self.show_update_check(v))
                    self.update_check_button.show()

            self._update_check_thread = UpdateCheckThread()
            self._update_check_thread.checked.connect(on_version_received)
            self._update_check_thread.start()

<<<<<<< HEAD
        self._dev_notification_thread = None
        if config.get('get_dev_notifications', True):
            self._dev_notification_thread = UpdateDevMessagesThread(self)
            self._dev_notification_thread.start()


    def setup_exception_hook(self):
        Exception_Hook.maybe_setup(config=self.config,
                                   wallet=self.wallet)

=======
>>>>>>> cf7f66e9
    def run_coroutine_from_thread(self, coro, on_result=None):
        def task():
            try:
                f = asyncio.run_coroutine_threadsafe(coro, self.network.asyncio_loop)
                r = f.result()
                if on_result:
                    on_result(r)
            except Exception as e:
                self.logger.exception("exception in coro scheduled via window.wallet")
                self.show_error_signal.emit(str(e))

        self.wallet.thread.add(task)

    def on_fx_history(self):
        self.history_model.refresh('fx_history')
        self.address_list.update()

    def on_fx_quotes(self):
        self.update_status()
        # Refresh edits with the new rate
        edit = self.fiat_send_e if self.fiat_send_e.is_last_edited else self.amount_e
        edit.textEdited.emit(edit.text())
        edit = self.fiat_receive_e if self.fiat_receive_e.is_last_edited else self.receive_amount_e
        edit.textEdited.emit(edit.text())
        # History tab needs updating if it used spot
        if self.fx.history_used_spot:
            self.history_model.refresh('fx_quotes')
        self.address_list.update()

    def toggle_tab(self, tab):
        show = not self.config.get('show_{}_tab'.format(tab.tab_name), False)
        self.config.set_key('show_{}_tab'.format(tab.tab_name), show)
        item_text = (_("Hide {}") if show else _("Show {}")).format(tab.tab_description)
        tab.menu_action.setText(item_text)
        if show:
            # Find out where to place the tab
            index = len(self.tabs)
            for i in range(len(self.tabs)):
                try:
                    if tab.tab_pos < self.tabs.widget(i).tab_pos:
                        index = i
                        break
                except AttributeError:
                    pass
            self.tabs.insertTab(index, tab, tab.tab_icon, tab.tab_description.replace("&", ""))
        else:
            i = self.tabs.indexOf(tab)
            self.tabs.removeTab(i)

    def push_top_level_window(self, window):
        '''Used for e.g. tx dialog box to ensure new dialogs are appropriately
        parented.  This used to be done by explicitly providing the parent
        window, but that isn't something hardware wallet prompts know.'''
        self.tl_windows.append(window)

    def pop_top_level_window(self, window):
        self.tl_windows.remove(window)

    def top_level_window(self, test_func=None):
        '''Do the right thing in the presence of tx dialog windows'''
        override = self.tl_windows[-1] if self.tl_windows else None
        if override and test_func and not test_func(override):
            override = None  # only override if ok for test_func
        return self.top_level_window_recurse(override, test_func)

    def diagnostic_name(self):
        # return '{}:{}'.format(self.__class__.__name__, self.wallet.diagnostic_name())
        return self.wallet.diagnostic_name()

    def is_hidden(self):
        return self.isMinimized() or self.isHidden()

    def show_or_hide(self):
        if self.is_hidden():
            self.bring_to_top()
        else:
            self.hide()

    def bring_to_top(self):
        self.show()
        self.raise_()

    def on_error(self, exc_info):
        e = exc_info[1]
        if isinstance(e, UserCancelled):
            pass
        elif isinstance(e, UserFacingException):
            self.show_error(str(e))
        else:
            # TODO would be nice if we just sent these to the crash reporter...
            #      anything we don't want to send there, we should explicitly catch
            # send_exception_to_crash_reporter(e)
            try:
                self.logger.error("on_error", exc_info=exc_info)
            except OSError:
                pass  # see #4418
            self.show_error(repr(e))

    def on_network(self, event, *args):
        # Handle in GUI thread
        self.network_signal.emit(event, args)

    def on_network_qt(self, event, args=None):
        # Handle a network message in the GUI thread
        # note: all windows get events from all wallets!
        if event == 'wallet_updated':
            wallet = args[0]
            if wallet == self.wallet:
                self.need_update.set()
        elif event == 'network_updated':
            self.gui_object.network_updated_signal_obj.network_updated_signal \
                .emit(event, args)
            self.network_signal.emit('status', None)
        elif event == 'blockchain_updated':
            # to update number of confirmations in history
            self.need_update.set()
        elif event == 'new_transaction':
            wallet, tx = args
            if wallet == self.wallet:
                self.tx_notification_queue.put(tx)
        elif event == 'on_quotes':
            self.on_fx_quotes()
        elif event == 'on_history':
            self.on_fx_history()
        # elif event == 'gossip_db_loaded':
        #    self.channels_list.gossip_db_loaded.emit(*args)
        # elif event == 'channels_updated':
        #    wallet = args[0]
        #    if wallet == self.wallet:
        #        self.channels_list.update_rows.emit(*args)
        # elif event == 'channel':
        #    wallet = args[0]
        #    if wallet == self.wallet:
        #        self.channels_list.update_single_row.emit(*args)
        #        self.update_status()
        elif event == 'request_status':
            self.on_request_status(*args)
        elif event == 'invoice_status':
            self.on_invoice_status(*args)
        elif event == 'payment_succeeded':
            wallet = args[0]
            if wallet == self.wallet:
                self.on_payment_succeeded(*args)
        elif event == 'payment_failed':
            wallet = args[0]
            if wallet == self.wallet:
                self.on_payment_failed(*args)
        elif event == 'status':
            self.update_status()
        elif event == 'banner':
            self.console.showMessage(args[0])
        elif event == 'verified':
            wallet, tx_hash, tx_mined_status = args
            if wallet == self.wallet:
                self.history_model.update_tx_mined_status(tx_hash, tx_mined_status)
        elif event == 'fee':
            pass
        elif event == 'fee_histogram':
            self.history_model.on_fee_histogram()
        elif event == 'ln_gossip_sync_progress':
            self.update_lightning_icon()
        elif event == 'cert_mismatch':
            self.show_cert_mismatch_error()
        #elif event == 'asset_meta':
        #    self.reissue_workspace.refresh_owners(True)
        #    self.create_workspace.refresh_owners(True)
        else:
            self.logger.info(f"unexpected network event: {event} {args}")

    def fetch_alias(self):
        self.alias_info = None
        alias = self.config.get('alias')
        if alias:
            alias = str(alias)

            def f():
                self.alias_info = self.contacts.resolve_openalias(alias)
                self.alias_received_signal.emit()

            t = threading.Thread(target=f)
            t.setDaemon(True)
            t.start()

    def close_wallet(self):
        if self.wallet:
            self.logger.info(f'close_wallet {self.wallet.storage.path}')
        run_hook('close_wallet', self.wallet)

    @profiler
    def load_wallet(self, wallet: Abstract_Wallet):
        wallet.thread = TaskThread(self, self.on_error)
        self.update_recently_visited(wallet.storage.path)
        if wallet.has_lightning():
            util.trigger_callback('channels_updated', wallet)
        self.need_update.set()
        # Once GUI has been initialized check if we want to announce something since the callback has been called before the GUI was initialized
        # update menus
        self.seed_menu.setEnabled(self.wallet.has_seed())
        self.update_lock_icon()
        self.update_buttons_on_seed()
        self.update_console()
        self.clear_receive_tab()
        self.request_list.update()
        # self.channels_list.update()
        self.tabs.show()
        self.init_geometry()
        if self.config.get('hide_gui') and self.gui_object.tray.isVisible():
            self.hide()
        else:
            self.show()
        self.watching_only_changed()
        run_hook('load_wallet', wallet, self)
        try:
            wallet.try_detecting_internal_addresses_corruption()
        except InternalAddressCorruption as e:
            self.show_error(str(e))
            send_exception_to_crash_reporter(e)

    def init_geometry(self):
        winpos = self.wallet.db.get("winpos-qt")
        try:
            screen = self.app.desktop().screenGeometry()
            assert screen.contains(QRect(*winpos))
            if not self.isMaximized():
                self.setGeometry(*winpos)
        except:
            self.logger.info("using default geometry")
            if not self.isMaximized():
                self.setGeometry(100, 100, 950, 500)

    def watching_only_changed(self):
        name = "Electrum Ravencoin Testnet" if constants.net.TESTNET else "Electrum Ravencoin"
        title = '%s %s  -  %s' % (name, ELECTRUM_VERSION,
                                  self.wallet.basename())
        extra = [self.wallet.db.get('wallet_type', '?')]
        if self.wallet.is_watching_only():
            extra.append(_('watching only'))
        title += '  [%s]' % ', '.join(extra)
        self.setWindowTitle(title)
        self.password_menu.setEnabled(self.wallet.may_have_password())
        self.import_privkey_menu.setVisible(self.wallet.can_import_privkey())
        self.import_address_menu.setVisible(self.wallet.can_import_address())
        self.export_menu.setEnabled(self.wallet.can_export())

    def warn_if_watching_only(self):
        if self.wallet.is_watching_only():
            msg = ' '.join([
                _("This wallet is watching-only."),
                _("This means you will not be able to spend Ravencoins with it."),
                _("Make sure you own the seed phrase or the private keys, before you request Ravencoins to be sent to this wallet.")
            ])
            self.show_warning(msg, title=_('Watch-only wallet'))

    def warn_if_testnet(self):
        if not constants.net.TESTNET:
            return
        # user might have opted out already
        if self.config.get('dont_show_testnet_warning', False):
            return
        # only show once per process lifecycle
        if getattr(self.gui_object, '_warned_testnet', False):
            return
        self.gui_object._warned_testnet = True
        msg = ''.join([
            _("You are in testnet mode."), ' ',
            _("Testnet coins are worthless."), '\n',
            _("Testnet is separate from the main Ravencoin network. It is used for testing.")
        ])
        cb = QCheckBox(_("Don't show this again."))
        cb_checked = False

        def on_cb(x):
            nonlocal cb_checked
            cb_checked = x == Qt.Checked

        cb.stateChanged.connect(on_cb)
        self.show_warning(msg, title=_('Testnet'), checkbox=cb)
        if cb_checked:
            self.config.set_key('dont_show_testnet_warning', True)

    def open_wallet(self):
        try:
            wallet_folder = self.get_wallet_folder()
        except FileNotFoundError as e:
            self.show_error(str(e))
            return
        filename, __ = QFileDialog.getOpenFileName(self, "Select your wallet file", wallet_folder)
        if not filename:
            return
        self.gui_object.new_window(filename)

    def select_backup_dir(self, b):
        name = self.config.get('backup_dir', '')
        dirname = QFileDialog.getExistingDirectory(self, "Select your wallet backup directory", name)
        if dirname:
            self.config.set_key('backup_dir', dirname)
            self.backup_dir_e.setText(dirname)

    def backup_wallet(self):
        d = WindowModalDialog(self, _("File Backup"))
        vbox = QVBoxLayout(d)
        grid = QGridLayout()
        backup_help = ""
        backup_dir = self.config.get('backup_dir')
        backup_dir_label = HelpLabel(_('Backup directory') + ':', backup_help)
        msg = _('Please select a backup directory')
        if self.wallet.has_lightning() and self.wallet.lnworker.channels:
            msg += '\n\n' + ' '.join([
                _("Note that lightning channels will be converted to channel backups."),
                _("You cannot use channel backups to perform lightning payments."),
                _("Channel backups can only be used to request your channels to be closed.")
            ])
        self.backup_dir_e = QPushButton(backup_dir)
        self.backup_dir_e.clicked.connect(self.select_backup_dir)
        grid.addWidget(backup_dir_label, 1, 0)
        grid.addWidget(self.backup_dir_e, 1, 1)
        vbox.addLayout(grid)
        vbox.addWidget(WWLabel(msg))
        vbox.addLayout(Buttons(CancelButton(d), OkButton(d)))
        if not d.exec_():
            return False
        backup_dir = self.config.get_backup_dir()
        if backup_dir is None:
            self.show_message(_("You need to configure a backup directory in your preferences"),
                              title=_("Backup not configured"))
            return
        try:
            new_path = self.wallet.save_backup(backup_dir)
        except BaseException as reason:
            self.show_critical(
                _("Electrum was unable to copy your wallet file to the specified location.") + "\n" + str(reason),
                title=_("Unable to create backup"))
            return
        msg = _("A copy of your wallet file was created in") + " '%s'" % str(new_path)
        self.show_message(msg, title=_("Wallet backup created"))
        return True

    def update_recently_visited(self, filename):
        recent = self.config.get('recently_open', [])
        try:
            sorted(recent)
        except:
            recent = []
        if filename in recent:
            recent.remove(filename)
        recent.insert(0, filename)
        recent = [path for path in recent if os.path.exists(path)]
        recent = recent[:5]
        self.config.set_key('recently_open', recent)
        self.recently_visited_menu.clear()
        for i, k in enumerate(sorted(recent)):
            b = os.path.basename(k)

            def loader(k):
                return lambda: self.gui_object.new_window(k)

            self.recently_visited_menu.addAction(b, loader(k)).setShortcut(QKeySequence("Ctrl+%d" % (i + 1)))
        self.recently_visited_menu.setEnabled(len(recent))

    def get_wallet_folder(self):
        return os.path.dirname(os.path.abspath(self.wallet.storage.path))

    def new_wallet(self):
        try:
            wallet_folder = self.get_wallet_folder()
        except FileNotFoundError as e:
            self.show_error(str(e))
            return
        filename = get_new_wallet_name(wallet_folder)
        full_path = os.path.join(wallet_folder, filename)
        self.gui_object.start_new_window(full_path, None)

    def init_menubar(self):
        menubar = QMenuBar()

        file_menu = menubar.addMenu(_("&File"))
        self.recently_visited_menu = file_menu.addMenu(_("&Recently open"))
        file_menu.addAction(_("&Open"), self.open_wallet).setShortcut(QKeySequence.Open)
        file_menu.addAction(_("&New/Restore"), self.new_wallet).setShortcut(QKeySequence.New)
        file_menu.addAction(_("&Save backup"), self.backup_wallet).setShortcut(QKeySequence.SaveAs)
        file_menu.addAction(_("Delete"), self.remove_wallet)
        file_menu.addSeparator()
        file_menu.addAction(_("&Quit"), self.close)

        wallet_menu = menubar.addMenu(_("&Wallet"))
        wallet_menu.addAction(_("&Information"), self.show_wallet_info)
        wallet_menu.addSeparator()
        self.password_menu = wallet_menu.addAction(_("&Password"), self.change_password_dialog)
        self.seed_menu = wallet_menu.addAction(_("&Seed"), self.show_seed_dialog)
        self.private_keys_menu = wallet_menu.addMenu(_("&Private keys"))
        #TODO: Implement sweep
        #self.private_keys_menu.addAction(_("&Sweep"), self.sweep_key_dialog)
        self.import_privkey_menu = self.private_keys_menu.addAction(_("&Import"), self.do_import_privkey)
        self.export_menu = self.private_keys_menu.addAction(_("&Export"), self.export_privkeys_dialog)
        self.import_address_menu = wallet_menu.addAction(_("Import addresses"), self.import_addresses)
        wallet_menu.addSeparator()

        addresses_menu = wallet_menu.addMenu(_("&Addresses"))
        addresses_menu.addAction(_("&Filter"), lambda: self.address_list.toggle_toolbar(self.config))
        labels_menu = wallet_menu.addMenu(_("&Labels"))
        labels_menu.addAction(_("&Import"), self.do_import_labels)
        labels_menu.addAction(_("&Export"), self.do_export_labels)
        history_menu = wallet_menu.addMenu(_("&History"))
        history_menu.addAction(_("&Filter"), lambda: self.history_list.toggle_toolbar(self.config))
        history_menu.addAction(_("&Summary"), self.history_list.show_summary)
        history_menu.addAction(_("&Plot"), self.history_list.plot_history_dialog)
        history_menu.addAction(_("&Export"), self.history_list.export_history_dialog)
        contacts_menu = wallet_menu.addMenu(_("Contacts"))
        contacts_menu.addAction(_("&New"), self.new_contact_dialog)
        contacts_menu.addAction(_("Import"), lambda: self.import_contacts())
        contacts_menu.addAction(_("Export"), lambda: self.export_contacts())
        invoices_menu = wallet_menu.addMenu(_("Invoices"))
        invoices_menu.addAction(_("Import"), lambda: self.import_invoices())
        invoices_menu.addAction(_("Export"), lambda: self.export_invoices())
        requests_menu = wallet_menu.addMenu(_("Requests"))
        requests_menu.addAction(_("Import"), lambda: self.import_requests())
        requests_menu.addAction(_("Export"), lambda: self.export_requests())

        wallet_menu.addSeparator()
        wallet_menu.addAction(_("Find"), self.toggle_search).setShortcut(QKeySequence("Ctrl+F"))

        def add_toggle_action(view_menu, tab, default=False):
            is_shown = self.config.get('show_{}_tab'.format(tab.tab_name), default)
            item_name = (_("Hide") if is_shown else _("Show")) + " " + tab.tab_description
            tab.menu_action = view_menu.addAction(item_name, lambda: self.toggle_tab(tab))

        view_menu = menubar.addMenu(_("&View"))
        add_toggle_action(view_menu, self.messages_tab, True)
        add_toggle_action(view_menu, self.addresses_tab)
        add_toggle_action(view_menu, self.utxo_tab)
        # add_toggle_action(view_menu, self.channels_tab)
        add_toggle_action(view_menu, self.contacts_tab)
        add_toggle_action(view_menu, self.console_tab)

        tools_menu = menubar.addMenu(_("&Tools"))  # type: QMenu
        preferences_action = tools_menu.addAction(_("Preferences"), self.settings_dialog)  # type: QAction
        if sys.platform == 'darwin':
            # "Settings"/"Preferences" are all reserved keywords in macOS.
            # preferences_action will get picked up based on name (and put into a standardized location,
            # and given a standard reserved hotkey)
            # Hence, this menu item will be at a "uniform location re macOS processes"
            preferences_action.setMenuRole(QAction.PreferencesRole)  # make sure OS recognizes it as preferences
            # Add another preferences item, to also have a "uniform location for Electrum between different OSes"
            tools_menu.addAction(_("Electrum preferences"), self.settings_dialog)

        tools_menu.addAction(_("&Network"), self.gui_object.show_network_dialog).setEnabled(bool(self.network))
        if self.network and self.network.local_watchtower:
            tools_menu.addAction(_("Local &Watchtower"), self.gui_object.show_watchtower_dialog)
        tools_menu.addAction(_("&Plugins"), self.plugins_dialog)
        # Cannot be closed on mac; disabled for now
        # tools_menu.addAction(_("&Log viewer"), self.logview_dialog)
        tools_menu.addSeparator()
        tools_menu.addAction(_("&Sign/verify message"), self.sign_verify_message)
        tools_menu.addAction(_("&Encrypt/decrypt message"), self.encrypt_message)
        tools_menu.addSeparator()

        paytomany_menu = tools_menu.addAction(_("&Pay to many"), self.paytomany)

        raw_transaction_menu = tools_menu.addMenu(_("&Load transaction"))
        raw_transaction_menu.addAction(_("&From file"), self.do_process_from_file)
        raw_transaction_menu.addAction(_("&From text"), self.do_process_from_text)
        raw_transaction_menu.addAction(_("&From the blockchain"), self.do_process_from_txid)
        raw_transaction_menu.addAction(_("&From QR code"), self.read_tx_from_qrcode)
        self.raw_transaction_menu = raw_transaction_menu
        run_hook('init_menubar_tools', self, tools_menu)

        help_menu = menubar.addMenu(_("&Help"))
        help_menu.addAction(_("&About"), self.show_about)
        help_menu.addAction(_("&Check for updates"), self.show_update_check)
        help_menu.addAction("&RVN Electrum Wiki", lambda: webopen("https://raven.wiki/wiki/Electrum"))
        help_menu.addAction("&GetRavencoin.org", lambda: webopen("https://GetRavencoin.org"))
        help_menu.addSeparator()
        help_menu.addAction(_("&Documentation"), lambda: webopen("http://docs.electrum.org/")).setShortcut(
            QKeySequence.HelpContents)
        # if not constants.net.TESTNET:
        #    help_menu.addAction(_("&Bitcoin Paper"), self.show_bitcoin_paper)
        help_menu.addAction(_("&Report Bug"), self.show_report_bug)
        help_menu.addSeparator()
        help_menu.addAction(_("&Donate to server"), self.donate_to_server)

        self.setMenuBar(menubar)

    def donate_to_server(self):
        d = self.network.get_donation_address()
        if d:
            host = self.network.get_parameters().server.host
            self.pay_to_URI('raven:%s?message=donation for %s' % (d, host))
        else:
            self.show_error(_('No donation address for this server'))

    def show_about(self):
        QMessageBox.about(self, "Electrum",
                          (_("Version") + " %s" % ELECTRUM_VERSION + "\n\n" +
                           _("Electrum's focus is speed, with low resource usage and simplifying Ravencoin.") + " " +
                           _("You do not need to perform regular backups, because your wallet can be "
                             "recovered from a secret phrase that you can memorize or write on paper.") + " " +
                           _("Startup times are instant because it operates in conjunction with high-performance "
                             "servers that handle the most complicated parts of the Ravencoin system.") + "\n\n" +
                           _("Uses icons from the Icons8 icon pack (icons8.com).")))

    def show_bitcoin_paper(self):
        filename = os.path.join(self.config.path, 'bitcoin.pdf')
        if not os.path.exists(filename):
            s = self._fetch_tx_from_network("54e48e5f5c656b26c3bca14a8c95aa583d07ebe84dde3b7dd4a78f4e4186e713")
            if not s:
                return
            s = s.split("0100000000000000")[1:-1]
            out = ''.join(x[6:136] + x[138:268] + x[270:400] if len(x) > 136 else x[6:] for x in s)[16:-20]
            with open(filename, 'wb') as f:
                f.write(bytes.fromhex(out))
        webopen('file:///' + filename)

    def show_update_check(self, version=None):
        self.gui_object._update_check = UpdateCheck(latest_version=version)

    def show_report_bug(self):
        msg = ' '.join([
            _("Please report any bugs as issues on github:<br/>"),
            f'''<a href="{constants.GIT_REPO_ISSUES_URL}">{constants.GIT_REPO_ISSUES_URL}</a><br/><br/>''',
            _("Before reporting a bug, upgrade to the most recent version of Electrum (latest release or git HEAD), and include the version number in your report."),
            _("Try to explain not only what the bug is, but how it occurs.")
        ])
        self.show_message(msg, title="Electrum - " + _("Reporting Bugs"), rich_text=True)

    def notify_transactions(self):
        if self.tx_notification_queue.qsize() == 0:
            return
        if not self.wallet.up_to_date:
            return  # no notifications while syncing
        now = time.time()
        rate_limit = 20  # seconds
        if self.tx_notification_last_time + rate_limit > now:
            return
        self.tx_notification_last_time = now
        self.logger.info("Notifying GUI about new transactions")
        txns = []
        while True:
            try:
                txns.append(self.tx_notification_queue.get_nowait())
            except queue.Empty:
                break
        # Combine the transactions if there are at least three
        if len(txns) >= 3:
            total_amount = RavenValue()
            for tx in txns:
                tx_wallet_delta = self.wallet.get_wallet_delta(tx)
                if not tx_wallet_delta.is_relevant:
                    continue
                total_amount += tx_wallet_delta.delta
            recv = ''
            rvn = total_amount.rvn_value
            assets = total_amount.assets
            recv += self.format_amount_and_units(rvn)
            if assets:
                recv += ', '
                assets = ['{}: {}'.format(asset, self.config.format_amount(val)) for asset, val in assets.items()]
                recv += ', '.join(assets)
            self.notify(_("{} new transactions: Total amount received in the new transactions {}")
                        .format(len(txns), recv))
        else:
            for tx in txns:
                tx_wallet_delta = self.wallet.get_wallet_delta(tx)
                if not tx_wallet_delta.is_relevant:
                    continue
                recv = ''
                rvn = tx_wallet_delta.delta.rvn_value
                assets = tx_wallet_delta.delta.assets
                recv += self.format_amount_and_units(rvn)
                if assets:
                    recv += ', '
                    assets = ['{}: {}'.format(asset, self.config.format_amount(val)) for asset, val in assets.items()]
                    recv += ', '.join(assets)
                self.notify(_("New transaction: {}").format(recv))

    def notify(self, message):
        if self.tray:
            try:
                # this requires Qt 5.9
                self.tray.showMessage("Electrum", message, read_QIcon("electrum_dark_icon"), 20000)
            except TypeError:
                self.tray.showMessage("Electrum", message, QSystemTrayIcon.Information, 20000)

    def timer_actions(self):
        self.request_list.refresh_status()
        # Note this runs in the GUI thread
        if self.need_update.is_set():
            self.need_update.clear()
            self.update_wallet()
        elif not self.wallet.up_to_date:
            # this updates "synchronizing" progress
            self.update_status()
        # resolve aliases
        # FIXME this is a blocking network call that has a timeout of 5 sec
        self.payto_e.resolve()
        self.notify_transactions()

    def format_amount(self, amount_sat: int, is_diff=False, whitespaces=False) -> str:
        """Formats amount as string, converting to desired unit.
        E.g. 500_000 -> '0.005'
        """
        return self.config.format_amount(amount_sat, is_diff=is_diff, whitespaces=whitespaces)

    def format_amount_and_units(self, amount_sat, *, timestamp: int = None) -> str:
        """Returns string with both bitcoin and fiat amounts, in desired units.
        E.g. 500_000 -> '0.005 BTC (191.42 EUR)'
        """
        text = self.config.format_amount_and_units(amount_sat)
        fiat = self.fx.format_amount_and_units(amount_sat, timestamp=timestamp) if self.fx else None
        if text and fiat:
            text += f' ({fiat})'
        return text

    def format_fiat_and_units(self, amount_sat) -> str:
        """Returns string of FX fiat amount, in desired units.
        E.g. 500_000 -> '191.42 EUR'
        """
        return self.fx.format_amount_and_units(amount_sat) if self.fx else ''

    def format_fee_rate(self, fee_rate):
        return self.config.format_fee_rate(fee_rate)

    def get_decimal_point(self):
        return self.config.get_decimal_point()

    def base_unit(self):
        return self.config.get_base_unit()

    def connect_fields(self, window, btc_e, fiat_e, fee_e):

        def edit_changed(edit):
            if edit.follows:
                return
            edit.setStyleSheet(ColorScheme.DEFAULT.as_stylesheet())
            fiat_e.is_last_edited = (edit == fiat_e)
            amount = edit.get_amount()
            rate = self.fx.exchange_rate() if self.fx else Decimal('NaN')
            if rate.is_nan() or amount is None:
                if edit is fiat_e:
                    btc_e.setText("")
                    if fee_e:
                        fee_e.setText("")
                else:
                    fiat_e.setText("")
            else:
                if edit is fiat_e:
                    btc_e.follows = True
                    btc_e.setAmount(int(amount / Decimal(rate) * COIN))
                    btc_e.setStyleSheet(ColorScheme.BLUE.as_stylesheet())
                    btc_e.follows = False
                    if fee_e:
                        window.update_fee()
                else:
                    fiat_e.follows = True
                    fiat_e.setText(self.fx.ccy_amount_str(
                        amount * Decimal(rate) / COIN, False))
                    fiat_e.setStyleSheet(ColorScheme.BLUE.as_stylesheet())
                    fiat_e.follows = False

        btc_e.follows = False
        fiat_e.follows = False
        fiat_e.textChanged.connect(partial(edit_changed, fiat_e))
        btc_e.textChanged.connect(partial(edit_changed, btc_e))
        fiat_e.is_last_edited = False

    def update_status(self):
        if not self.wallet:
            return

        status_text = ''
        if self.network is None:
            text = _("Offline")
            icon = read_QIcon("status_disconnected.png")

        elif self.network.is_connected():
            server_height = self.network.get_server_height()
            server_lag = self.network.get_local_height() - server_height
            fork_str = "_fork" if len(self.network.get_blockchains()) > 1 else ""
            # Server height can be 0 after switching to a new server
            # until we get a headers subscription request response.
            # Display the synchronizing message in that case.
            if not self.wallet.up_to_date or server_height == 0:
                num_sent, num_answered = self.wallet.get_history_sync_state_details()
                text = ("{} ({}/{})"
                        .format(_("Synchronizing..."), num_answered, num_sent))
                icon = read_QIcon("status_waiting.png")
            elif server_lag > 1:
                text = _("Server is lagging ({} blocks)").format(server_lag)
                icon = read_QIcon("status_lagging%s.png" % fork_str)
            else:
                c, u, x = self.wallet.get_balance()
                c, u, x = c.rvn_value, u.rvn_value, x.rvn_value
                text = _("Balance") + ": %s " % (self.format_amount_and_units(c))
                if u:
                    text += " [%s unconfirmed]" % (self.format_amount(u, is_diff=True).strip())
                if x:
                    text += " [%s unmatured]" % (self.format_amount(x, is_diff=True).strip())
                if self.wallet.has_lightning():
                    l = self.wallet.lnworker.get_balance()
                    text += u'    \U000026a1 %s' % (self.format_amount_and_units(l).strip())
                # append fiat balance and price
                if self.fx.is_enabled():
                    text += self.fx.get_fiat_status_text(c + u + x,
                                                         self.base_unit(), self.get_decimal_point()) or ''
                if not self.network.proxy:
                    icon = read_QIcon("status_connected%s.png" % fork_str)
                else:
                    icon = read_QIcon("status_connected_proxy%s.png" % fork_str)
                local_height = self.network.get_local_height()
                if local_height < server_height - 100:
                    status_text = "Syncing headers {}/{}".format(local_height, server_height)
        else:
            if self.network.proxy:
                text = "{} ({})".format(_("Not connected"), _("proxy enabled"))
            else:
                text = _("Not connected")
            icon = read_QIcon("status_disconnected.png")

        if self.tray:
            self.tray.setToolTip("%s (%s)" % (text, self.wallet.basename()))
        self.balance_label.setText(text)
        self.status_label.setText(status_text)
        if self.status_button:
            self.status_button.setIcon(icon)

    def update_wallet(self):
        self.update_status()
        if self.wallet.up_to_date or not self.network or not self.network.is_connected():
            self.update_tabs()

    def update_tabs(self, wallet=None):
        if wallet is None:
            wallet = self.wallet
        if wallet != self.wallet:
            return
        self.history_model.refresh('update_tabs')
        self.request_list.update()
        self.address_list.update()
        self.asset_list.update()
        self.utxo_list.update()
        self.contact_list.update()
        self.invoice_list.update()
        # self.channels_list.update_rows.emit(wallet)
        self.update_completions()
        self.refresh_send_tab()
        if self.wallet.wallet_type not in ('imported, xpub, btchip, ledger, trezor'):
            self.create_workspace.refresh_owners()
            self.reissue_workspace.refresh_owners()

    # def create_channels_tab(self):
    #     self.channels_list = ChannelsList(self)
    #     t = self.channels_list.get_toolbar()
    #     return self.create_list_tab(self.channels_list, t)

    def create_history_tab(self):
        self.history_model = HistoryModel(self)
        self.history_list = l = HistoryList(self, self.history_model)
        self.history_model.set_view(self.history_list)
        l.searchable_list = l
        toolbar = l.create_toolbar(self.config)
        tab = self.create_list_tab(l, toolbar)
        toolbar_shown = bool(self.config.get('show_toolbar_history', False))
        l.show_toolbar(toolbar_shown)
        return tab

    def show_address(self, addr):
        from . import address_dialog
        d = address_dialog.AddressDialog(self, addr)
        d.exec_()

    def show_asset(self, asset):
        from . import asset_dialog
        d = asset_dialog.AssetDialog(self, asset)
        d.exec_()

    def hide_asset(self, asset):
        self.asset_blacklist.append('^' + asset + '$')
        self.config.set_key('asset_blacklist', self.asset_blacklist, True)
        self.asset_list.update()
        self.history_model.refresh('Marked asset as spam')
        self.history_list.update()

    def show_channel(self, channel_id):
        from . import channel_details
        channel_details.ChannelDetailsDialog(self, channel_id).show()

    def show_transaction(self, tx, *, tx_desc=None):
        '''tx_desc is set only for txs created in the Send tab'''
        show_transaction(tx, parent=self, desc=tx_desc)

    def show_lightning_transaction(self, tx_item):
        from .lightning_tx_dialog import LightningTxDialog
        d = LightningTxDialog(self, tx_item)
        d.show()

    def create_receive_tab(self):
        # A 4-column grid layout.  All the stretch is in the last column.
        # The exchange rate plugin adds a fiat widget in column 2
        self.receive_grid = grid = QGridLayout()
        grid.setSpacing(8)
        grid.setColumnStretch(3, 1)

        self.receive_message_e = SizedFreezableLineEdit(width=700)
        grid.addWidget(QLabel(_('Description')), 0, 0)
        grid.addWidget(self.receive_message_e, 0, 1, 1, 4)
        self.receive_message_e.textChanged.connect(self.update_receive_qr)

        self.receive_amount_e = RVNAmountEdit(self.get_decimal_point)
        grid.addWidget(QLabel(_('Requested amount')), 1, 0)
        grid.addWidget(self.receive_amount_e, 1, 1)
        self.receive_amount_e.textChanged.connect(self.update_receive_qr)

        self.fiat_receive_e = AmountEdit(self.fx.get_currency if self.fx else '')
        if not self.fx or not self.fx.is_enabled():
            self.fiat_receive_e.setVisible(False)
        grid.addWidget(self.fiat_receive_e, 1, 2, Qt.AlignLeft)

        self.connect_fields(self, self.receive_amount_e, self.fiat_receive_e, None)
        self.connect_fields(self, self.amount_e, self.fiat_send_e, None)

        self.expires_combo = QComboBox()
        evl = sorted(pr_expiration_values.items())
        evl_keys = [i[0] for i in evl]
        evl_values = [i[1] for i in evl]
        default_expiry = self.config.get('request_expiry', PR_DEFAULT_EXPIRATION_WHEN_CREATING)
        try:
            i = evl_keys.index(default_expiry)
        except ValueError:
            i = 0
        self.expires_combo.addItems(evl_values)
        self.expires_combo.setCurrentIndex(i)
<<<<<<< HEAD
        self.expires_combo.setFixedWidth(self.receive_amount_e.width())

=======
>>>>>>> cf7f66e9
        def on_expiry(i):
            self.config.set_key('request_expiry', evl_keys[i])

        self.expires_combo.currentIndexChanged.connect(on_expiry)
        msg = ''.join([
            _('Expiration date of your request.'), ' ',
            _('This information is seen by the recipient if you send them a signed payment request.'),
            '\n\n',
            _('For on-chain requests, the address gets reserved until expiration. After that, it might get reused.'),
            ' ',
            _('The ravencoin address never expires and will always be part of this electrum wallet.'), ' ',
            _('You can reuse a ravencoin address any number of times but it is not good for your privacy.'),
            '\n\n',
            _('For Lightning requests, payments will not be accepted after the expiration.'),
        ])
        grid.addWidget(HelpLabel(_('Expires after') + ' (?)', msg), 2, 0)
        grid.addWidget(self.expires_combo, 2, 1)
        self.expires_label = QLineEdit('')
        self.expires_label.setReadOnly(1)
        self.expires_label.setFocusPolicy(Qt.NoFocus)
        self.expires_label.hide()
        grid.addWidget(self.expires_label, 2, 1)

        self.clear_invoice_button = QPushButton(_('Clear'))
        self.clear_invoice_button.clicked.connect(self.clear_receive_tab)
        self.create_invoice_button = QPushButton(_('New Address'))
        self.create_invoice_button.setIcon(read_QIcon("ravencoin.png"))
        self.create_invoice_button.setToolTip('Create on-chain request')
        self.create_invoice_button.clicked.connect(lambda: self.create_invoice(False))
        self.receive_buttons = buttons = QHBoxLayout()
        buttons.addStretch(1)
        buttons.addWidget(self.clear_invoice_button)
        buttons.addWidget(self.create_invoice_button)
        if self.wallet.has_lightning():
            self.create_lightning_invoice_button = QPushButton(_('Lightning'))
            self.create_lightning_invoice_button.setToolTip('Create lightning request')
            self.create_lightning_invoice_button.setIcon(read_QIcon("lightning.png"))
            self.create_lightning_invoice_button.clicked.connect(lambda: self.create_invoice(True))
            buttons.addWidget(self.create_lightning_invoice_button)
        grid.addLayout(buttons, 4, 0, 1, -1)

        self.receive_payreq_e = ButtonsTextEdit()
        self.receive_payreq_e.setFont(QFont(MONOSPACE_FONT))
        self.receive_payreq_e.addCopyButton(self.app)
        self.receive_payreq_e.setReadOnly(True)
        self.receive_payreq_e.textChanged.connect(self.update_receive_qr)
        self.receive_payreq_e.setFocusPolicy(Qt.ClickFocus)

        self.receive_qr = QRCodeWidget(fixedSize=220)
        self.receive_qr.mouseReleaseEvent = lambda x: self.toggle_qr_window()
        self.receive_qr.enterEvent = lambda x: self.app.setOverrideCursor(QCursor(Qt.PointingHandCursor))
        self.receive_qr.leaveEvent = lambda x: self.app.setOverrideCursor(QCursor(Qt.ArrowCursor))

        self.receive_address_e = ButtonsTextEdit()
        self.receive_address_e.setFont(QFont(MONOSPACE_FONT))
        self.receive_address_e.addCopyButton(self.app)
        self.receive_address_e.setReadOnly(True)
        self.receive_address_e.textChanged.connect(self.update_receive_address_styling)

        qr_show = lambda: self.show_qrcode(str(self.receive_address_e.text()), _('Receiving address'), parent=self)
        qr_icon = "qrcode_white.png" if ColorScheme.dark_scheme else "qrcode.png"
        self.receive_address_e.addButton(qr_icon, qr_show, _("Show as QR code"))

        self.receive_requests_label = QLabel(_('Receive queue'))

        from .request_list import RequestList
        self.request_list = RequestList(self)

        receive_tabs = QTabWidget()
        receive_tabs.addTab(self.receive_address_e, _('Address'))
        receive_tabs.addTab(self.receive_payreq_e, _('Request'))
        receive_tabs.addTab(self.receive_qr, _('QR Code'))
        receive_tabs.setCurrentIndex(self.config.get('receive_tabs_index', 0))
        receive_tabs.currentChanged.connect(lambda i: self.config.set_key('receive_tabs_index', i))
        receive_tabs_sp = receive_tabs.sizePolicy()
        receive_tabs_sp.setRetainSizeWhenHidden(True)
        receive_tabs.setSizePolicy(receive_tabs_sp)

        def maybe_hide_receive_tabs():
            receive_tabs.setVisible(bool(self.receive_payreq_e.text()))

        self.receive_payreq_e.textChanged.connect(maybe_hide_receive_tabs)
        maybe_hide_receive_tabs()

        # layout
        vbox_g = QVBoxLayout()
        vbox_g.addLayout(grid)
        vbox_g.addStretch()
        hbox = QHBoxLayout()
        hbox.addLayout(vbox_g)
        hbox.addStretch()
        hbox.addWidget(receive_tabs)

        w = QWidget()
        w.searchable_list = self.request_list
        vbox = QVBoxLayout(w)
        vbox.addLayout(hbox)

        vbox.addStretch(1)
        vbox.addWidget(self.receive_requests_label)
        vbox.addWidget(self.request_list)
        vbox.setStretchFactor(self.request_list, 1000)

        return w

    def delete_requests(self, keys):
        for key in keys:
            self.wallet.delete_request(key)
        self.request_list.update()
        self.clear_receive_tab()

    def delete_lightning_payreq(self, payreq_key):
        self.wallet.lnworker.delete_invoice(payreq_key)
        self.request_list.update()
        self.invoice_list.update()
        self.clear_receive_tab()

    def sign_payment_request(self, addr):
        alias = self.config.get('alias')
        if alias and self.alias_info:
            alias_addr, alias_name, validated = self.alias_info
            if alias_addr:
                if self.wallet.is_mine(alias_addr):
                    msg = _('This payment request will be signed.') + '\n' + _('Please enter your password')
                    password = None
                    if self.wallet.has_keystore_encryption():
                        password = self.password_dialog(msg)
                        if not password:
                            return
                    try:
                        self.wallet.sign_payment_request(addr, alias, alias_addr, password)
                    except Exception as e:
                        self.show_error(repr(e))
                        return
                else:
                    return

    def create_invoice(self, is_lightning: bool):
        amount = self.receive_amount_e.get_amount()
        message = self.receive_message_e.text()
        expiry = self.config.get('request_expiry', PR_DEFAULT_EXPIRATION_WHEN_CREATING)
        try:
            if is_lightning:
                if not self.wallet.lnworker.channels:
                    self.show_error(_("You need to open a Lightning channel first."))
                    return
                # TODO maybe show a warning if amount exceeds lnworker.num_sats_can_receive (as in kivy)
                key = self.wallet.lnworker.add_request(amount, message, expiry)
            else:
                key = self.create_bitcoin_request(amount, message, expiry)
                if not key:
                    return
                self.address_list.update()
        except InvoiceError as e:
            self.show_error(_('Error creating payment request') + ':\n' + str(e))
            return

        assert key is not None
        self.request_list.update()
        self.request_list.select_key(key)
        # clear request fields
        self.receive_amount_e.setText('')
        self.receive_message_e.setText('')
        # copy to clipboard
        r = self.wallet.get_request(key)
        content = r.invoice if r.is_lightning() else r.get_address()
        title = _('Invoice') if is_lightning else _('Address')
        self.do_copy(content, title=title)

    def create_bitcoin_request(self, amount: int, message: str, expiration: int) -> Optional[str]:
        addr = self.wallet.get_unused_address()
        if addr is None:
            if not self.wallet.is_deterministic():  # imported wallet
                msg = [
                    _('No more addresses in your wallet.'), ' ',
                    _('You are using a non-deterministic wallet, which cannot create new addresses.'), ' ',
                    _('If you want to create new addresses, use a deterministic wallet instead.'), '\n\n',
                    _('Creating a new payment request will reuse one of your addresses and overwrite an existing request. Continue anyway?'),
                ]
                if not self.question(''.join(msg)):
                    return
                addr = self.wallet.get_receiving_address()
            else:  # deterministic wallet
                if not self.question(
                        _("Warning: The next address will not be recovered automatically if you restore your wallet from seed; you may need to add it manually.\n\nThis occurs because you have too many unused addresses in your wallet. To avoid this situation, use the existing addresses first.\n\nCreate anyway?")):
                    return
                addr = self.wallet.create_new_address(False)
        req = self.wallet.make_payment_request(addr, amount, message, expiration)
        try:
            self.wallet.add_payment_request(req)
        except Exception as e:
            self.logger.exception('Error adding payment request')
            self.show_error(_('Error adding payment request') + ':\n' + repr(e))
        else:
            self.sign_payment_request(addr)
        return addr

    def do_copy(self, content: str, *, title: str = None) -> None:
        self.app.clipboard().setText(content)
        if title is None:
            tooltip_text = _("Text copied to clipboard").format(title)
        else:
            tooltip_text = _("{} copied to clipboard").format(title)
        QToolTip.showText(QCursor.pos(), tooltip_text, self)

    def clear_receive_tab(self):
        self.receive_payreq_e.setText('')
        self.receive_address_e.setText('')
        self.receive_message_e.setText('')
        self.receive_amount_e.setAmount(None)
        self.expires_label.hide()
        self.expires_combo.show()
        self.request_list.clearSelection()

    def toggle_qr_window(self):
        from . import qrwindow
        if not self.qr_window:
            self.qr_window = qrwindow.QR_Window(self)
            self.qr_window.setVisible(True)
            self.qr_window_geometry = self.qr_window.geometry()
        else:
            if not self.qr_window.isVisible():
                self.qr_window.setVisible(True)
                self.qr_window.setGeometry(self.qr_window_geometry)
            else:
                self.qr_window_geometry = self.qr_window.geometry()
                self.qr_window.setVisible(False)
        self.update_receive_qr()

    def show_send_tab(self):
        self.tabs.setCurrentIndex(self.tabs.indexOf(self.send_tab))

    def show_receive_tab(self):
        self.tabs.setCurrentIndex(self.tabs.indexOf(self.receive_tab))

    def update_receive_qr(self):
        uri = str(self.receive_payreq_e.text())
        if maybe_extract_bolt11_invoice(uri):
            # encode lightning invoices as uppercase so QR encoding can use
            # alphanumeric mode; resulting in smaller QR codes
            uri = uri.upper()
        self.receive_qr.setData(uri)
        if self.qr_window and self.qr_window.isVisible():
            self.qr_window.qrw.setData(uri)

    def update_receive_address_styling(self):
        addr = str(self.receive_address_e.text())
        if is_address(addr) and self.wallet.is_used(addr):
            self.receive_address_e.setStyleSheet(ColorScheme.RED.as_stylesheet(True))
            self.receive_address_e.setToolTip(_("This address has already been used. "
                                                "For better privacy, do not reuse it for new payments."))
        else:
            self.receive_address_e.setStyleSheet("")
            self.receive_address_e.setToolTip("")

    def refresh_send_tab(self):
        # Don't interrupt if we don't need to
        balance = sum(self.wallet.get_balance(), RavenValue())
        new_send_options = [util.decimal_point_to_base_unit_name(self.get_decimal_point())] + \
                            sorted([asset for asset, bal in balance.assets.items() if bal != 0])

        diff = set(new_send_options) - set(self.send_options)
        if self.send_options and not diff:
            return

        self.to_send_combo.clear()
        self.send_options = new_send_options
        self.to_send_combo.addItems(self.send_options)


    def create_send_tab(self):
        # A 4-column grid layout.  All the stretch is in the last column.
        # The exchange rate plugin adds a fiat widget in column 2
        self.send_grid = grid = QGridLayout()
        grid.setSpacing(8)
        grid.setColumnStretch(3, 1)

        from .paytoedit import PayToEdit

        # Let user choose to send RVN or Asset
        self.to_send_combo = QComboBox()
        self.refresh_send_tab()
        # self.amount_e = RVNAmountEdit(self.get_decimal_point)
        self.amount_e = PayToAmountEdit(self.get_decimal_point,
                                        lambda: self.send_options[self.to_send_combo.currentIndex()][:4])

        self.payto_e = PayToEdit(self)
        self.payto_e.addPasteButton(self.app)
        msg = _('Recipient of the funds.') + '\n\n' \
              + _(
            'You may enter a Ravencoin address, a label from your list of contacts (a list of completions will be proposed), or an alias (email-like address that forwards to a Ravencoin address)')
        payto_label = HelpLabel(_('Pay to'), msg)
        grid.addWidget(payto_label, 1, 0)
        grid.addWidget(self.payto_e, 1, 1, 1, -1)

        completer = QCompleter()
        completer.setCaseSensitivity(False)
        self.payto_e.set_completer(completer)
        completer.setModel(self.completions)

        msg = _('Description of the transaction (not mandatory).') + '\n\n' \
              + _(
            'The description is not sent to the recipient of the funds. It is stored in your wallet file, and displayed in the \'History\' tab.')
        description_label = HelpLabel(_('Description'), msg)
        grid.addWidget(description_label, 2, 0)
        self.message_e = SizedFreezableLineEdit(width=700)
        grid.addWidget(self.message_e, 2, 1, 1, -1)

        vis = self.config.get('enable_op_return_messages', False)
        self.pubkey_e = FreezableLineEdit()
        self.pubkey_e.setMaxLength(40)  # Maximum length of an OP_RETURN message is 40. 1 byte for message length
        self.pubkey_e.setMinimumWidth(700)
        msg = _('OP_RETURN message.') + '\n\n' \
              + _('A short message to be encoded in a null pubkey') + ' ' \
              + _(
            'Note that this is not an intented feature of Ravencoin and may be removed in the future.') + '\n\n' \
              + _('This will increase your fee slightly.')
        self.pubkey_label = HelpLabel(_('OP_RETURN Message'), msg)
        grid.addWidget(self.pubkey_label, 3, 0)
        self.pubkey_label.setVisible(vis)
        self.pubkey_e.setVisible(vis)
        grid.addWidget(self.pubkey_e, 3, 1, 1, -1)

        msg = _('Amount to be sent.') + '\n\n' \
              + _('The amount will be displayed in red if you do not have enough funds in your wallet.') + ' ' \
              + _(
            'Note that if you have frozen some of your addresses, the available funds will be lower than your total balance.') + '\n\n' \
              + _('Keyboard shortcut: type "!" to send all your coins.')
        amount_label = HelpLabel(_('Amount'), msg)
        grid.addWidget(amount_label, 4, 0)
        grid.addWidget(self.amount_e, 4, 1)

        grid.addWidget(self.to_send_combo, 4, 2)

        self.fiat_send_e = AmountEdit(self.fx.get_currency if self.fx else '')
        if not self.fx or not self.fx.is_enabled():
            self.fiat_send_e.setVisible(False)
        grid.addWidget(self.fiat_send_e, 4, 3)
        self.amount_e.frozen.connect(
            lambda: self.fiat_send_e.setFrozen(self.amount_e.isReadOnly()))

        def on_to_send():
            i = self.to_send_combo.currentIndex()
            self.fiat_send_e.setVisible(i == 0)
            if i == 0:
                reg = QRegExp('^[0-9]{0,11}\\.([0-9]{1,8})$')
            else:
                meta = self.wallet.get_asset_meta(self.send_options[i])
                if meta:
                    divs = meta.divisions
                    if divs == 0:
                        reg = QRegExp('^[1-9][0-9]{0,10}$')
                    else:
                        reg = QRegExp('^[0-9]{0,11}\\.([0-9]{1,' + str(divs) + '})$')
                else:
                    # For some reason we don't have asset data yet;
                    # give the user the most freedom
                    reg = QRegExp('^[0-9]{0,11}\\.([0-9]{1,8})$')
            validator = QRegExpValidator(reg)
            self.amount_e.setValidator(validator)

        self.to_send_combo.currentIndexChanged.connect(on_to_send)

        self.max_button = EnterButton(_("Max"), self.spend_max)
        self.max_button.setFixedWidth(100)
        self.max_button.setCheckable(True)
        grid.addWidget(self.max_button, 4, 4)

        self.save_button = EnterButton(_("Save"), self.do_save_invoice)
        self.send_button = EnterButton(_("Pay") + "...", self.do_pay)
        self.clear_button = EnterButton(_("Clear"), self.do_clear)

        buttons = QHBoxLayout()
        buttons.addStretch(1)
        buttons.addWidget(self.clear_button)
        buttons.addWidget(self.save_button)
        buttons.addWidget(self.send_button)
        grid.addLayout(buttons, 6, 1, 1, 4)

        self.amount_e.shortcut.connect(self.spend_max)

        def reset_max(text):
            self.max_button.setChecked(False)
            enable = not bool(text) and not self.amount_e.isReadOnly()
            # self.max_button.setEnabled(enable)

        self.amount_e.textEdited.connect(reset_max)
        self.fiat_send_e.textEdited.connect(reset_max)

        self.set_onchain(False)

        self.invoices_label = QLabel(_('Send queue'))
        from .invoice_list import InvoiceList
        self.invoice_list = InvoiceList(self)

        vbox0 = QVBoxLayout()
        vbox0.addLayout(grid)
        hbox = QHBoxLayout()
        hbox.addLayout(vbox0)
        hbox.addStretch(1)
        w = QWidget()
        vbox = QVBoxLayout(w)
        vbox.addLayout(hbox)
        vbox.addStretch(1)
        vbox.addWidget(self.invoices_label)
        vbox.addWidget(self.invoice_list)
        vbox.setStretchFactor(self.invoice_list, 1000)
        w.searchable_list = self.invoice_list
        run_hook('create_send_tab', grid)
        return w

    def create_messages_tab(self):
        from .messages_list import MessageList
        self.message_list = l = MessageList(self)
        tab = self.create_list_tab(l)
        return tab

    def create_assets_tab(self):

        from .asset_list import AssetList
        self.asset_list = l = AssetList(self)

        if self.wallet.wallet_type not in ('imported, xpub, ledger, trezor, btchip'):

            self.create_workspace = create_w = AssetCreateWorkspace(self,
                                                                self.confirm_asset_creation)

            self.reissue_workspace = reissue_w = AssetReissueWorkspace(self,
                                                                   self.confirm_asset_reissue)
        else:
            self.create_workspace = create_w = QLabel()
            self.reissue_workspace = reissue_w = QLabel()

        layout = QGridLayout()
        w = QWidget()
        w.setLayout(layout)
        self.asset_tabs = tabwidget = QTabWidget()
        tabwidget.addTab(l, "My Assets")
        tabwidget.addTab(create_w, "Create Asset")
        tabwidget.addTab(reissue_w, "Reissue Asset")
        layout.addWidget(tabwidget, 0, 0)
        return w

    def confirm_asset_reissue(self):
        error = self.reissue_workspace.verify_valid()

        if error:
            self.show_warning(_('Invalid asset metadata:\n'
                                '{}').format(error))
            return

        def show_small_association_warning():
            if self.reissue_workspace.should_warn_associated_data():
                cb = QCheckBox(_("Don't show this message again."))
                cb_checked = False

                def on_cb(x):
                    nonlocal cb_checked
                    cb_checked = x == Qt.Checked

                cb.stateChanged.connect(on_cb)
                goto = self.question(_('Your associated data is smalled than the '
                                       '34 byte size.\n'
                                       'Double check that you have input the correct '
                                       'data.\n'
                                       'If you continue, null bytes will be prepended '
                                       'to the end of your data to fit this size.\n\n'
                                       'Is this okay?'),
                                     title=_('Warning: Small associated data'), checkbox=cb)

                if cb_checked:
                    self.config.set_key('warn_asset_small_associated', False)
                if goto:
                    return True
                else:
                    return False
            else:
                return True

        def show_non_reissuable_warning():
            if self.reissue_workspace.should_warn_on_non_reissuable():
                cb = QCheckBox(_("Don't show this message again."))
                cb_checked = False

                def on_cb(x):
                    nonlocal cb_checked
                    cb_checked = x == Qt.Checked

                cb.stateChanged.connect(on_cb)
                goto = self.question(_('You will not be able to change '
                                       'this asset in the future.\n'
                                       'Are you sure you want to continue?'),
                                     title=_('Warning: Non reissuable asset'), checkbox=cb)

                if cb_checked:
                    self.config.set_key('warn_asset_non_reissuable', False)
                if goto:
                    return True
                else:
                    return False
            else:
                return True

        if not show_small_association_warning():
            return

        if not show_non_reissuable_warning():
            return

        norm, new, change_addr = self.reissue_workspace.get_output()

        self.pay_onchain_dialog(
            self.get_coins(asset=self.reissue_workspace.get_owner()),
            norm,
            coinbase_outputs=new,
            # change_addr=change_addr
        )

        self.reissue_workspace.reset_workspace()

    def confirm_asset_creation(self):

        error = self.create_workspace.verify_valid()

        if error:
            self.show_warning(_('Invalid asset metadata:\n'
                                '{}').format(error))
            return

        def show_small_association_warning():
            if self.create_workspace.should_warn_associated_data():
                cb = QCheckBox(_("Don't show this message again."))
                cb_checked = False

                def on_cb(x):
                    nonlocal cb_checked
                    cb_checked = x == Qt.Checked

                cb.stateChanged.connect(on_cb)
                goto = self.question(_('Your associated data is smalled than the '
                                              '34 byte size.\n'
                                              'Double check that you have input the correct '
                                              'data.\n'
                                              'If you continue, null bytes will be prepended '
                                              'to the end of your data to fit this size.\n\n'
                                              'Is this okay?'),
                                            title=_('Warning: Small associated data'), checkbox=cb)

                if cb_checked:
                    self.config.set_key('warn_asset_small_associated', False)
                if goto:
                    return True
                else:
                    return False
            else:
                return True

        def show_non_reissuable_warning():
            if self.create_workspace.should_warn_on_non_reissuable():
                cb = QCheckBox(_("Don't show this message again."))
                cb_checked = False

                def on_cb(x):
                    nonlocal cb_checked
                    cb_checked = x == Qt.Checked

                cb.stateChanged.connect(on_cb)
                goto = self.question(_('You will not be able to change '
                                              'this asset in the future.\n'
                                              'Are you sure you want to continue?'),
                                            title=_('Warning: Non reissuable asset'), checkbox=cb)

                if cb_checked:
                    self.config.set_key('warn_asset_non_reissuable', False)
                if goto:
                    return True
                else:
                    return False
            else:
                return True

        if not show_small_association_warning():
            return

        if not show_non_reissuable_warning():
            return

        norm, new, change_addr = self.create_workspace.get_output()

        self.pay_onchain_dialog(
            self.get_coins(asset=self.create_workspace.get_owner()),
            norm,
            coinbase_outputs=new,
            #change_addr=change_addr
        )

        self.create_workspace.reset_workspace()

    def get_asset_from_spend_tab(self) -> Optional[str]:
        combo_index = self.to_send_combo.currentIndex()
        if combo_index != 0:
            return self.send_options[combo_index]
        return None

    def spend_max(self):
        if run_hook('abort_send', self):
            return
        asset = self.get_asset_from_spend_tab()
        outputs = self.payto_e.get_outputs(True)
        if not outputs:
            return
        make_tx = lambda fee_est: self.wallet.make_unsigned_transaction(
            coins=self.get_coins(asset=asset),
            outputs=outputs,
            fee=fee_est,
            is_sweep=False)

        try:
            try:
                tx = make_tx(None)
            except (NotEnoughFunds, NoDynamicFeeEstimates) as e:
                # Check if we had enough funds excluding fees,
                # if so, still provide opportunity to set lower fees.
                tx = make_tx(0)
        except MultipleSpendMaxTxOutputs as e:
            self.max_button.setChecked(False)
            self.show_error(str(e))
            return
        except NotEnoughFunds as e:
            self.max_button.setChecked(False)
            text = self.get_text_not_enough_funds_mentioning_frozen()
            self.show_error(text)
            return

        self.max_button.setChecked(True)
        amount = tx.output_value()
        __, x_fee_amount = run_hook('get_tx_extra_fee', self.wallet, tx) or (None, 0)
        amount_after_all_fees = amount - RavenValue(x_fee_amount)
        assets = amount_after_all_fees.assets
        if len(assets) == 0:
            to_show = amount_after_all_fees.rvn_value.value
        else:
            __, v = list(assets.items())[0]
            to_show = v.value
        self.amount_e.setAmount(to_show)
        # show tooltip explaining max amount
        mining_fee = tx.get_fee()
        mining_fee_str = self.format_amount_and_units(mining_fee.rvn_value.value)
        msg = _("Mining fee: {} (can be adjusted on next screen)").format(mining_fee_str)
        if x_fee_amount:
            twofactor_fee_str = self.format_amount_and_units(x_fee_amount)
            msg += "\n" + _("2fa fee: {} (for the next batch of transactions)").format(twofactor_fee_str)
        frozen_bal = self.get_frozen_balance_str()
        if frozen_bal:
            msg += "\n" + _("Some coins are frozen: {} (can be unfrozen in the Addresses or in the Coins tab)").format(
                frozen_bal)
        QToolTip.showText(self.max_button.mapToGlobal(QPoint(0, 0)), msg)

    def get_contact_payto(self, key):
        _type, label = self.contacts.get(key)
        return label + '  <' + key + '>' if _type == 'address' else key

    def update_completions(self):
        l = [self.get_contact_payto(key) for key in self.contacts.keys()]
        self.completions.setStringList(l)

    @protected
    def protect(self, func, args, password):
        return func(*args, password)

    def read_outputs(self) -> List[PartialTxOutput]:
        if self.payment_request:
            outputs = self.payment_request.get_outputs()
        else:
            outputs = self.payto_e.get_outputs(self.max_button.isChecked())
        return outputs

    def check_send_tab_onchain_outputs_and_show_errors(self, outputs: List[PartialTxOutput]) -> bool:
        """Returns whether there are errors with outputs.
        Also shows error dialog to user if so.
        """
        if not outputs:
            self.show_error(_('No outputs'))
            return True

        for o in outputs:
            if o.scriptpubkey is None:
                self.show_error(_('Ravencoin Address is None'))
                return True
            if o.value is None:
                self.show_error(_('Invalid Amount'))
                return True

        return False  # no errors

    def check_send_tab_payto_line_and_show_errors(self) -> bool:
        """Returns whether there are errors.
        Also shows error dialog to user if so.
        """
        pr = self.payment_request
        if pr:
            if pr.has_expired():
                self.show_error(_('Payment request has expired'))
                return True

        if not pr:
            errors = self.payto_e.get_errors()
            if errors:
                if len(errors) == 1 and not errors[0].is_multiline:
                    err = errors[0]
                    self.show_warning(_("Failed to parse 'Pay to' line") + ":\n" +
                                      f"{err.line_content[:40]}...\n\n"
                                      f"{err.exc!r}")
                else:
                    self.show_warning(_("Invalid Lines found:") + "\n\n" +
                                      '\n'.join([_("Line #") +
                                                 f"{err.idx + 1}: {err.line_content[:40]}... ({err.exc!r})"
                                                 for err in errors]))
                return True

            if self.payto_e.is_alias and self.payto_e.validated is False:
                alias = self.payto_e.toPlainText()
                msg = _('WARNING: the alias "{}" could not be validated via an additional '
                        'security check, DNSSEC, and thus may not be correct.').format(alias) + '\n'
                msg += _('Do you wish to continue?')
                if not self.question(msg):
                    return True

        return False  # no errors

    def pay_lightning_invoice(self, invoice: str, *, amount_msat: Optional[int]):
        if amount_msat is None:
            raise Exception("missing amount for LN invoice")
        amount_sat = Decimal(amount_msat) / 1000
        # FIXME this is currently lying to user as we truncate to satoshis
        msg = _("Pay lightning invoice?") + '\n\n' + _("This will send {}?").format(
            self.format_amount_and_units(amount_sat))
        if not self.question(msg):
            return
        self.save_pending_invoice()

        def task():
            coro = self.wallet.lnworker.pay_invoice(invoice, amount_msat=amount_msat, attempts=LN_NUM_PAYMENT_ATTEMPTS)
            fut = asyncio.run_coroutine_threadsafe(coro, self.network.asyncio_loop)
            return fut.result()

        self.wallet.thread.add(task)

    def on_request_status(self, wallet, key, status):
        if wallet != self.wallet:
            return
        req = self.wallet.receive_requests.get(key)
        if req is None:
            return
        if status == PR_PAID:
            self.notify(_('Payment received') + '\n' + key)
            self.need_update.set()
        else:
            self.request_list.update_item(key, req)

    def on_invoice_status(self, wallet, key):
        if wallet != self.wallet:
            return
        invoice = self.wallet.get_invoice(key)
        if invoice is None:
            return
        status = self.wallet.get_invoice_status(invoice)
        if status == PR_PAID:
            self.invoice_list.update()
        else:
            self.invoice_list.update_item(key, invoice)

    def on_payment_succeeded(self, wallet, key):
        description = self.wallet.get_label(key)
        self.notify(_('Payment succeeded') + '\n\n' + description)
        self.need_update.set()

    def on_payment_failed(self, wallet, key, reason):
        self.show_error(_('Payment failed') + '\n\n' + reason)

    def read_invoice(self):
        if self.check_send_tab_payto_line_and_show_errors():
            return
        try:
            if not self._is_onchain:
                invoice_str = self.payto_e.lightning_invoice
                if not invoice_str:
                    return
                if not self.wallet.has_lightning():
                    self.show_error(_('Lightning is disabled'))
                    return
                invoice = LNInvoice.from_bech32(invoice_str)
                if invoice.get_amount_msat() is None:
                    amount_sat = self.amount_e.get_amount()
                    if amount_sat:
                        invoice.amount_msat = int(amount_sat * 1000)
                    else:
                        self.show_error(_('No amount'))
                        return
                return invoice
            else:
                outputs = self.read_outputs()
                pubkey_msg = self.pubkey_e.text()
                if pubkey_msg != '' and len(pubkey_msg) < 40:
                    outputs.append(
                        PartialTxOutput(
                            value=0,
                            scriptpubkey=
                            b'\x6a' +
                            len(pubkey_msg).to_bytes(1, 'big', signed=False) +
                            pubkey_msg.encode('ascii')
                        ))
                if self.check_send_tab_onchain_outputs_and_show_errors(outputs):
                    return
                message = self.message_e.text()
                return self.wallet.create_invoice(
                    outputs=outputs,
                    message=message,
                    pr=self.payment_request,
                    URI=self.payto_URI)
        except InvoiceError as e:
            self.show_error(_('Error creating payment') + ':\n' + str(e))

    def do_save_invoice(self):
        self.pending_invoice = self.read_invoice()
        if not self.pending_invoice:
            return
        self.save_pending_invoice()

    def save_pending_invoice(self):
        if not self.pending_invoice:
            return
        self.do_clear()
        self.wallet.save_invoice(self.pending_invoice)
        self.invoice_list.update()
        self.pending_invoice = None

    def do_pay(self):
        self.pending_invoice = self.read_invoice()
        if not self.pending_invoice:
            return
        self.do_pay_invoice(self.pending_invoice)

    def pay_multiple_invoices(self, invoices):
        outputs = []
        for invoice in invoices:
            outputs += invoice.outputs
        self.pay_onchain_dialog(self.get_coins(), outputs)

    def do_pay_invoice(self, invoice: 'Invoice'):
        if invoice.type == PR_TYPE_LN:
            assert isinstance(invoice, LNInvoice)
            self.pay_lightning_invoice(invoice.invoice, amount_msat=invoice.get_amount_msat())
        elif invoice.type == PR_TYPE_ONCHAIN:
            assert isinstance(invoice, OnchainInvoice)
            l = list(invoice.get_amount_sat().assets.keys())
            if l:
                a = l[0]
            else:
                a = None
            self.pay_onchain_dialog(self.get_coins(asset=a), invoice.outputs)
        else:
            raise Exception('unknown invoice type')

    def get_coins(self, *, asset: str = None, nonlocal_only=False) -> Sequence[PartialTxInput]:
        coins = self.get_manually_selected_coins()
        if coins is not None:
            return coins
        else:
            return self.wallet.get_spendable_coins(None, nonlocal_only=nonlocal_only, asset=asset)

    def get_manually_selected_coins(self) -> Optional[Sequence[PartialTxInput]]:
        """Return a list of selected coins or None.
        Note: None means selection is not being used,
              while an empty sequence means the user specifically selected that.
        """
        return self.utxo_list.get_spend_list()

    def get_text_not_enough_funds_mentioning_frozen(self) -> str:
        text = _("Not enough funds")
        frozen_str = self.get_frozen_balance_str()
        if frozen_str:
            text += " ({} {})".format(
                frozen_str, _("are frozen")
            )
        return text

    # TODO: Currently only for ravencoin
    def get_frozen_balance_str(self) -> Optional[str]:
        frozen_bal = sum(self.wallet.get_frozen_balance(), RavenValue())
        if not frozen_bal:
            return None
        return self.format_amount_and_units(frozen_bal.rvn_value)

    def pay_onchain_dialog(
            self, inputs: Sequence[PartialTxInput],
            outputs: List[PartialTxOutput], *,
            external_keypairs=None,
            coinbase_outputs=None,
            change_addr=None) -> None:
        # trustedcoin requires this
        if run_hook('abort_send', self):
            return
        is_sweep = bool(external_keypairs)
        make_tx = lambda fee_est: self.wallet.make_unsigned_transaction(
            coins=inputs,
            outputs=outputs,
            fee=fee_est,
            is_sweep=is_sweep,
            coinbase_outputs=coinbase_outputs,
            change_addr=change_addr)

        output_value = \
            sum([RavenValue(0, {x.asset: x.value}) if x.asset else RavenValue(x.value) for x in outputs +
                 (coinbase_outputs if coinbase_outputs else [])], RavenValue())

        conf_dlg = ConfirmTxDialog(window=self, make_tx=make_tx, output_value=output_value, is_sweep=is_sweep)
        if conf_dlg.not_enough_funds:
            # Check if we had enough funds excluding fees,
            # if so, still provide opportunity to set lower fees.
            if not conf_dlg.have_enough_funds_assuming_zero_fees():
                text = self.get_text_not_enough_funds_mentioning_frozen()
                self.show_message(text)
                return

        # shortcut to advanced preview (after "enough funds" check!)
        if self.config.get('advanced_preview'):
            preview_dlg = PreviewTxDialog(
                window=self,
                make_tx=make_tx,
                external_keypairs=external_keypairs,
                output_value=output_value)
            preview_dlg.show()
            return

        cancelled, is_send, password, tx = conf_dlg.run()
        if cancelled:
            return
        if is_send:
            self.save_pending_invoice()

            def sign_done(success):
                if success:
                    self.broadcast_or_show(tx)
            self.sign_tx_with_password(tx, callback=sign_done, password=password,
                                       external_keypairs=external_keypairs)
        else:
            preview_dlg = PreviewTxDialog(
                window=self,
                make_tx=make_tx,
                external_keypairs=external_keypairs,
                output_value=output_value)
            preview_dlg.show()

    def broadcast_or_show(self, tx: Transaction):
        if not tx.is_complete():
            self.show_transaction(tx)
            return
        if not self.network:
            self.show_error(_("You can't broadcast a transaction without a live network connection."))
            self.show_transaction(tx)
            return

        self.broadcast_transaction(tx)

    @protected
    def sign_tx(self, tx, *, callback, external_keypairs, password):
        self.sign_tx_with_password(tx, callback=callback, password=password, external_keypairs=external_keypairs)

    def sign_tx_with_password(self, tx: PartialTransaction, *, callback, password, external_keypairs=None):
        '''Sign the transaction in a separate thread.  When done, calls
        the callback with a success code of True or False.
        '''

        def on_success(result):
            callback(True)

        def on_failure(exc_info):
            self.on_error(exc_info)
            callback(False)

        on_success = run_hook('tc_sign_wrapper', self.wallet, tx, on_success, on_failure) or on_success
        if external_keypairs:
            # can sign directly
            task = partial(tx.sign, external_keypairs)
        else:
            task = partial(self.wallet.sign_transaction, tx, password)
        msg = _('Signing transaction...')
        WaitingDialog(self, msg, task, on_success, on_failure)

    def broadcast_transaction(self, tx: Transaction):

        def broadcast_thread():
            # non-GUI thread
            pr = self.payment_request
            if pr and pr.has_expired():
                self.payment_request = None
                return False, _("Invoice has expired")
            try:
                self.network.run_from_another_thread(self.network.broadcast_transaction(tx))
            except TxBroadcastError as e:
                return False, e.get_message_for_gui()
            except BestEffortRequestFailed as e:
                return False, repr(e)
            # success
            txid = tx.txid()
            if pr:
                self.payment_request = None
                refund_address = self.wallet.get_receiving_address()
                coro = pr.send_payment_and_receive_paymentack(tx.serialize(), refund_address)
                fut = asyncio.run_coroutine_threadsafe(coro, self.network.asyncio_loop)
                ack_status, ack_msg = fut.result(timeout=20)
                self.logger.info(f"Payment ACK: {ack_status}. Ack message: {ack_msg}")
            return True, txid

        # Capture current TL window; override might be removed on return
        parent = self.top_level_window(lambda win: isinstance(win, MessageBoxMixin))

        def broadcast_done(result):
            # GUI thread
            if result:
                success, msg = result
                if success:
                    parent.show_message(_('Payment sent.') + '\n' + msg)
                    self.invoice_list.update()
                else:
                    msg = msg or ''
                    parent.show_error(msg)

        WaitingDialog(self, _('Broadcasting transaction...'),
                      broadcast_thread, broadcast_done, self.on_error)

    def mktx_for_open_channel(self, *, funding_sat, node_id):
        coins = self.get_coins(nonlocal_only=True)
        make_tx = lambda fee_est: self.wallet.lnworker.mktx_for_open_channel(
            coins=coins,
            funding_sat=funding_sat,
            node_id=node_id,
            fee_est=fee_est)
        return make_tx

    def open_channel(self, connect_str, funding_sat, push_amt):
        try:
            node_id, rest = extract_nodeid(connect_str)
        except ConnStringFormatError as e:
            self.show_error(str(e))
            return
        if self.wallet.lnworker.has_conflicting_backup_with(node_id):
            msg = messages.MGS_CONFLICTING_BACKUP_INSTANCE
            if not self.question(msg):
                return
        # use ConfirmTxDialog
        # we need to know the fee before we broadcast, because the txid is required
        make_tx = self.mktx_for_open_channel(funding_sat=funding_sat, node_id=node_id)
        d = ConfirmTxDialog(window=self, make_tx=make_tx, output_value=funding_sat, is_sweep=False)
        # disable preview button because the user must not broadcast tx before establishment_flow
        d.preview_button.setEnabled(False)
        cancelled, is_send, password, funding_tx = d.run()
        if not is_send:
            return
        if cancelled:
            return
        # read funding_sat from tx; converts '!' to int value
        funding_sat = funding_tx.output_value_for_address(ln_dummy_address())

        def task():
            return self.wallet.lnworker.open_channel(
                connect_str=connect_str,
                funding_tx=funding_tx,
                funding_sat=funding_sat,
                push_amt_sat=push_amt,
                password=password)

        def on_failure(exc_info):
            type_, e, traceback = exc_info
            self.show_error(_('Could not open channel: {}').format(repr(e)))

        WaitingDialog(self, _('Opening channel...'), task, self.on_open_channel_success, on_failure)

    def on_open_channel_success(self, args):
        chan, funding_tx = args
        lnworker = self.wallet.lnworker
        if not chan.has_onchain_backup():
            backup_dir = self.config.get_backup_dir()
            if backup_dir is not None:
                self.show_message(_(f'Your wallet backup has been updated in {backup_dir}'))
            else:
                data = lnworker.export_channel_backup(chan.channel_id)
                help_text = _(messages.MSG_CREATED_NON_RECOVERABLE_CHANNEL)
                self.show_qrcode(
                    data, _('Save channel backup'),
                    help_text=help_text,
                    show_copy_text_btn=True)
        n = chan.constraints.funding_txn_minimum_depth
        message = '\n'.join([
            _('Channel established.'),
            _('Remote peer ID') + ':' + chan.node_id.hex(),
            _('This channel will be usable after {} confirmations').format(n)
        ])
        if not funding_tx.is_complete():
            message += '\n\n' + _('Please sign and broadcast the funding transaction')
            self.show_message(message)
            self.show_transaction(funding_tx)
        else:
            self.show_message(message)

    def query_choice(self, msg, choices):
        # Needed by QtHandler for hardware wallets
        dialog = WindowModalDialog(self.top_level_window())
        clayout = ChoicesLayout(msg, choices)
        vbox = QVBoxLayout(dialog)
        vbox.addLayout(clayout.layout())
        vbox.addLayout(Buttons(OkButton(dialog)))
        if not dialog.exec_():
            return None
        return clayout.selected_index()

    def lock_amount(self, b: bool) -> None:
        self.amount_e.setFrozen(b)
        self.max_button.setEnabled(not b)
        self.to_send_combo.setEnabled(not b)

    def prepare_for_payment_request(self):
        self.show_send_tab()
        self.payto_e.is_pr = True
        for e in [self.payto_e, self.message_e]:
            e.setFrozen(True)
        self.lock_amount(True)
        self.payto_e.setText(_("please wait..."))
        return True

    def delete_invoices(self, keys):
        for key in keys:
            self.wallet.delete_invoice(key)
        self.invoice_list.update()

    def payment_request_ok(self):
        pr = self.payment_request
        if not pr:
            return
        key = pr.get_id()
        invoice = self.wallet.get_invoice(key)
        if invoice and self.wallet.get_invoice_status(invoice) == PR_PAID:
            self.show_message("invoice already paid")
            self.do_clear()
            self.payment_request = None
            return
        self.payto_e.is_pr = True
        if not pr.has_expired():
            self.payto_e.setGreen()
        else:
            self.payto_e.setExpired()
        self.payto_e.setText(pr.get_requestor())
        self.amount_e.setAmount(pr.get_amount())
        self.message_e.setText(pr.get_memo())
        # signal to set fee
        self.amount_e.textEdited.emit("")

    def payment_request_error(self):
        pr = self.payment_request
        if not pr:
            return
        self.show_message(pr.error)
        self.payment_request = None
        self.do_clear()

    def on_pr(self, request: 'paymentrequest.PaymentRequest'):
        self.set_onchain(True)
        self.payment_request = request
        if self.payment_request.verify(self.contacts):
            self.payment_request_ok_signal.emit()
        else:
            self.payment_request_error_signal.emit()

    def parse_lightning_invoice(self, invoice):
        """Parse ln invoice, and prepare the send tab for it."""
        try:
            lnaddr = lndecode(invoice)
        except Exception as e:
            raise LnDecodeException(e) from e
        pubkey = bh2u(lnaddr.pubkey.serialize())
        for k, v in lnaddr.tags:
            if k == 'd':
                description = v
                break
        else:
            description = ''
        self.payto_e.setFrozen(True)
        self.payto_e.setText(pubkey)
        self.message_e.setText(description)
        if lnaddr.get_amount_sat() is not None:
            self.amount_e.setAmount(lnaddr.get_amount_sat())
        # self.amount_e.textEdited.emit("")
        self.set_onchain(False)

    def set_onchain(self, b):
        self._is_onchain = b
        self.max_button.setEnabled(b)

    def pay_to_URI(self, URI):
        if not URI:
            return
        try:
            out = util.parse_URI(URI, self.on_pr)
        except InvalidBitcoinURI as e:
            self.show_error(_("Error parsing URI") + f":\n{e}")
            return
        self.show_send_tab()
        self.payto_URI = out
        r = out.get('r')
        sig = out.get('sig')
        name = out.get('name')
        if r or (name and sig):
            self.prepare_for_payment_request()
            return
        address = out.get('address')
        amount = out.get('amount')
        label = out.get('label')
        message = out.get('message')
        # use label as description (not BIP21 compliant)
        if label and not message:
            message = label
        if address:
            self.payto_e.setText(address)
        if message:
            self.message_e.setText(message)
        if amount:
            self.amount_e.setAmount(amount)
            self.amount_e.textEdited.emit("")

    def do_clear(self):
        self.max_button.setChecked(False)
        self.payment_request = None
        self.payto_URI = None
        self.payto_e.is_pr = False
        self.set_onchain(False)
        for e in [self.payto_e, self.message_e, self.amount_e]:
            e.setText('')
            e.setFrozen(False)
        self.update_status()
        run_hook('do_clear', self)

    def set_frozen_state_of_addresses(self, addrs, freeze: bool):
        self.wallet.set_frozen_state_of_addresses(addrs, freeze)
        self.address_list.update()
        self.utxo_list.update()

    def set_frozen_state_of_coins(self, utxos: Sequence[PartialTxInput], freeze: bool):
        utxos_str = {utxo.prevout.to_str() for utxo in utxos}
        self.wallet.set_frozen_state_of_coins(utxos_str, freeze)
        self.utxo_list.update()

    def create_list_tab(self, l, toolbar=None):
        w = QWidget()
        w.searchable_list = l
        vbox = QVBoxLayout()
        w.setLayout(vbox)
        # vbox.setContentsMargins(0, 0, 0, 0)
        # vbox.setSpacing(0)
        if toolbar:
            vbox.addLayout(toolbar)
        vbox.addWidget(l)
        return w

    def create_addresses_tab(self):
        from .address_list import AddressList
        self.address_list = l = AddressList(self)
        toolbar = l.create_toolbar(self.config)
        tab = self.create_list_tab(l, toolbar)
        toolbar_shown = bool(self.config.get('show_toolbar_addresses', True))
        l.show_toolbar(toolbar_shown)
        return tab

    def create_utxo_tab(self):
        from .utxo_list import UTXOList
        self.utxo_list = UTXOList(self)
        return self.create_list_tab(self.utxo_list)

    def create_contacts_tab(self):
        from .contact_list import ContactList
        self.contact_list = l = ContactList(self)
        return self.create_list_tab(l)

    def remove_address(self, addr):
        if not self.question(_("Do you want to remove {} from your wallet?").format(addr)):
            return
        try:
            self.wallet.delete_address(addr)
        except UserFacingException as e:
            self.show_error(str(e))
        else:
            self.need_update.set()  # history, addresses, coins
            self.clear_receive_tab()

    def paytomany(self):
        self.show_send_tab()
        self.payto_e.paytomany()
        msg = '\n'.join([
            _('Enter a list of outputs in the \'Pay to\' field.'),
            _('One output per line.'),
            _('Format: address, amount'),
            _('You may load a CSV file using the file icon.')
        ])
        self.show_message(msg, title=_('Pay to many'))

    def payto_contacts(self, labels):
        paytos = [self.get_contact_payto(label) for label in labels]
        self.show_send_tab()
        if len(paytos) == 1:
            self.payto_e.setText(paytos[0])
            self.amount_e.setFocus()
        else:
            text = "\n".join([payto + ", 0" for payto in paytos])
            self.payto_e.setText(text)
            self.payto_e.setFocus()

    def set_contact(self, label, address):
        if not is_address(address):
            self.show_error(_('Invalid Address'))
            self.contact_list.update()  # Displays original unchanged value
            return False
        self.contacts[address] = ('address', label)
        self.contact_list.update()
        self.history_list.update()
        self.update_completions()
        return True

    def delete_contacts(self, labels):
        if not self.question(_("Remove {} from your list of contacts?")
                                     .format(" + ".join(labels))):
            return
        for label in labels:
            self.contacts.pop(label)
        self.history_list.update()
        self.contact_list.update()
        self.update_completions()

    def show_onchain_invoice(self, invoice: OnchainInvoice):
        #amount_str = self.format_amount(invoice.amount_sat.rvn_value.value) + ' ' + self.base_unit()
        amount_str = invoice.amount_sat.__repr__()
        d = WindowModalDialog(self, _("Onchain Invoice"))
        vbox = QVBoxLayout(d)
        grid = QGridLayout()
        grid.addWidget(QLabel(_("Amount") + ':'), 1, 0)
        grid.addWidget(QLabel(amount_str), 1, 1)
        if len(invoice.outputs) == 1:
            grid.addWidget(QLabel(_("Address") + ':'), 2, 0)
            grid.addWidget(QLabel(invoice.get_address()), 2, 1)
        else:
            outputs_str = '\n'.join(
                map(lambda x: str(x.address) + ' : ' + self.format_amount(x.value) + (self.base_unit() if not x.asset else (' ' + x.asset)), invoice.outputs))
            grid.addWidget(QLabel(_("Outputs") + ':'), 2, 0)
            grid.addWidget(QLabel(outputs_str), 2, 1)
        grid.addWidget(QLabel(_("Description") + ':'), 3, 0)
        grid.addWidget(QLabel(invoice.message), 3, 1)
        if invoice.exp:
            grid.addWidget(QLabel(_("Expires") + ':'), 4, 0)
            grid.addWidget(QLabel(format_time(invoice.exp + invoice.time)), 4, 1)
        if invoice.bip70:
            pr = paymentrequest.PaymentRequest(bytes.fromhex(invoice.bip70))
            pr.verify(self.contacts)
            grid.addWidget(QLabel(_("Requestor") + ':'), 5, 0)
            grid.addWidget(QLabel(pr.get_requestor()), 5, 1)
            grid.addWidget(QLabel(_("Signature") + ':'), 6, 0)
            grid.addWidget(QLabel(pr.get_verify_status()), 6, 1)

            def do_export():
                key = pr.get_id()
                name = str(key) + '.bip70'
                fn = getSaveFileName(
                    parent=self,
                    title=_("Save invoice to file"),
                    filename=name,
                    filter="*.bip70",
                    config=self.config,
                )
                if not fn:
                    return
                with open(fn, 'wb') as f:
                    data = f.write(pr.raw)
                self.show_message(_('BIP70 invoice saved as {}').format(fn))

            exportButton = EnterButton(_('Export'), do_export)
            buttons = Buttons(exportButton, CloseButton(d))
        else:
            buttons = Buttons(CloseButton(d))
        vbox.addLayout(grid)
        vbox.addLayout(buttons)
        d.exec_()

    def show_lightning_invoice(self, invoice: LNInvoice):
        lnaddr = lndecode(invoice.invoice)
        d = WindowModalDialog(self, _("Lightning Invoice"))
        vbox = QVBoxLayout(d)
        grid = QGridLayout()
        grid.addWidget(QLabel(_("Node ID") + ':'), 0, 0)
        grid.addWidget(QLabel(lnaddr.pubkey.serialize().hex()), 0, 1)
        grid.addWidget(QLabel(_("Amount") + ':'), 1, 0)
        amount_str = self.format_amount(invoice.get_amount_sat()) + ' ' + self.base_unit()
        grid.addWidget(QLabel(amount_str), 1, 1)
        grid.addWidget(QLabel(_("Description") + ':'), 2, 0)
        grid.addWidget(QLabel(invoice.message), 2, 1)
        grid.addWidget(QLabel(_("Hash") + ':'), 3, 0)
        payhash_e = ButtonsLineEdit(lnaddr.paymenthash.hex())
        payhash_e.addCopyButton(self.app)
        payhash_e.setReadOnly(True)
        vbox.addWidget(payhash_e)
        grid.addWidget(payhash_e, 3, 1)
        if invoice.exp:
            grid.addWidget(QLabel(_("Expires") + ':'), 4, 0)
            grid.addWidget(QLabel(format_time(invoice.time + invoice.exp)), 4, 1)
        vbox.addLayout(grid)
        invoice_e = ShowQRTextEdit(config=self.config)
        invoice_e.addCopyButton(self.app)
        invoice_e.setText(invoice.invoice)
        vbox.addWidget(invoice_e)
        vbox.addLayout(Buttons(CloseButton(d), ))
        d.exec_()

    def create_console_tab(self):
        from .console import Console
        self.console = console = Console()
        return console

    def update_console(self):
        console = self.console
        console.history = self.wallet.db.get("qt-console-history", [])
        console.history_index = len(console.history)

        console.updateNamespace({
            'wallet': self.wallet,
            'network': self.network,
            'plugins': self.gui_object.plugins,
            'window': self,
            'config': self.config,
            'electrum': electrum,
            'daemon': self.gui_object.daemon,
            'util': util,
            'bitcoin': ravencoin,
            'lnutil': lnutil,
        })

        c = commands.Commands(
            config=self.config,
            daemon=self.gui_object.daemon,
            network=self.network,
            callback=lambda: self.console.set_json(True))
        methods = {}

        def mkfunc(f, method):
            return lambda *args, **kwargs: f(method,
                                             args,
                                             self.password_dialog,
                                             **{**kwargs, 'wallet': self.wallet})

        for m in dir(c):
            if m[0] == '_' or m in ['network', 'wallet', 'config', 'daemon']: continue
            methods[m] = mkfunc(c._run, m)

        console.updateNamespace(methods)

    def create_status_bar(self):

        sb = QStatusBar()
        sb.setFixedHeight(35)

        self.balance_label = QLabel("Loading wallet...")
        self.balance_label.setTextInteractionFlags(Qt.TextSelectableByMouse)
        self.balance_label.setStyleSheet("""QLabel { padding: 0 }""")
        sb.addWidget(self.balance_label)

        self.status_label = QLabel("")
        self.status_label.setAlignment(Qt.AlignRight | Qt.AlignVCenter)
        self.status_label.setStyleSheet("""QLabel { padding: 0 }""")
        sb.addPermanentWidget(self.status_label)

        self.search_box = QLineEdit()
        self.search_box.textChanged.connect(self.do_search)
        self.search_box.hide()
        sb.addPermanentWidget(self.search_box)

        self.update_check_button = QPushButton("")
        self.update_check_button.setFlat(True)
        self.update_check_button.setCursor(QCursor(Qt.PointingHandCursor))
        self.update_check_button.setIcon(read_QIcon("update.png"))
        self.update_check_button.hide()
        sb.addPermanentWidget(self.update_check_button)

        self.password_button = StatusBarButton(QIcon(), _("Password"), self.change_password_dialog)
        sb.addPermanentWidget(self.password_button)

        sb.addPermanentWidget(StatusBarButton(read_QIcon("preferences.png"), _("Preferences"), self.settings_dialog))
        self.seed_button = StatusBarButton(read_QIcon("seed.png"), _("Seed"), self.show_seed_dialog)
        sb.addPermanentWidget(self.seed_button)
        self.lightning_button = StatusBarButton(read_QIcon("lightning.png"), _("Lightning Network"),
                                                self.gui_object.show_lightning_dialog)
        sb.addPermanentWidget(self.lightning_button)
        self.update_lightning_icon()
        self.status_button = None
        if self.network:
            self.status_button = StatusBarButton(read_QIcon("status_disconnected.png"), _("Network"),
                                                 self.gui_object.show_network_dialog)
            sb.addPermanentWidget(self.status_button)
        run_hook('create_status_bar', sb)
        self.setStatusBar(sb)

    def create_coincontrol_statusbar(self):
        self.coincontrol_sb = sb = QStatusBar()
        sb.setSizeGripEnabled(False)
        # sb.setFixedHeight(3 * char_width_in_lineedit())
        sb.setStyleSheet('QStatusBar::item {border: None;} '
                         + ColorScheme.GREEN.as_stylesheet(True))

        self.coincontrol_label = QLabel()
        self.coincontrol_label.setSizePolicy(QSizePolicy.Preferred, QSizePolicy.Preferred)
        self.coincontrol_label.setTextInteractionFlags(Qt.TextSelectableByMouse)
        sb.addWidget(self.coincontrol_label)

        clear_cc_button = EnterButton(_('Reset'), lambda: self.utxo_list.set_spend_list(None))
        clear_cc_button.setStyleSheet("margin-right: 5px;")
        sb.addPermanentWidget(clear_cc_button)

        sb.setVisible(False)
        return sb

    def set_coincontrol_msg(self, msg: Optional[str]) -> None:
        if not msg:
            self.coincontrol_label.setText("")
            self.coincontrol_sb.setVisible(False)
            return
        self.coincontrol_label.setText(msg)
        self.coincontrol_sb.setVisible(True)

    def update_lightning_icon(self):
        if not self.wallet.has_lightning():
            self.lightning_button.setVisible(False)
            return
        if self.network is None or self.network.channel_db is None:
            self.lightning_button.setVisible(False)
            return
        self.lightning_button.setVisible(True)

        cur, total, progress_percent = self.network.lngossip.get_sync_progress_estimate()
        # self.logger.debug(f"updating lngossip sync progress estimate: cur={cur}, total={total}")
        progress_str = "??%"
        if progress_percent is not None:
            progress_str = f"{progress_percent}%"
        if progress_percent and progress_percent >= 100:
            self.lightning_button.setMaximumWidth(25)
            self.lightning_button.setText('')
            self.lightning_button.setToolTip(_("The Lightning Network graph is fully synced."))
        else:
            self.lightning_button.setMaximumWidth(25 + 5 * char_width_in_lineedit())
            self.lightning_button.setText(progress_str)
            self.lightning_button.setToolTip(_("The Lightning Network graph is syncing...\n"
                                               "Payments are more likely to succeed with a more complete graph."))

    def update_lock_icon(self):
        icon = read_QIcon("lock.png") if self.wallet.has_password() else read_QIcon("unlock.png")
        self.password_button.setIcon(icon)

    def update_buttons_on_seed(self):
        self.seed_button.setVisible(self.wallet.has_seed())
        self.password_button.setVisible(self.wallet.may_have_password())

    def change_password_dialog(self):
        from electrum.storage import StorageEncryptionVersion
        if self.wallet.get_available_storage_encryption_version() == StorageEncryptionVersion.XPUB_PASSWORD:
            from .password_dialog import ChangePasswordDialogForHW
            d = ChangePasswordDialogForHW(self, self.wallet)
            ok, encrypt_file = d.run()
            if not ok:
                return

            try:
                hw_dev_pw = self.wallet.keystore.get_password_for_storage_encryption()
            except UserCancelled:
                return
            except BaseException as e:
                self.logger.exception('')
                self.show_error(repr(e))
                return
            old_password = hw_dev_pw if self.wallet.has_password() else None
            new_password = hw_dev_pw if encrypt_file else None
        else:
            from .password_dialog import ChangePasswordDialogForSW
            d = ChangePasswordDialogForSW(self, self.wallet)
            ok, old_password, new_password, encrypt_file = d.run()

        if not ok:
            return
        try:
            self.wallet.update_password(old_password, new_password, encrypt_storage=encrypt_file)
        except InvalidPassword as e:
            self.show_error(str(e))
            return
        except BaseException:
            self.logger.exception('Failed to update password')
            self.show_error(_('Failed to update password'))
            return
        msg = _('Password was updated successfully') if self.wallet.has_password() else _(
            'Password is disabled, this wallet is not protected')
        self.show_message(msg, title=_("Success"))
        self.update_lock_icon()

    def toggle_search(self):
        self.search_box.setHidden(not self.search_box.isHidden())
        if not self.search_box.isHidden():
            self.search_box.setFocus(1)
        else:
            self.do_search('')

    def do_search(self, t):
        tab = self.tabs.currentWidget()
        if hasattr(tab, 'searchable_list'):
            tab.searchable_list.filter(t)

    def new_contact_dialog(self):
        d = WindowModalDialog(self, _("New Contact"))
        vbox = QVBoxLayout(d)
        vbox.addWidget(QLabel(_('New Contact') + ':'))
        grid = QGridLayout()
        line1 = QLineEdit()
        line1.setFixedWidth(32 * char_width_in_lineedit())
        line2 = QLineEdit()
        line2.setFixedWidth(32 * char_width_in_lineedit())
        grid.addWidget(QLabel(_("Address")), 1, 0)
        grid.addWidget(line1, 1, 1)
        grid.addWidget(QLabel(_("Name")), 2, 0)
        grid.addWidget(line2, 2, 1)
        vbox.addLayout(grid)
        vbox.addLayout(Buttons(CancelButton(d), OkButton(d)))
        if d.exec_():
            self.set_contact(line2.text(), line1.text())

    def init_lightning_dialog(self, dialog):
        assert not self.wallet.has_lightning()
        if self.wallet.can_have_deterministic_lightning():
            msg = _(
                "Lightning is not enabled because this wallet was created with an old version of Electrum. "
                "Create lightning keys?")
        else:
            msg = _(
                "Warning: this wallet type does not support channel recovery from seed. "
                "You will need to backup your wallet everytime you create a new wallet. "
                "Create lightning keys?")
        if self.question(msg):
            self._init_lightning_dialog(dialog=dialog)

    @protected
    def _init_lightning_dialog(self, *, dialog, password):
        dialog.close()
        self.wallet.init_lightning(password=password)
        self.update_lightning_icon()
        self.show_message(_('Lightning keys have been initialized.'))

    def show_wallet_info(self):
        dialog = WindowModalDialog(self, _("Wallet Information"))
        dialog.setMinimumSize(800, 100)
        vbox = QVBoxLayout()
        wallet_type = self.wallet.db.get('wallet_type', '')
        if self.wallet.is_watching_only():
            wallet_type += ' [{}]'.format(_('watching-only'))
        seed_available = _('False')
        if self.wallet.has_seed():
            seed_available = _('True')
            ks = self.wallet.keystore
            assert isinstance(ks, keystore.Deterministic_KeyStore)
            seed_available += f" ({ks.get_seed_type()})"
        keystore_types = [k.get_type_text() for k in self.wallet.get_keystores()]
        grid = QGridLayout()
        basename = os.path.basename(self.wallet.storage.path)
        grid.addWidget(QLabel(_("Wallet name") + ':'), 0, 0)
        grid.addWidget(QLabel(basename), 0, 1)
        grid.addWidget(QLabel(_("Wallet type") + ':'), 1, 0)
        grid.addWidget(QLabel(wallet_type), 1, 1)
        grid.addWidget(QLabel(_("Script type") + ':'), 2, 0)
        grid.addWidget(QLabel(self.wallet.txin_type), 2, 1)
        grid.addWidget(QLabel(_("Seed available") + ':'), 3, 0)
        grid.addWidget(QLabel(str(seed_available)), 3, 1)
        if len(keystore_types) <= 1:
            grid.addWidget(QLabel(_("Keystore type") + ':'), 4, 0)
            ks_type = str(keystore_types[0]) if keystore_types else _('No keystore')
            grid.addWidget(QLabel(ks_type), 4, 1)
        # lightning
        grid.addWidget(QLabel(_('Lightning') + ':'), 5, 0)
        from .util import IconLabel
        if self.wallet.has_lightning():
            if self.wallet.lnworker.has_deterministic_node_id():
                grid.addWidget(QLabel(_('Enabled')), 5, 1)
            else:
                label = IconLabel(text='Enabled, non-recoverable channels')
                label.setIcon(read_QIcon('nocloud'))
                grid.addWidget(label, 5, 1)
                if self.wallet.db.get('seed_type') == 'segwit':
                    msg = _(
                        "Your channels cannot be recovered from seed, because they were created with an old version of Electrum. "
                        "This means that you must save a backup of your wallet everytime you create a new channel.\n\n"
                        "If you want this wallet to have recoverable channels, you must close your existing channels and restore this wallet from seed")
                else:
                    msg = _("Your channels cannot be recovered from seed. "
                            "This means that you must save a backup of your wallet everytime you create a new channel.\n\n"
                            "If you want to have recoverable channels, you must create a new wallet with an Electrum seed")
                grid.addWidget(HelpButton(msg), 5, 3)
            grid.addWidget(QLabel(_('Lightning Node ID:')), 7, 0)
            # TODO: ButtonsLineEdit should have a addQrButton method
            nodeid_text = self.wallet.lnworker.node_keypair.pubkey.hex()
            nodeid_e = ButtonsLineEdit(nodeid_text)
            qr_icon = "qrcode_white.png" if ColorScheme.dark_scheme else "qrcode.png"
            nodeid_e.addButton(qr_icon, lambda: self.show_qrcode(nodeid_text, _("Node ID")), _("Show QR Code"))
            nodeid_e.addCopyButton(self.app)
            nodeid_e.setReadOnly(True)
            nodeid_e.setFont(QFont(MONOSPACE_FONT))
            grid.addWidget(nodeid_e, 8, 0, 1, 4)
        else:
            if self.wallet.can_have_lightning():
                grid.addWidget(QLabel('Not enabled'), 5, 1)
                button = QPushButton(_("Enable"))
                button.pressed.connect(lambda: self.init_lightning_dialog(dialog))
                grid.addWidget(button, 5, 3)
            else:
                grid.addWidget(QLabel(_("Not available for this wallet.")), 5, 1)
                grid.addWidget(HelpButton(_("Lightning is currently restricted to HD wallets with p2wpkh addresses.")),
                               5, 2)
        vbox.addLayout(grid)

        labels_clayout = None

        if self.wallet.is_deterministic():
            keystores = self.wallet.get_keystores()

            ks_stack = QStackedWidget()

            def select_ks(index):
                ks_stack.setCurrentIndex(index)

            # only show the combobox in case multiple accounts are available
            if len(keystores) > 1:
                def label(idx, ks):
                    if isinstance(self.wallet, Multisig_Wallet) and hasattr(ks, 'label'):
                        return _("cosigner") + f' {idx + 1}: {ks.get_type_text()} {ks.label}'
                    else:
                        return _("keystore") + f' {idx + 1}'

                labels = [label(idx, ks) for idx, ks in enumerate(self.wallet.get_keystores())]

                on_click = lambda clayout: select_ks(clayout.selected_index())
                labels_clayout = ChoicesLayout(_("Select keystore"), labels, on_click)
                vbox.addLayout(labels_clayout.layout())

            for ks in keystores:
                ks_w = QWidget()
                ks_vbox = QVBoxLayout()
                ks_vbox.setContentsMargins(0, 0, 0, 0)
                ks_w.setLayout(ks_vbox)

                mpk_text = ShowQRTextEdit(ks.get_master_public_key(), config=self.config)
                mpk_text.setMaximumHeight(150)
                mpk_text.addCopyButton(self.app)
                run_hook('show_xpub_button', mpk_text, ks)

                der_path_hbox = QHBoxLayout()
                der_path_hbox.setContentsMargins(0, 0, 0, 0)

                der_path_hbox.addWidget(QLabel(_("Derivation path") + ':'))
                der_path_text = QLabel(ks.get_derivation_prefix() or _("unknown"))
                der_path_text.setTextInteractionFlags(Qt.TextSelectableByMouse)
                der_path_hbox.addWidget(der_path_text)
                der_path_hbox.addStretch()

                ks_vbox.addWidget(QLabel(_("Master Public Key")))
                ks_vbox.addWidget(mpk_text)
                ks_vbox.addLayout(der_path_hbox)

                ks_stack.addWidget(ks_w)

            select_ks(0)
            vbox.addWidget(ks_stack)

        vbox.addStretch(1)
        btn_export_info = run_hook('wallet_info_buttons', self, dialog)
        btn_close = CloseButton(dialog)
        btns = Buttons(btn_export_info, btn_close)
        vbox.addLayout(btns)
        dialog.setLayout(vbox)
        dialog.exec_()

    def remove_wallet(self):
        if self.question('\n'.join([
            _('Delete wallet file?'),
            "%s" % self.wallet.storage.path,
            _('If your wallet contains funds, make sure you have saved its seed.')])):
            self._delete_wallet()

    @protected
    def _delete_wallet(self, password):
        wallet_path = self.wallet.storage.path
        basename = os.path.basename(wallet_path)
        r = self.gui_object.daemon.delete_wallet(wallet_path)
        self.close()
        if r:
            self.show_error(_("Wallet removed: {}").format(basename))
        else:
            self.show_error(_("Wallet file not found: {}").format(basename))

    @protected
    def show_seed_dialog(self, password):
        if not self.wallet.has_seed():
            self.show_message(_('This wallet has no seed'))
            return
        keystore = self.wallet.get_keystore()
        try:
            seed = keystore.get_seed(password)
            passphrase = keystore.get_passphrase(password)
        except BaseException as e:
            self.show_error(repr(e))
            return
        from .seed_dialog import SeedDialog
        d = SeedDialog(self, seed, passphrase, config=self.config)
        d.exec_()

    def show_qrcode(self, data, title=_("QR code"), parent=None, *,
                    help_text=None, show_copy_text_btn=False):
        if not data:
            return
        d = QRDialog(
            data=data,
            parent=parent or self,
            title=title,
            help_text=help_text,
            show_copy_text_btn=show_copy_text_btn,
            config=self.config,
        )
        d.exec_()

    @protected
    def show_private_key(self, address, password):
        if not address:
            return
        try:
            pk = self.wallet.export_private_key(address, password)
        except Exception as e:
            self.logger.exception('')
            self.show_message(repr(e))
            return
        xtype = ravencoin.deserialize_privkey(pk)[0]
        d = WindowModalDialog(self, _("Private key"))
        d.setMinimumSize(600, 150)
        vbox = QVBoxLayout()
        vbox.addWidget(QLabel(_("Address") + ': ' + address))
        vbox.addWidget(QLabel(_("Script type") + ': ' + xtype))
        vbox.addWidget(QLabel(_("Private key") + ':'))
        keys_e = ShowQRTextEdit(text=pk, config=self.config)
        keys_e.addCopyButton(self.app)
        vbox.addWidget(keys_e)
        vbox.addLayout(Buttons(CloseButton(d)))
        d.setLayout(vbox)
        d.exec_()

    msg_sign = _("Signing with an address actually means signing with the corresponding "
                 "private key, and verifying with the corresponding public key. The "
                 "address you have entered does not have a unique public key, so these "
                 "operations cannot be performed.") + '\n\n' + \
               _('The operation is undefined. Not just in Electrum, but in general.')

    @protected
    def do_sign(self, address, message, signature, password):
        address = address.text().strip()
        message = message.toPlainText()#.strip()
        if not ravencoin.is_address(address):
            self.show_message(_('Invalid Ravencoin address.'))
            return
        if self.wallet.is_watching_only():
            self.show_message(_('This is a watching-only wallet.'))
            return
        if not self.wallet.is_mine(address):
            self.show_message(_('Address not in wallet.'))
            return
        txin_type = self.wallet.get_txin_type(address)
        if txin_type not in ['p2pkh', 'p2wpkh', 'p2wpkh-p2sh']:
            self.show_message(_('Cannot sign messages with this type of address:') + \
                              ' ' + txin_type + '\n\n' + self.msg_sign)
            return
        task = partial(self.wallet.sign_message, address, message, password)

        def show_signed_message(sig):
            try:
                signature.setText(base64.b64encode(sig).decode('ascii'))
            except RuntimeError:
                # (signature) wrapped C/C++ object has been deleted
                pass

        self.wallet.thread.add(task, on_success=show_signed_message)

    def do_verify(self, address, message, signature):
        address = address.text().strip()
        message = message.toPlainText().strip().encode('utf-8')
        if not ravencoin.is_address(address):
            self.show_message(_('Invalid Ravencoin address.'))
            return
        try:
            # This can throw on invalid base64
            sig = base64.b64decode(str(signature.toPlainText()))
            verified = ecc.verify_message_with_address(address, sig, message)
        except Exception as e:
            verified = False
        if verified:
            self.show_message(_("Signature verified"))
        else:
            self.show_error(_("Wrong signature"))

    def sign_verify_message(self, address=''):
        d = WindowModalDialog(self, _('Sign/verify Message'))
        d.setMinimumSize(610, 290)

        layout = QGridLayout(d)

        message_e = QTextEdit()
        message_e.setAcceptRichText(False)
        layout.addWidget(QLabel(_('Message')), 1, 0)
        layout.addWidget(message_e, 1, 1)
        layout.setRowStretch(2, 3)

        address_e = QLineEdit()
        address_e.setText(address)
        layout.addWidget(QLabel(_('Address')), 2, 0)
        layout.addWidget(address_e, 2, 1)

        signature_e = QTextEdit()
        signature_e.setAcceptRichText(False)
        layout.addWidget(QLabel(_('Signature')), 3, 0)
        layout.addWidget(signature_e, 3, 1)
        layout.setRowStretch(3, 1)

        hbox = QHBoxLayout()

        b = QPushButton(_("Sign"))
        b.clicked.connect(lambda: self.do_sign(address_e, message_e, signature_e))
        hbox.addWidget(b)

        b = QPushButton(_("Verify"))
        b.clicked.connect(lambda: self.do_verify(address_e, message_e, signature_e))
        hbox.addWidget(b)

        b = QPushButton(_("Close"))
        b.clicked.connect(d.accept)
        hbox.addWidget(b)
        layout.addLayout(hbox, 4, 1)
        d.exec_()

    @protected
    def do_decrypt(self, message_e, pubkey_e, encrypted_e, password):
        if self.wallet.is_watching_only():
            self.show_message(_('This is a watching-only wallet.'))
            return
        cyphertext = encrypted_e.toPlainText()
        task = partial(self.wallet.decrypt_message, pubkey_e.text(), cyphertext, password)

        def setText(text):
            try:
                message_e.setText(text.decode('utf-8'))
            except RuntimeError:
                # (message_e) wrapped C/C++ object has been deleted
                pass

        self.wallet.thread.add(task, on_success=setText)

    def do_encrypt(self, message_e, pubkey_e, encrypted_e):
        message = message_e.toPlainText()
        message = message.encode('utf-8')
        try:
            public_key = ecc.ECPubkey(bfh(pubkey_e.text()))
        except BaseException as e:
            self.logger.exception('Invalid Public key')
            self.show_warning(_('Invalid Public key'))
            return
        encrypted = public_key.encrypt_message(message)
        encrypted_e.setText(encrypted.decode('ascii'))

    def encrypt_message(self, address=''):
        d = WindowModalDialog(self, _('Encrypt/decrypt Message'))
        d.setMinimumSize(610, 490)

        layout = QGridLayout(d)

        message_e = QTextEdit()
        message_e.setAcceptRichText(False)
        layout.addWidget(QLabel(_('Message')), 1, 0)
        layout.addWidget(message_e, 1, 1)
        layout.setRowStretch(2, 3)

        pubkey_e = QLineEdit()
        if address:
            pubkey = self.wallet.get_public_key(address)
            pubkey_e.setText(pubkey)
        layout.addWidget(QLabel(_('Public key')), 2, 0)
        layout.addWidget(pubkey_e, 2, 1)

        encrypted_e = QTextEdit()
        encrypted_e.setAcceptRichText(False)
        layout.addWidget(QLabel(_('Encrypted')), 3, 0)
        layout.addWidget(encrypted_e, 3, 1)
        layout.setRowStretch(3, 1)

        hbox = QHBoxLayout()
        b = QPushButton(_("Encrypt"))
        b.clicked.connect(lambda: self.do_encrypt(message_e, pubkey_e, encrypted_e))
        hbox.addWidget(b)

        b = QPushButton(_("Decrypt"))
        b.clicked.connect(lambda: self.do_decrypt(message_e, pubkey_e, encrypted_e))
        hbox.addWidget(b)

        b = QPushButton(_("Close"))
        b.clicked.connect(d.accept)
        hbox.addWidget(b)

        layout.addLayout(hbox, 4, 1)
        d.exec_()

    def password_dialog(self, msg=None, parent=None):
        from .password_dialog import PasswordDialog
        parent = parent or self
        d = PasswordDialog(parent, msg)
        return d.run()

    def tx_from_text(self, data: Union[str, bytes]) -> Union[None, 'PartialTransaction', 'Transaction']:
        from electrum.transaction import tx_from_any
        try:
            return tx_from_any(data)
        except BaseException as e:
            self.show_critical(_("Electrum was unable to parse your transaction") + ":\n" + repr(e))
            return

    def import_channel_backup(self, encrypted: str):
        if not self.question('Import channel backup?'):
            return
        try:
            self.wallet.lnworker.import_channel_backup(encrypted)
        except Exception as e:
            self.show_error("failed to import backup" + '\n' + str(e))
            return

    def read_tx_from_qrcode(self):
        def cb(success: bool, error: str, data):
            if not success:
                if error:
                    self.show_error(error)
                return
            if not data:
                return
            # if the user scanned a bitcoin URI
            if data.lower().startswith(BITCOIN_BIP21_URI_SCHEME + ':'):
                self.pay_to_URI(data)
                return
            if data.lower().startswith('channel_backup:'):
                self.import_channel_backup(data)
                return
            # else if the user scanned an offline signed tx
            tx = self.tx_from_text(data)
            if not tx:
                return
            self.show_transaction(tx)

        scan_qrcode(parent=self.top_level_window(), config=self.config, callback=cb)

    def read_tx_from_file(self) -> Optional[Transaction]:
        fileName = getOpenFileName(
            parent=self,
            title=_("Select your transaction file"),
            filter=TRANSACTION_FILE_EXTENSION_FILTER_ANY,
            config=self.config,
        )
        if not fileName:
            return
        try:
            with open(fileName, "rb") as f:
                file_content = f.read()  # type: Union[str, bytes]
        except (ValueError, IOError, os.error) as reason:
            self.show_critical(_("Electrum was unable to open your transaction file") + "\n" + str(reason),
                               title=_("Unable to read file or no transaction found"))
            return
        return self.tx_from_text(file_content)

    def do_process_from_text(self):
        text = text_dialog(
            parent=self,
            title=_('Input raw transaction'),
            header_layout=_("Transaction:"),
            ok_label=_("Load transaction"),
            config=self.config,
        )
        if not text:
            return
        tx = self.tx_from_text(text)
        if tx:
            self.show_transaction(tx)

    def do_process_from_text_channel_backup(self):
        text = text_dialog(
            parent=self,
            title=_('Input channel backup'),
            header_layout=_("Channel Backup:"),
            ok_label=_("Load backup"),
            config=self.config,
        )
        if not text:
            return
        if text.startswith('channel_backup:'):
            self.import_channel_backup(text)

    def do_process_from_file(self):
        tx = self.read_tx_from_file()
        if tx:
            self.show_transaction(tx)

    def do_process_from_txid(self):
        from electrum import transaction
        txid, ok = QInputDialog.getText(self, _('Lookup transaction'), _('Transaction ID') + ':')
        if ok and txid:
            txid = str(txid).strip()
            raw_tx = self._fetch_tx_from_network(txid)
            if not raw_tx:
                return
            tx = transaction.Transaction(raw_tx)
            self.show_transaction(tx)

    def _fetch_tx_from_network(self, txid: str) -> Optional[str]:
        if not self.network:
            self.show_message(_("You are offline."))
            return
        try:
            raw_tx = self.network.run_from_another_thread(
                self.network.get_transaction(txid, timeout=10))
        except UntrustedServerReturnedError as e:
            self.logger.info(f"Error getting transaction from network: {repr(e)}")
            self.show_message(_("Error getting transaction from network") + ":\n" + e.get_message_for_gui())
            return
        except Exception as e:
            self.show_message(_("Error getting transaction from network") + ":\n" + repr(e))
            return
        return raw_tx

    @protected
    def export_privkeys_dialog(self, password):
        if self.wallet.is_watching_only():
            self.show_message(_("This is a watching-only wallet"))
            return

        if isinstance(self.wallet, Multisig_Wallet):
            self.show_message(_('WARNING: This is a multi-signature wallet.') + '\n' +
                              _('It cannot be "backed up" by simply exporting these private keys.'))

        d = WindowModalDialog(self, _('Private keys'))
        d.setMinimumSize(980, 300)
        vbox = QVBoxLayout(d)

        msg = "%s\n%s\n%s" % (_("WARNING: ALL your private keys are secret."),
                              _("Exposing a single private key can compromise your entire wallet!"),
                              _("In particular, DO NOT use 'redeem private key' services proposed by third parties."))
        vbox.addWidget(QLabel(msg))

        e = QTextEdit()
        e.setReadOnly(True)
        vbox.addWidget(e)

        defaultname = 'electrum-private-keys.csv'
        select_msg = _('Select file to export your private keys to')
        hbox, filename_e, csv_button = filename_field(self, self.config, defaultname, select_msg)
        vbox.addLayout(hbox)

        b = OkButton(d, _('Export'))
        b.setEnabled(False)
        vbox.addLayout(Buttons(CancelButton(d), b))

        private_keys = {}
        addresses = self.wallet.get_addresses()
        done = False
        cancelled = False

        def privkeys_thread():
            for addr in addresses:
                time.sleep(0.1)
                if done or cancelled:
                    break
                privkey = self.wallet.export_private_key(addr, password)
                private_keys[addr] = privkey
                self.computing_privkeys_signal.emit()
            if not cancelled:
                self.computing_privkeys_signal.disconnect()
                self.show_privkeys_signal.emit()

        def show_privkeys():
            s = "\n".join(map(lambda x: x[0] + "\t" + x[1], private_keys.items()))
            e.setText(s)
            b.setEnabled(True)
            self.show_privkeys_signal.disconnect()
            nonlocal done
            done = True

        def on_dialog_closed(*args):
            nonlocal done
            nonlocal cancelled
            if not done:
                cancelled = True
                self.computing_privkeys_signal.disconnect()
                self.show_privkeys_signal.disconnect()

        self.computing_privkeys_signal.connect(
            lambda: e.setText("Please wait... %d/%d" % (len(private_keys), len(addresses))))
        self.show_privkeys_signal.connect(show_privkeys)
        d.finished.connect(on_dialog_closed)
        threading.Thread(target=privkeys_thread).start()

        if not d.exec_():
            done = True
            return

        filename = filename_e.text()
        if not filename:
            return

        try:
            self.do_export_privkeys(filename, private_keys, csv_button.isChecked())
        except (IOError, os.error) as reason:
            txt = "\n".join([
                _("Electrum was unable to produce a private key-export."),
                str(reason)
            ])
            self.show_critical(txt, title=_("Unable to create csv"))

        except Exception as e:
            self.show_message(repr(e))
            return

        self.show_message(_("Private keys exported."))

    def do_export_privkeys(self, fileName, pklist, is_csv):
        with open(fileName, "w+") as f:
            os.chmod(fileName, 0o600)
            if is_csv:
                transaction = csv.writer(f)
                transaction.writerow(["address", "private_key"])
                for addr, pk in pklist.items():
                    transaction.writerow(["%34s" % addr, pk])
            else:
                f.write(json.dumps(pklist, indent=4))

    def do_import_labels(self):
        def on_import():
            self.need_update.set()

        import_meta_gui(self, _('labels'), self.wallet.import_labels, on_import)

    def do_export_labels(self):
        export_meta_gui(self, _('labels'), self.wallet.export_labels)

    def import_invoices(self):
        import_meta_gui(self, _('invoices'), self.wallet.import_invoices, self.invoice_list.update)

    def export_invoices(self):
        export_meta_gui(self, _('invoices'), self.wallet.export_invoices)

    def import_requests(self):
        import_meta_gui(self, _('requests'), self.wallet.import_requests, self.request_list.update)

    def export_requests(self):
        export_meta_gui(self, _('requests'), self.wallet.export_requests)

    def import_contacts(self):
        import_meta_gui(self, _('contacts'), self.contacts.import_file, self.contact_list.update)

    def export_contacts(self):
        export_meta_gui(self, _('contacts'), self.contacts.export_file)

    def sweep_key_dialog(self):
        d = WindowModalDialog(self, title=_('Sweep private keys'))
        d.setMinimumSize(600, 300)
        vbox = QVBoxLayout(d)
        hbox_top = QHBoxLayout()
        hbox_top.addWidget(QLabel(_("Enter private keys:")))
        hbox_top.addWidget(InfoButton(WIF_HELP_TEXT), alignment=Qt.AlignRight)
        vbox.addLayout(hbox_top)
        keys_e = ScanQRTextEdit(allow_multi=True, config=self.config)
        keys_e.setTabChangesFocus(True)
        vbox.addWidget(keys_e)

        addresses = self.wallet.get_unused_addresses()
        if not addresses:
            try:
                addresses = self.wallet.get_receiving_addresses()
            except AttributeError:
                addresses = self.wallet.get_addresses()
        h, address_e = address_field(addresses)
        vbox.addLayout(h)

        vbox.addStretch(1)
        button = OkButton(d, _('Sweep'))
        vbox.addLayout(Buttons(CancelButton(d), button))
        button.setEnabled(False)

        def get_address():
            addr = str(address_e.text()).strip()
            if ravencoin.is_address(addr):
                return addr

        def get_pk(*, raise_on_error=False):
            text = str(keys_e.toPlainText())
            return keystore.get_private_keys(text, raise_on_error=raise_on_error)

        def on_edit():
            valid_privkeys = False
            try:
                valid_privkeys = get_pk(raise_on_error=True) is not None
            except Exception as e:
                button.setToolTip(f'{_("Error")}: {repr(e)}')
            else:
                button.setToolTip('')
            button.setEnabled(get_address() is not None and valid_privkeys)

        on_address = lambda text: address_e.setStyleSheet(
            (ColorScheme.DEFAULT if get_address() else ColorScheme.RED).as_stylesheet())
        keys_e.textChanged.connect(on_edit)
        address_e.textChanged.connect(on_edit)
        address_e.textChanged.connect(on_address)
        on_address(str(address_e.text()))
        if not d.exec_():
            return
        # user pressed "sweep"
        addr = get_address()
        try:
            self.wallet.check_address_for_corruption(addr)
        except InternalAddressCorruption as e:
            self.show_error(str(e))
            raise
        privkeys = get_pk()

        def on_success(result):
            coins, keypairs = result
            outputs = [PartialTxOutput.from_address_and_value(addr, value='!')]
            self.warn_if_watching_only()
            self.pay_onchain_dialog(coins, outputs, external_keypairs=keypairs)

        def on_failure(exc_info):
            self.on_error(exc_info)

        msg = _('Preparing sweep transaction...')
        task = lambda: self.network.run_from_another_thread(
            sweep_preparations(privkeys, self.network))
        WaitingDialog(self, msg, task, on_success, on_failure)

    def _do_import(self, title, header_layout, func):
        text = text_dialog(
            parent=self,
            title=title,
            header_layout=header_layout,
            ok_label=_('Import'),
            allow_multi=True,
            config=self.config,
        )
        if not text:
            return
        keys = str(text).split()
        good_inputs, bad_inputs = func(keys)
        if good_inputs:
            msg = '\n'.join(good_inputs[:10])
            if len(good_inputs) > 10: msg += '\n...'
            self.show_message(_("The following addresses were added")
                              + f' ({len(good_inputs)}):\n' + msg)
        if bad_inputs:
            msg = "\n".join(f"{key[:10]}... ({msg})" for key, msg in bad_inputs[:10])
            if len(bad_inputs) > 10: msg += '\n...'
            self.show_error(_("The following inputs could not be imported")
                            + f' ({len(bad_inputs)}):\n' + msg)
        self.address_list.update()
        self.history_list.update()
        self.asset_list.update()

    def import_addresses(self):
        if not self.wallet.can_import_address():
            return
        title, msg = _('Import addresses'), _("Enter addresses") + ':'
        self._do_import(title, msg, self.wallet.import_addresses)

    @protected
    def do_import_privkey(self, password):
        if not self.wallet.can_import_privkey():
            return
        title = _('Import private keys')
        header_layout = QHBoxLayout()
        header_layout.addWidget(QLabel(_("Enter private keys") + ':'))
        header_layout.addWidget(InfoButton(WIF_HELP_TEXT), alignment=Qt.AlignRight)
        self._do_import(title, header_layout, lambda x: self.wallet.import_private_keys(x, password))

    def update_fiat(self):
        b = self.fx and self.fx.is_enabled()
        self.fiat_send_e.setVisible(b)
        self.fiat_receive_e.setVisible(b)
        self.history_list.update()
        self.address_list.refresh_headers()
        self.address_list.update()
        self.update_status()

    def settings_dialog(self):
        from .settings_dialog import SettingsDialog
        d = SettingsDialog(self, self.config)
        self.alias_received_signal.connect(d.set_alias_color)
        d.exec_()
        self.alias_received_signal.disconnect(d.set_alias_color)
        if self.fx:
            self.fx.trigger_update()
        run_hook('close_settings_dialog')
        if d.save_blacklist:
            self.config.set_key('asset_blacklist', self.asset_blacklist, True)
        if d.save_whitelist:
            self.config.set_key('asset_whitelist', self.asset_whitelist, True)
        if d.save_whitelist or d.save_blacklist:
            self.asset_list.update()
            self.history_model.refresh('Changed asset white or black list', True)
        if d.need_restart:
            self.show_warning(_('Please restart Electrum to activate the new GUI settings'), title=_('Success'))
        vis = self.config.get('enable_op_return_messages', False)
        self.pubkey_label.setVisible(vis)
        self.pubkey_e.setVisible(vis)

    def closeEvent(self, event):
        # note that closeEvent is NOT called if the user quits with Ctrl-C
        self.clean_up()
        event.accept()

    def clean_up(self):
        if self._cleaned_up:
            return
        self._cleaned_up = True
        if self.wallet.thread:
            self.wallet.thread.stop()
            self.wallet.thread = None
        util.unregister_callback(self.on_network)
        self.config.set_key("is_maximized", self.isMaximized())
        if not self.isMaximized():
            g = self.geometry()
            self.wallet.db.put("winpos-qt", [g.left(), g.top(),
                                             g.width(), g.height()])
        self.wallet.db.put("qt-console-history", self.console.history[-50:])
        if self.qr_window:
            self.qr_window.close()
        self.close_wallet()

        if self._update_check_thread:
            self._update_check_thread.exit()
            self._update_check_thread.wait()
        if self.tray:
            self.tray = None
        self.gui_object.timer.timeout.disconnect(self.timer_actions)
        self.gui_object.close_window(self)

    # TODO: On mac, this cannot be closed; disabled for now
    def logview_dialog(self):
        from electrum.logging import get_logfile_path, electrum_logger

        def watch_file(fn, logviewer):
            # poor man's tail
            if os.path.exists(fn):
                mtime = os.path.getmtime(fn)
                if mtime > self.logfile_mtime:
                    # file modified
                    self.logfile_mtime = mtime
                    logviewer.clear()
                    with open(fn, "r") as f:
                        for line in f:
                            logviewer.append(line.partition('Z |')[2].lstrip(' ').rstrip('\n'))

        d = WindowModalDialog(self, _('Log Viewer'))
        d.setMinimumSize(610, 290)
        layout = QGridLayout(d)
        self.logviewer = QTextEdit()
        self.logviewer.setAcceptRichText(False)
        self.logviewer.setReadOnly(True)
        self.logviewer.setPlainText(
            _("Enable 'Write logs to file' in Preferences -> General and restart Electrum-Ravencoin to view logs here"))
        layout.addWidget(self.logviewer, 1, 1)
        logfile = get_logfile_path()
        self.logtimer = QTimer(self)
        if logfile is not None:
            load_logfile = partial(watch_file, logfile, self.logviewer)
            self.logfile_mtime = 0
            load_logfile()
            self.logtimer.timeout.connect(load_logfile)
            self.logtimer.start(2500)
        d.exec_()
        self.logtimer.stop()

    def plugins_dialog(self):
        self.pluginsdialog = d = WindowModalDialog(self, _('Electrum Plugins'))

        plugins = self.gui_object.plugins

        vbox = QVBoxLayout(d)

        # plugins
        scroll = QScrollArea()
        scroll.setEnabled(True)
        scroll.setWidgetResizable(True)
        scroll.setMinimumSize(400, 250)
        vbox.addWidget(scroll)

        w = QWidget()
        scroll.setWidget(w)
        w.setMinimumHeight(plugins.count() * 35)

        grid = QGridLayout()
        grid.setColumnStretch(0, 1)
        w.setLayout(grid)

        settings_widgets = {}

        def enable_settings_widget(p: Optional['BasePlugin'], name: str, i: int):
            widget = settings_widgets.get(name)  # type: Optional[QWidget]
            if widget and not p:
                # plugin got disabled, rm widget
                grid.removeWidget(widget)
                widget.setParent(None)
                settings_widgets.pop(name)
            elif widget is None and p and p.requires_settings() and p.is_enabled():
                # plugin got enabled, add widget
                widget = settings_widgets[name] = p.settings_widget(d)
                grid.addWidget(widget, i, 1)

        def do_toggle(cb, name, i):
            p = plugins.toggle(name)
            cb.setChecked(bool(p))
            enable_settings_widget(p, name, i)
            # note: all enabled plugins will receive this hook:
            run_hook('init_qt', self.gui_object)

        for i, descr in enumerate(plugins.descriptions.values()):
            full_name = descr['__name__']
            prefix, _separator, name = full_name.rpartition('.')
            p = plugins.get(name)
            if descr.get('registers_keystore'):
                continue
            try:
                cb = QCheckBox(descr['fullname'])
                plugin_is_loaded = p is not None
                cb_enabled = (not plugin_is_loaded and plugins.is_available(name, self.wallet)
                              or plugin_is_loaded and p.can_user_disable())
                cb.setEnabled(cb_enabled)
                cb.setChecked(plugin_is_loaded and p.is_enabled())
                grid.addWidget(cb, i, 0)
                enable_settings_widget(p, name, i)
                cb.clicked.connect(partial(do_toggle, cb, name, i))
                msg = descr['description']
                if descr.get('requires'):
                    msg += '\n\n' + _('Requires') + ':\n' + '\n'.join(map(lambda x: x[1], descr.get('requires')))
                grid.addWidget(HelpButton(msg), i, 2)
            except Exception:
                self.logger.exception(f"cannot display plugin {name}")
        grid.setRowStretch(len(plugins.descriptions.values()), 1)
        vbox.addLayout(Buttons(CloseButton(d)))
        d.exec_()

    def cpfp_dialog(self, parent_tx: Transaction) -> None:
        new_tx = self.wallet.cpfp(parent_tx, 0)
        total_size = parent_tx.estimated_size() + new_tx.estimated_size()
        parent_txid = parent_tx.txid()
        assert parent_txid
        parent_fee = self.wallet.get_tx_fee(parent_txid)
        if parent_fee is None:
            self.show_error(_("Can't CPFP: unknown fee for parent transaction."))
            return
        d = WindowModalDialog(self, _('Child Pays for Parent'))
        vbox = QVBoxLayout(d)
        msg = (
            "A CPFP is a transaction that sends an unconfirmed output back to "
            "yourself, with a high fee. The goal is to have miners confirm "
            "the parent transaction in order to get the fee attached to the "
            "child transaction.")
        vbox.addWidget(WWLabel(_(msg)))
        msg2 = ("The proposed fee is computed using your "
                "fee/kB settings, applied to the total size of both child and "
                "parent transactions. After you broadcast a CPFP transaction, "
                "it is normal to see a new unconfirmed transaction in your history.")
        vbox.addWidget(WWLabel(_(msg2)))
        grid = QGridLayout()
        grid.addWidget(QLabel(_('Total size') + ':'), 0, 0)
        grid.addWidget(QLabel('%d bytes' % total_size), 0, 1)
        max_fee = new_tx.output_value()
        grid.addWidget(QLabel(_('Input amount') + ':'), 1, 0)
        grid.addWidget(QLabel(self.format_amount(max_fee) + ' ' + self.base_unit()), 1, 1)
        output_amount = QLabel('')
        grid.addWidget(QLabel(_('Output amount') + ':'), 2, 0)
        grid.addWidget(output_amount, 2, 1)
        fee_e = RVNAmountEdit(self.get_decimal_point)
        combined_fee = QLabel('')
        combined_feerate = QLabel('')

        def on_fee_edit(x):
            fee_for_child = fee_e.get_amount()
            if fee_for_child is None:
                return
            out_amt = max_fee - fee_for_child
            out_amt_str = (self.format_amount(out_amt) + ' ' + self.base_unit()) if out_amt else ''
            output_amount.setText(out_amt_str)
            comb_fee = parent_fee + fee_for_child
            comb_fee_str = (self.format_amount(comb_fee) + ' ' + self.base_unit()) if comb_fee else ''
            combined_fee.setText(comb_fee_str)
            comb_feerate = comb_fee / total_size * 1000
            comb_feerate_str = self.format_fee_rate(comb_feerate) if comb_feerate else ''
            combined_feerate.setText(comb_feerate_str)

        fee_e.textChanged.connect(on_fee_edit)

        def get_child_fee_from_total_feerate(fee_per_kb: Optional[int]) -> Optional[int]:
            if fee_per_kb is None:
                return None
            fee = fee_per_kb * total_size / 1000 - parent_fee
            fee = round(fee)
            fee = min(max_fee, fee)
            fee = max(total_size, fee)  # pay at least 1 sat/byte for combined size
            return fee

        suggested_feerate = self.config.fee_per_kb()
        fee = get_child_fee_from_total_feerate(suggested_feerate)
        fee_e.setAmount(fee)
        grid.addWidget(QLabel(_('Fee for child') + ':'), 3, 0)
        grid.addWidget(fee_e, 3, 1)

        def on_rate(dyn, pos, fee_rate):
            fee = get_child_fee_from_total_feerate(fee_rate)
            fee_e.setAmount(fee)

        fee_slider = FeeSlider(self, self.config, on_rate)
        fee_combo = FeeComboBox(fee_slider)
        fee_slider.update()
        grid.addWidget(fee_slider, 4, 1)
        grid.addWidget(fee_combo, 4, 2)
        grid.addWidget(QLabel(_('Total fee') + ':'), 5, 0)
        grid.addWidget(combined_fee, 5, 1)
        grid.addWidget(QLabel(_('Total feerate') + ':'), 6, 0)
        grid.addWidget(combined_feerate, 6, 1)
        vbox.addLayout(grid)
        vbox.addLayout(Buttons(CancelButton(d), OkButton(d)))
        if not d.exec_():
            return
        fee = fee_e.get_amount()
        if fee is None:
            return  # fee left empty, treat is as "cancel"
        if fee > max_fee:
            self.show_error(_('Max fee exceeded'))
            return
        try:
            new_tx = self.wallet.cpfp(parent_tx, fee)
        except CannotCPFP as e:
            self.show_error(str(e))
            return
        self.show_transaction(new_tx)

    def _add_info_to_tx_from_wallet_and_network(self, tx: PartialTransaction) -> bool:
        """Returns whether successful."""
        # note side-effect: tx is being mutated
        assert isinstance(tx, PartialTransaction)
        try:
            # note: this might download input utxos over network
            BlockingWaitingDialog(
                self,
                _("Adding info to tx, from wallet and network..."),
                lambda: tx.add_info_from_wallet(self.wallet, ignore_network_issues=False),
            )
        except NetworkException as e:
            self.show_error(repr(e))
            return False
        return True

    def bump_fee_dialog(self, tx: Transaction):
        txid = tx.txid()
        if not isinstance(tx, PartialTransaction):
            tx = PartialTransaction.from_tx(tx)
        if not self._add_info_to_tx_from_wallet_and_network(tx):
            return
        d = BumpFeeDialog(main_window=self, tx=tx, txid=txid)
        d.run()

    def dscancel_dialog(self, tx: Transaction):
        txid = tx.txid()
        if not isinstance(tx, PartialTransaction):
            tx = PartialTransaction.from_tx(tx)
        if not self._add_info_to_tx_from_wallet_and_network(tx):
            return
        d = DSCancelDialog(main_window=self, tx=tx, txid=txid)
        d.run()

    def save_transaction_into_wallet(self, tx: Transaction):
        win = self.top_level_window()
        try:
            if not self.wallet.add_transaction(tx):
                win.show_error(_("Transaction could not be saved.") + "\n" +
                               _("It conflicts with current history."))
                return False
        except AddTransactionException as e:
            win.show_error(e)
            return False
        else:
            self.wallet.save_db()
            # need to update at least: history_list, utxo_list, address_list
            self.need_update.set()
            msg = (_("Transaction added to wallet history.") + '\n\n' +
                   _("Note: this is an offline transaction, if you want the network "
                     "to see it, you need to broadcast it."))
            win.msg_box(QPixmap(icon_path("offline_tx.png")), None, _('Success'), msg)
            return True

    def show_cert_mismatch_error(self):
        if self.showing_cert_mismatch_error:
            return
        self.showing_cert_mismatch_error = True
        self.show_critical(title=_("Certificate mismatch"),
                           msg=_(
                               "The SSL certificate provided by the main server did not match the fingerprint passed in with the --serverfingerprint option.") + "\n\n" +
                               _("Electrum will now exit."))
        self.showing_cert_mismatch_error = False
        self.close()<|MERGE_RESOLUTION|>--- conflicted
+++ resolved
@@ -83,12 +83,8 @@
 from .asset_workspace import AssetCreateWorkspace, AssetReissueWorkspace
 
 from .exception_window import Exception_Hook
-<<<<<<< HEAD
-from .amountedit import AmountEdit, RVNAmountEdit, FreezableLineEdit, FeerateEdit, PayToAmountEdit
+from .amountedit import AmountEdit, RVNAmountEdit, FreezableLineEdit, FeerateEdit, PayToAmountEdit, SizedFreezableLineEdit
 from .messages_list import UpdateDevMessagesThread
-=======
-from .amountedit import AmountEdit, BTCAmountEdit, FreezableLineEdit, FeerateEdit, SizedFreezableLineEdit
->>>>>>> cf7f66e9
 from .qrcodewidget import QRCodeWidget, QRDialog
 from .qrtextedit import ShowQRTextEdit, ScanQRTextEdit
 from .transaction_dialog import show_transaction
@@ -266,13 +262,9 @@
 
         self.setCentralWidget(central_widget)
 
-<<<<<<< HEAD
-        if self.config.get("is_maximized", False):
-=======
         self.setMinimumWidth(640)
         self.setMinimumHeight(400)
         if self.config.get("is_maximized"):
->>>>>>> cf7f66e9
             self.showMaximized()
 
         self.setWindowIcon(read_QIcon("electrum-ravencoin.png"))
@@ -342,7 +334,6 @@
             self._update_check_thread.checked.connect(on_version_received)
             self._update_check_thread.start()
 
-<<<<<<< HEAD
         self._dev_notification_thread = None
         if config.get('get_dev_notifications', True):
             self._dev_notification_thread = UpdateDevMessagesThread(self)
@@ -353,8 +344,7 @@
         Exception_Hook.maybe_setup(config=self.config,
                                    wallet=self.wallet)
 
-=======
->>>>>>> cf7f66e9
+
     def run_coroutine_from_thread(self, coro, on_result=None):
         def task():
             try:
@@ -1185,11 +1175,8 @@
             i = 0
         self.expires_combo.addItems(evl_values)
         self.expires_combo.setCurrentIndex(i)
-<<<<<<< HEAD
         self.expires_combo.setFixedWidth(self.receive_amount_e.width())
 
-=======
->>>>>>> cf7f66e9
         def on_expiry(i):
             self.config.set_key('request_expiry', evl_keys[i])
 
