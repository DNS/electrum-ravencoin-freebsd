--- conflicted
+++ resolved
@@ -168,14 +168,10 @@
 
         from .util import VTabWidget
         self.receive_tabs = VTabWidget()
-<<<<<<< HEAD
-        self.receive_tabs.setMinimumHeight(ReceiveTabWidget.min_size.height() + 4) # for margins
+        self.receive_tabs.setMinimumHeight(ReceiveTabWidget.min_size.height())
+
+        #self.receive_tabs.setMinimumHeight(ReceiveTabWidget.min_size.height() + 4) # for margins
         self.receive_tabs.addTab(self.receive_address_widget, read_QIcon("ravencoin.png"), _('Address'))
-=======
-        self.receive_tabs.setMinimumHeight(ReceiveTabWidget.min_size.height())
-
-        #self.receive_tabs.setMinimumHeight(ReceiveTabWidget.min_size.height() + 4) # for margins
->>>>>>> d4f76143
         self.receive_tabs.addTab(self.receive_URI_widget, read_QIcon("link.png"), _('URI'))
         #self.receive_tabs.addTab(self.receive_lightning_widget, read_QIcon("lightning.png"), _('Lightning'))
         self.receive_tabs.currentChanged.connect(self.update_receive_qr_window)
