#!/usr/bin/env python
#
# Electrum - lightweight Bitcoin client
# Copyright (C) 2012 thomasv@gitorious
#
# Permission is hereby granted, free of charge, to any person
# obtaining a copy of this software and associated documentation files
# (the "Software"), to deal in the Software without restriction,
# including without limitation the rights to use, copy, modify, merge,
# publish, distribute, sublicense, and/or sell copies of the Software,
# and to permit persons to whom the Software is furnished to do so,
# subject to the following conditions:
#
# The above copyright notice and this permission notice shall be
# included in all copies or substantial portions of the Software.
#
# THE SOFTWARE IS PROVIDED "AS IS", WITHOUT WARRANTY OF ANY KIND,
# EXPRESS OR IMPLIED, INCLUDING BUT NOT LIMITED TO THE WARRANTIES OF
# MERCHANTABILITY, FITNESS FOR A PARTICULAR PURPOSE AND
# NONINFRINGEMENT. IN NO EVENT SHALL THE AUTHORS OR COPYRIGHT HOLDERS
# BE LIABLE FOR ANY CLAIM, DAMAGES OR OTHER LIABILITY, WHETHER IN AN
# ACTION OF CONTRACT, TORT OR OTHERWISE, ARISING FROM, OUT OF OR IN
# CONNECTION WITH THE SOFTWARE OR THE USE OR OTHER DEALINGS IN THE
# SOFTWARE.

import ast
from typing import Optional, TYPE_CHECKING

from PyQt5.QtCore import Qt
from PyQt5.QtWidgets import (QComboBox,  QTabWidget,
                             QSpinBox,  QFileDialog, QCheckBox, QLabel,
                             QVBoxLayout, QGridLayout, QLineEdit,
                             QPushButton, QWidget, QHBoxLayout, QTextEdit)

from electrum.i18n import _, languages
from electrum import util, coinchooser, paymentrequest
from electrum.util import base_units_list

from electrum.gui import messages

from .util import (ColorScheme, WindowModalDialog, HelpLabel, Buttons,
                   CloseButton)


if TYPE_CHECKING:
    from electrum.simple_config import SimpleConfig
    from .main_window import ElectrumWindow


class SettingsDialog(WindowModalDialog):

    def __init__(self, parent: 'ElectrumWindow', config: 'SimpleConfig'):
        WindowModalDialog.__init__(self, parent, _('Preferences'))
        self.config = config
        self.window = parent
        self.need_restart = False
        self.save_blacklist = False
        self.save_whitelist = False
        self.fx = self.window.fx
        self.wallet = self.window.wallet
        
        vbox = QVBoxLayout()
        tabs = QTabWidget()
<<<<<<< HEAD
        gui_widgets = []
        tx_widgets = []
        oa_widgets = []
        asset_widgets = []
=======
>>>>>>> 5bd2524b

        # language
        lang_help = _('Select which language is used in the GUI (after restart).')
        lang_label = HelpLabel(_('Language') + ':', lang_help)
        lang_combo = QComboBox()
        lang_combo.addItems(list(languages.values()))
        lang_keys = list(languages.keys())
        lang_cur_setting = self.config.get("language", '')
        try:
            index = lang_keys.index(lang_cur_setting)
        except ValueError:  # not in list
            index = 0
        lang_combo.setCurrentIndex(index)
        if not self.config.is_modifiable('language'):
            for w in [lang_combo, lang_label]: w.setEnabled(False)
        def on_lang(x):
            lang_request = list(languages.keys())[lang_combo.currentIndex()]
            if lang_request != self.config.get('language'):
                self.config.set_key("language", lang_request, True)
                self.need_restart = True
        lang_combo.currentIndexChanged.connect(on_lang)

        nz_help = _('Number of zeros displayed after the decimal point. For example, if this is set to 2, "1." will be displayed as "1.00"')
        nz_label = HelpLabel(_('Zeros after decimal point') + ':', nz_help)
        nz = QSpinBox()
        nz.setMinimum(0)
        nz.setMaximum(self.config.decimal_point)
        nz.setValue(self.config.num_zeros)
        if not self.config.is_modifiable('num_zeros'):
            for w in [nz, nz_label]: w.setEnabled(False)
        def on_nz():
            value = nz.value()
            if self.config.num_zeros != value:
                self.config.num_zeros = value
                self.config.set_key('num_zeros', value, True)
                self.window.refresh_tabs()
        nz.valueChanged.connect(on_nz)

<<<<<<< HEAD
        # use_rbf = bool(self.config.get('use_rbf', True))
        # use_rbf_cb = QCheckBox(_('Use Replace-By-Fee'))
        # use_rbf_cb.setChecked(use_rbf)
        # use_rbf_cb.setToolTip(
        #     _('If you check this box, your transactions will be marked as non-final,') + '\n' + \
        #     _('and you will have the possibility, while they are unconfirmed, to replace them with transactions that pay higher fees.') + '\n' + \
        #     _('Note that some merchants do not accept non-final transactions until they are confirmed.'))
        # def on_use_rbf(x):
        #     self.config.set_key('use_rbf', bool(x))
        #     batch_rbf_cb.setEnabled(bool(x))
        # use_rbf_cb.stateChanged.connect(on_use_rbf)
        # tx_widgets.append((use_rbf_cb, None))

        # batch_rbf_cb = QCheckBox(_('Batch RBF transactions'))
        # batch_rbf_cb.setChecked(bool(self.config.get('batch_rbf', False)))
        # batch_rbf_cb.setEnabled(use_rbf)
        # batch_rbf_cb.setToolTip(
        #     _('If you check this box, your unconfirmed transactions will be consolidated into a single transaction.') + '\n' + \
        #     _('This will save fees.'))
        # def on_batch_rbf(x):
        #     self.config.set_key('batch_rbf', bool(x))
        # batch_rbf_cb.stateChanged.connect(on_batch_rbf)
        # tx_widgets.append((batch_rbf_cb, None))

        # lightning
        lightning_widgets = []

=======
        use_rbf = bool(self.config.get('use_rbf', True))
        use_rbf_cb = QCheckBox(_('Use Replace-By-Fee'))
        use_rbf_cb.setChecked(use_rbf)
        use_rbf_cb.setToolTip(
            _('If you check this box, your transactions will be marked as non-final,') + '\n' + \
            _('and you will have the possibility, while they are unconfirmed, to replace them with transactions that pay higher fees.') + '\n' + \
            _('Note that some merchants do not accept non-final transactions until they are confirmed.'))
        def on_use_rbf(x):
            self.config.set_key('use_rbf', bool(x))
            batch_rbf_cb.setEnabled(bool(x))
        use_rbf_cb.stateChanged.connect(on_use_rbf)

        batch_rbf_cb = QCheckBox(_('Batch RBF transactions'))
        batch_rbf_cb.setChecked(bool(self.config.get('batch_rbf', False)))
        batch_rbf_cb.setEnabled(use_rbf)
        batch_rbf_cb.setToolTip(
            _('If you check this box, your unconfirmed transactions will be consolidated into a single transaction.') + '\n' + \
            _('This will save fees.'))
        def on_batch_rbf(x):
            self.config.set_key('batch_rbf', bool(x))
        batch_rbf_cb.stateChanged.connect(on_batch_rbf)

        # lightning
>>>>>>> 5bd2524b
        help_recov = _(messages.MSG_RECOVERABLE_CHANNELS)
        recov_cb = QCheckBox(_("Create recoverable channels"))
        enable_toggle_use_recoverable_channels = bool(self.wallet.lnworker and self.wallet.lnworker.can_have_recoverable_channels())
        recov_cb.setEnabled(enable_toggle_use_recoverable_channels)
        recov_cb.setToolTip(messages.to_rtf(help_recov))
        recov_cb.setChecked(bool(self.config.get('use_recoverable_channels', True)) and enable_toggle_use_recoverable_channels)
        def on_recov_checked(x):
            self.config.set_key('use_recoverable_channels', bool(x))
        recov_cb.stateChanged.connect(on_recov_checked)
<<<<<<< HEAD
        lightning_widgets.append((recov_cb, None))
=======
>>>>>>> 5bd2524b

        help_trampoline = _(messages.MSG_HELP_TRAMPOLINE)
        trampoline_cb = QCheckBox(_("Use trampoline routing (disable gossip)"))
        trampoline_cb.setToolTip(messages.to_rtf(help_trampoline))
        trampoline_cb.setChecked(not bool(self.config.get('use_gossip', False)))
        def on_trampoline_checked(use_trampoline):
            use_gossip = not bool(use_trampoline)
            self.config.set_key('use_gossip', use_gossip)
            if use_gossip:
                self.window.network.start_gossip()
            else:
                self.window.network.run_from_another_thread(
                    self.window.network.stop_gossip())
            util.trigger_callback('ln_gossip_sync_progress')
            # FIXME: update all wallet windows
            util.trigger_callback('channels_updated', self.wallet)
        trampoline_cb.stateChanged.connect(on_trampoline_checked)

        help_instant_swaps = ' '.join([
            _("If this option is checked, your client will complete reverse swaps before the funding transaction is confirmed."),
            _("Note you are at risk of losing the funds in the swap, if the funding transaction never confirms.")
            ])
        instant_swaps_cb = QCheckBox(_("Allow instant swaps"))
        instant_swaps_cb.setToolTip(messages.to_rtf(help_instant_swaps))
        trampoline_cb.setChecked(not bool(self.config.get('allow_instant_swaps', False)))
        def on_instant_swaps_checked(allow_instant_swaps):
            self.config.set_key('allow_instant_swaps', bool(allow_instant_swaps))
        instant_swaps_cb.stateChanged.connect(on_instant_swaps_checked)

        help_remote_wt = ' '.join([
            _("A watchtower is a daemon that watches your channels and prevents the other party from stealing funds by broadcasting an old state."),
            _("If you have private a watchtower, enter its URL here."),
            _("Check our online documentation if you want to configure Electrum as a watchtower."),
        ])
        remote_wt_cb = QCheckBox(_("Use a remote watchtower"))
        remote_wt_cb.setToolTip('<p>'+help_remote_wt+'</p>')
        remote_wt_cb.setChecked(bool(self.config.get('use_watchtower', False)))
        def on_remote_wt_checked(x):
            self.config.set_key('use_watchtower', bool(x))
            self.watchtower_url_e.setEnabled(bool(x))
        remote_wt_cb.stateChanged.connect(on_remote_wt_checked)
        watchtower_url = self.config.get('watchtower_url')
        self.watchtower_url_e = QLineEdit(watchtower_url)
        self.watchtower_url_e.setEnabled(self.config.get('use_watchtower', False))
        def on_wt_url():
            url = self.watchtower_url_e.text() or None
            watchtower_url = self.config.set_key('watchtower_url', url)
        self.watchtower_url_e.editingFinished.connect(on_wt_url)

        msg = _('OpenAlias record, used to receive coins and to sign payment requests.') + '\n\n'\
              + _('The following alias providers are available:') + '\n'\
              + '\n'.join(['https://cryptoname.co/', 'http://xmr.link']) + '\n\n'\
              + 'For more information, see https://openalias.org'
        alias_label = HelpLabel(_('OpenAlias') + ':', msg)
        alias = self.config.get('alias','')
        self.alias_e = QLineEdit(alias)
        self.set_alias_color()
        self.alias_e.editingFinished.connect(self.on_alias_edit)

        msat_cb = QCheckBox(_("Show Lightning amounts with msat precision"))
        msat_cb.setChecked(bool(self.config.get('amt_precision_post_satoshi', False)))
        def on_msat_checked(v):
            prec = 3 if v == Qt.Checked else 0
            if self.config.amt_precision_post_satoshi != prec:
                self.config.amt_precision_post_satoshi = prec
                self.config.set_key('amt_precision_post_satoshi', prec)
                self.window.refresh_tabs()
        msat_cb.stateChanged.connect(on_msat_checked)

        # units
        units = base_units_list
        msg = (_('Base unit of your wallet.')
               + '\n1 RVN = 1000 mRVN. 1 mRVN = 1000 bits. 1 bit = 100 sat.\n'
               + _('This setting affects the Send tab, and all balance related fields.'))
        unit_label = HelpLabel(_('Base unit') + ':', msg)
        unit_combo = QComboBox()
        unit_combo.addItems(units)
        unit_combo.setCurrentIndex(units.index(self.window.base_unit()))
        def on_unit(x, nz):
            unit_result = units[unit_combo.currentIndex()]
            if self.window.base_unit() == unit_result:
                return
            edits = self.window.amount_e, self.window.receive_amount_e
            amounts = [edit.get_amount() for edit in edits]
            self.config.set_base_unit(unit_result)
            nz.setMaximum(self.config.decimal_point)
            self.window.update_tabs()
            for edit, amount in zip(edits, amounts):
                edit.setAmount(amount)
            self.window.update_status()
        unit_combo.currentIndexChanged.connect(lambda x: on_unit(x, nz))

        thousandsep_cb = QCheckBox(_("Add thousand separators to bitcoin amounts"))
        thousandsep_cb.setChecked(bool(self.config.get('amt_add_thousands_sep', False)))
        def on_set_thousandsep(v):
            checked = v == Qt.Checked
            if self.config.amt_add_thousands_sep != checked:
                self.config.amt_add_thousands_sep = checked
                self.config.set_key('amt_add_thousands_sep', checked)
                self.window.refresh_tabs()
        thousandsep_cb.stateChanged.connect(on_set_thousandsep)

        qr_combo = QComboBox()
        qr_combo.addItem("Default", "default")
        msg = (_("For scanning QR codes.") + "\n"
               + _("Install the zbar package to enable this."))
        qr_label = HelpLabel(_('Video Device') + ':', msg)
        from .qrreader import find_system_cameras
        system_cameras = find_system_cameras()
        for cam_desc, cam_path in system_cameras.items():
            qr_combo.addItem(cam_desc, cam_path)
        index = qr_combo.findData(self.config.get("video_device"))
        qr_combo.setCurrentIndex(index)
        on_video_device = lambda x: self.config.set_key("video_device", qr_combo.itemData(x), True)
        qr_combo.currentIndexChanged.connect(on_video_device)

        colortheme_combo = QComboBox()
        colortheme_combo.addItem(_('Light'), 'default')
        colortheme_combo.addItem(_('Dark'), 'dark')
        index = colortheme_combo.findData(self.config.get('qt_gui_color_theme', 'dark'))
        colortheme_combo.setCurrentIndex(index)
        colortheme_label = QLabel(_('Color theme') + ':')
        def on_colortheme(x):
            self.config.set_key('qt_gui_color_theme', colortheme_combo.itemData(x), True)
            #self.window.gui_object.reload_app_stylesheet()
            self.need_restart = True
        colortheme_combo.currentIndexChanged.connect(on_colortheme)

        updatecheck_cb = QCheckBox(_("Automatically check for software updates"))
        updatecheck_cb.setChecked(bool(self.config.get('check_updates', False)))
        def on_set_updatecheck(v):
            self.config.set_key('check_updates', v == Qt.Checked, save=True)
        updatecheck_cb.stateChanged.connect(on_set_updatecheck)

        filelogging_cb = QCheckBox(_("Write logs to file"))
        filelogging_cb.setChecked(bool(self.config.get('log_to_file', True)))
        def on_set_filelogging(v):
            self.config.set_key('log_to_file', v == Qt.Checked, save=True)
            self.need_restart = True
        filelogging_cb.stateChanged.connect(on_set_filelogging)
        filelogging_cb.setToolTip(_('Debug logs can be persisted to disk. These are useful for troubleshooting.'))

        preview_cb = QCheckBox(_('Advanced preview'))
        preview_cb.setChecked(bool(self.config.get('advanced_preview', False)))
        preview_cb.setToolTip(_("Open advanced transaction preview dialog when 'Pay' is clicked."))
        def on_preview(x):
            self.config.set_key('advanced_preview', x == Qt.Checked)
        preview_cb.stateChanged.connect(on_preview)

        usechange_cb = QCheckBox(_('Use change addresses'))
        usechange_cb.setChecked(self.window.wallet.use_change)
        if not self.config.is_modifiable('use_change'): usechange_cb.setEnabled(False)
        def on_usechange(x):
            usechange_result = x == Qt.Checked
            if self.window.wallet.use_change != usechange_result:
                self.window.wallet.use_change = usechange_result
                self.window.wallet.db.put('use_change', self.window.wallet.use_change)
                multiple_cb.setEnabled(self.window.wallet.use_change)
        usechange_cb.stateChanged.connect(on_usechange)
        usechange_cb.setToolTip(_('Using change addresses makes it more difficult for other people to track your transactions.'))

        def on_multiple(x):
            multiple = x == Qt.Checked
            if self.wallet.multiple_change != multiple:
                self.wallet.multiple_change = multiple
                self.wallet.db.put('multiple_change', multiple)
        multiple_change = self.wallet.multiple_change
        multiple_cb = QCheckBox(_('Use multiple change addresses'))
        multiple_cb.setEnabled(self.wallet.use_change)
        multiple_cb.setToolTip('\n'.join([
            _('In some cases, use up to 3 change addresses in order to break '
              'up large coin amounts and obfuscate the recipient address.'),
            _('This may result in higher transactions fees.')
        ]))
        multiple_cb.setChecked(multiple_change)
        multiple_cb.stateChanged.connect(on_multiple)

        def fmt_docs(key, klass):
            lines = [ln.lstrip(" ") for ln in klass.__doc__.split("\n")]
            return '\n'.join([key, "", " ".join(lines)])

        choosers = sorted(coinchooser.COIN_CHOOSERS.keys())
        if len(choosers) > 1:
            chooser_name = coinchooser.get_name(self.config)
            msg = _('Choose coin (UTXO) selection method.  The following are available:\n\n')
            msg += '\n\n'.join(fmt_docs(*item) for item in coinchooser.COIN_CHOOSERS.items())
            chooser_label = HelpLabel(_('Coin selection') + ':', msg)
            chooser_combo = QComboBox()
            chooser_combo.addItems(choosers)
            i = choosers.index(chooser_name) if chooser_name in choosers else 0
            chooser_combo.setCurrentIndex(i)
            def on_chooser(x):
                chooser_name = choosers[chooser_combo.currentIndex()]
                self.config.set_key('coin_chooser', chooser_name)
            chooser_combo.currentIndexChanged.connect(on_chooser)

        def on_unconf(x):
            self.config.set_key('confirmed_only', bool(x))
        conf_only = bool(self.config.get('confirmed_only', False))
        unconf_cb = QCheckBox(_('Spend only confirmed coins'))
        unconf_cb.setToolTip(_('Spend only confirmed inputs.'))
        unconf_cb.setChecked(conf_only)
        unconf_cb.stateChanged.connect(on_unconf)

        def on_outrounding(x):
            self.config.set_key('coin_chooser_output_rounding', bool(x))
        enable_outrounding = bool(self.config.get('coin_chooser_output_rounding', False))
        outrounding_cb = QCheckBox(_('Enable output value rounding'))
        outrounding_cb.setToolTip(
            _('Set the value of the change output so that it has similar precision to the other outputs.') + '\n' +
            _('This might improve your privacy somewhat.') + '\n' +
            _('If enabled, at most 100 satoshis might be lost due to this, per transaction.'))
        outrounding_cb.setChecked(enable_outrounding)
        outrounding_cb.stateChanged.connect(on_outrounding)

        def on_msgs(x):
            self.config.set_key('enable_op_return_messages', bool(x))
        enable_tx_custom_message = bool(self.config.get('enable_op_return_messages', False))
        tx_custom_message = QCheckBox(_('Enable OP_RETURN messages'))
        tx_custom_message.setToolTip(
            _('Add the ability to add an invalid pubkey to a transaction') + '\n' +
            _('that has been encoded with a short message.') + '\n' +
            _('This is not typical Ravencoin behavior and these messages') + '\n' +
            _('may be pruned from the chain in the future.') + '\n' +
            _('This will increase your transaction size and therefore your fee.'))
        tx_custom_message.setChecked(enable_tx_custom_message)
        tx_custom_message.stateChanged.connect(on_msgs)
        tx_widgets.append((tx_custom_message, None))

        block_explorers = sorted(util.block_explorer_info().keys())
        BLOCK_EX_CUSTOM_ITEM = _("Custom URL")
        if BLOCK_EX_CUSTOM_ITEM in block_explorers:  # malicious translation?
            block_explorers.remove(BLOCK_EX_CUSTOM_ITEM)
        block_explorers.append(BLOCK_EX_CUSTOM_ITEM)
        msg = _('Choose which online block explorer to use for functions that open a web browser')
        block_ex_label = HelpLabel(_('Online Block Explorer') + ':', msg)
        block_ex_combo = QComboBox()
        block_ex_custom_e = QLineEdit(str(self.config.get('block_explorer_custom') or ''))
        block_ex_combo.addItems(block_explorers)
        block_ex_combo.setCurrentIndex(
            block_ex_combo.findText(util.block_explorer(self.config) or BLOCK_EX_CUSTOM_ITEM))
        def showhide_block_ex_custom_e():
            block_ex_custom_e.setVisible(block_ex_combo.currentText() == BLOCK_EX_CUSTOM_ITEM)
        showhide_block_ex_custom_e()
        def on_be_combo(x):
            if block_ex_combo.currentText() == BLOCK_EX_CUSTOM_ITEM:
                on_be_edit()
            else:
                be_result = block_explorers[block_ex_combo.currentIndex()]
                self.config.set_key('block_explorer_custom', None, False)
                self.config.set_key('block_explorer', be_result, True)
            showhide_block_ex_custom_e()
        block_ex_combo.currentIndexChanged.connect(on_be_combo)
        def on_be_edit():
            val = block_ex_custom_e.text()
            try:
                val = ast.literal_eval(val)  # to also accept tuples
            except:
                pass
            self.config.set_key('block_explorer_custom', val)
        block_ex_custom_e.editingFinished.connect(on_be_edit)
        block_ex_hbox = QHBoxLayout()
        block_ex_hbox.setContentsMargins(0, 0, 0, 0)
        block_ex_hbox.setSpacing(0)
        block_ex_hbox.addWidget(block_ex_combo)
        block_ex_hbox.addWidget(block_ex_custom_e)
        block_ex_hbox_w = QWidget()
        block_ex_hbox_w.setLayout(block_ex_hbox)

        ipfs_explorers = sorted(util.ipfs_explorer_info().keys())
        IPFS_EX_CUSTOM_ITEM = _("Custom URL")
        if IPFS_EX_CUSTOM_ITEM in ipfs_explorers:  # malicious translation?
            ipfs_explorers.remove(IPFS_EX_CUSTOM_ITEM)
        ipfs_explorers.append(IPFS_EX_CUSTOM_ITEM)
        msg = _('Choose which online IPFS explorer to use for functions that open a web browser')
        ipfs_ex_label = HelpLabel(_('Online IPFS Explorer') + ':', msg)
        ipfs_ex_combo = QComboBox()
        ipfs_ex_custom_e = QLineEdit(self.config.get('ipfs_explorer_custom') or '')
        ipfs_ex_combo.addItems(ipfs_explorers)
        ipfs_ex_combo.setCurrentIndex(
            ipfs_ex_combo.findText(util.ipfs_explorer(self.config) or IPFS_EX_CUSTOM_ITEM))

        def showhide_ipfs_ex_custom_e():
            ipfs_ex_custom_e.setVisible(ipfs_ex_combo.currentText() == IPFS_EX_CUSTOM_ITEM)

        showhide_ipfs_ex_custom_e()

        def on_ie_combo(x):
            if ipfs_ex_combo.currentText() == IPFS_EX_CUSTOM_ITEM:
                on_ie_edit()
            else:
                ie_result = ipfs_explorers[ipfs_ex_combo.currentIndex()]
                self.config.set_key('ipfs_explorer_custom', None, False)
                self.config.set_key('ipfs_explorer', ie_result, True)
            showhide_ipfs_ex_custom_e()

        ipfs_ex_combo.currentIndexChanged.connect(on_ie_combo)

        def on_ie_edit():
            val = ipfs_ex_custom_e.text()
            try:
                val = ast.literal_eval(val)  # to also accept tuples
            except:
                pass
            self.config.set_key('ipfs_explorer_custom', val)

        ipfs_ex_custom_e.editingFinished.connect(on_ie_edit)
        ipfs_ex_hbox = QHBoxLayout()
        ipfs_ex_hbox.setContentsMargins(0, 0, 0, 0)
        ipfs_ex_hbox.setSpacing(0)
        ipfs_ex_hbox.addWidget(ipfs_ex_combo)
        ipfs_ex_hbox.addWidget(ipfs_ex_custom_e)
        ipfs_ex_hbox_w = QWidget()
        ipfs_ex_hbox_w.setLayout(ipfs_ex_hbox)
        tx_widgets.append((ipfs_ex_label, ipfs_ex_hbox_w))

        # Fiat Currency
        hist_checkbox = QCheckBox()
        hist_capgains_checkbox = QCheckBox()
        fiat_address_checkbox = QCheckBox()
        ccy_combo = QComboBox()
        ex_combo = QComboBox()

        def update_currencies():
            if not self.window.fx: return
            currencies = sorted(self.fx.get_currencies(self.fx.get_history_config()))
            ccy_combo.clear()
            ccy_combo.addItems([_('None')] + currencies)
            if self.fx.is_enabled():
                ccy_combo.setCurrentIndex(ccy_combo.findText(self.fx.get_currency()))

        def update_history_cb():
            if not self.fx: return
            hist_checkbox.setChecked(self.fx.get_history_config())
            hist_checkbox.setEnabled(self.fx.is_enabled())

        def update_fiat_address_cb():
            if not self.fx: return
            fiat_address_checkbox.setChecked(self.fx.get_fiat_address_config())

        def update_history_capgains_cb():
            if not self.fx: return
            hist_capgains_checkbox.setChecked(self.fx.get_history_capital_gains_config())
            hist_capgains_checkbox.setEnabled(hist_checkbox.isChecked())

        def update_exchanges():
            if not self.fx: return
            b = self.fx.is_enabled()
            ex_combo.setEnabled(b)
            if b:
                h = self.fx.get_history_config()
                c = self.fx.get_currency()
                exchanges = self.fx.get_exchanges_by_ccy(c, h)
            else:
                exchanges = self.fx.get_exchanges_by_ccy('USD', False)
            ex_combo.blockSignals(True)
            ex_combo.clear()
            ex_combo.addItems(sorted(exchanges))
            ex_combo.setCurrentIndex(ex_combo.findText(self.fx.config_exchange()))
            ex_combo.blockSignals(False)

        def on_currency(hh):
            if not self.fx: return
            b = bool(ccy_combo.currentIndex())
            ccy = str(ccy_combo.currentText()) if b else None
            self.fx.set_enabled(b)
            if b and ccy != self.fx.ccy:
                self.fx.set_currency(ccy)
            update_history_cb()
            update_exchanges()
            self.window.update_fiat()

        def on_exchange(idx):
            exchange = str(ex_combo.currentText())
            if self.fx and self.fx.is_enabled() and exchange and exchange != self.fx.exchange.name():
                self.fx.set_exchange(exchange)

        def on_history(checked):
            if not self.fx: return
            self.fx.set_history_config(checked)
            update_exchanges()
            self.window.history_model.refresh('on_history')
            if self.fx.is_enabled() and checked:
                self.fx.trigger_update()
            update_history_capgains_cb()

        def on_history_capgains(checked):
            if not self.fx: return
            self.fx.set_history_capital_gains_config(checked)
            self.window.history_model.refresh('on_history_capgains')

        def on_fiat_address(checked):
            if not self.fx: return
            self.fx.set_fiat_address_config(checked)
            self.window.address_list.refresh_headers()
            self.window.address_list.update()

        update_currencies()
        update_history_cb()
        update_history_capgains_cb()
        update_fiat_address_cb()
        update_exchanges()
        ccy_combo.currentIndexChanged.connect(on_currency)
        hist_checkbox.stateChanged.connect(on_history)
        hist_capgains_checkbox.stateChanged.connect(on_history_capgains)
        fiat_address_checkbox.stateChanged.connect(on_fiat_address)
        ex_combo.currentIndexChanged.connect(on_exchange)

        gui_widgets = []
        gui_widgets.append((lang_label, lang_combo))
        gui_widgets.append((colortheme_label, colortheme_combo))
        gui_widgets.append((unit_label, unit_combo))
        gui_widgets.append((nz_label, nz))
        gui_widgets.append((msat_cb, None))
        gui_widgets.append((thousandsep_cb, None))
        tx_widgets = []
        tx_widgets.append((usechange_cb, None))
        tx_widgets.append((use_rbf_cb, None))
        tx_widgets.append((batch_rbf_cb, None))
        tx_widgets.append((preview_cb, None))
        tx_widgets.append((unconf_cb, None))
        tx_widgets.append((multiple_cb, None))
        tx_widgets.append((outrounding_cb, None))
        if len(choosers) > 1:
            tx_widgets.append((chooser_label, chooser_combo))
        tx_widgets.append((block_ex_label, block_ex_hbox_w))
        lightning_widgets = []
        lightning_widgets.append((recov_cb, None))
        lightning_widgets.append((trampoline_cb, None))
        lightning_widgets.append((instant_swaps_cb, None))
        lightning_widgets.append((remote_wt_cb, self.watchtower_url_e))
        fiat_widgets = []
        fiat_widgets.append((QLabel(_('Fiat currency')), ccy_combo))
        fiat_widgets.append((QLabel(_('Source')), ex_combo))
        fiat_widgets.append((QLabel(_('Show history rates')), hist_checkbox))
        fiat_widgets.append((QLabel(_('Show capital gains in history')), hist_capgains_checkbox))
        fiat_widgets.append((QLabel(_('Show Fiat balance for addresses')), fiat_address_checkbox))
        misc_widgets = []
        misc_widgets.append((updatecheck_cb, None))
        misc_widgets.append((filelogging_cb, None))
        misc_widgets.append((alias_label, self.alias_e))
        misc_widgets.append((qr_label, qr_combo))

        # Asset black list
        msg = 'A list of regular expressions separated by new lines. ' \
              'If an asset\'s name matches any regular expression in this list, ' \
              'it will be hidden from view.'
        regex_b = '\n'.join(self.window.asset_blacklist)
        blacklist_info = HelpLabel(_('Asset Blacklist') + ':', msg)
        regex_e_b = QTextEdit()
        regex_e_b.setLineWrapMode(QTextEdit.NoWrap)
        regex_e_b.setPlainText(regex_b)

        def update_blacklist():
            self.window.asset_blacklist = regex_e_b.toPlainText().split('\n')
            if not self.window.asset_blacklist[0]: # We don't want an empty string, we want an empty regex
                self.window.asset_blacklist = []
            self.save_blacklist = True

        regex_e_b.textChanged.connect(update_blacklist)
        asset_widgets.append((blacklist_info, regex_e_b))

        # Asset white list
        msg = 'A list of regular expressions seperated by new lines. ' \
              'Assets that match any of these regular expressions and would normally ' \
              'be blocked by the blacklist are shown.'
        regex_w = '\n'.join(self.window.asset_whitelist)
        whitelist_info = HelpLabel(_('Asset Whitelist') + ':', msg)
        regex_e_w = QTextEdit()
        regex_e_w.setLineWrapMode(QTextEdit.NoWrap)
        regex_e_w.setPlainText(regex_w)

        def update_whitelist():
            self.window.asset_whitelist = regex_e_w.toPlainText().split('\n')
            if not self.window.asset_whitelist[0]:
                self.window.asset_whitelist = []
            self.save_whitelist = True

        regex_e_w.textChanged.connect(update_whitelist)
        asset_widgets.append((whitelist_info, regex_e_w))

        show_spam_cb = QCheckBox(_("Show assets hidden from view"))
        show_spam_cb.setChecked(self.config.get('show_spam_assets', False))

        def on_set_show_spam(v):
            self.window.config.set_key('show_spam_assets', v == Qt.Checked, save=True)
            self.window.asset_list.update()
            self.window.history_model.refresh('Toggled show spam assets', True)

        show_spam_cb.stateChanged.connect(on_set_show_spam)
        asset_widgets.append((show_spam_cb, None))

        advanced_assets_cb = QCheckBox(_("Enable advanced asset options"))
        advanced_assets_cb.setChecked(self.config.get('advanced_asset_functions', False))

        def on_set_advanced_assets_cb(v):
            self.window.config.set_key('advanced_asset_functions', v == Qt.Checked, save=True)

            self.window.create_workspace.associated_data_interpret_override.setVisible(v == Qt.Checked)
            self.window.create_workspace.asset_addr_w.setVisible(v == Qt.Checked)
            self.window.reissue_workspace.associated_data_interpret_override.setVisible(v == Qt.Checked)
            self.window.reissue_workspace.asset_addr_w.setVisible(v == Qt.Checked)
            self.window.asset_list.update()

        advanced_assets_cb.stateChanged.connect(on_set_advanced_assets_cb)
        asset_widgets.append((advanced_assets_cb, None))

        message_widgets = []

        dev_notifications_cb = QCheckBox(_("Enable developer notifications"))
        dev_notifications_cb.setChecked(self.config.get('get_dev_notifications', True))

        def on_set_dev_notifications_cb(v):
            self.window.config.set_key('get_dev_notifications', v == Qt.Checked, save=True)
            self.window.message_list.update()

        dev_notifications_cb.stateChanged.connect(on_set_dev_notifications_cb)
        message_widgets.append((dev_notifications_cb, None))

        tabs_info = [
<<<<<<< HEAD
            (gui_widgets, _('General')),
            (asset_widgets, _('Assets')),
=======
            (gui_widgets, _('Appearance')),
>>>>>>> 5bd2524b
            (tx_widgets, _('Transactions')),
            # (lightning_widgets, _('Lightning')),
            (fiat_widgets, _('Fiat')),
<<<<<<< HEAD
            (message_widgets, _('Messages')),
            (oa_widgets, _('OpenAlias')),
=======
            (misc_widgets, _('Misc')),
>>>>>>> 5bd2524b
        ]
        for widgets, name in tabs_info:
            tab = QWidget()
            tab_vbox = QVBoxLayout(tab)
            grid = QGridLayout()
            for a,b in widgets:
                i = grid.rowCount()
                if b:
                    if a:
                        grid.addWidget(a, i, 0)
                    grid.addWidget(b, i, 1)
                else:
                    grid.addWidget(a, i, 0, 1, 2)
            tab_vbox.addLayout(grid)
            tab_vbox.addStretch(1)
            tabs.addTab(tab, name)

        vbox.addWidget(tabs)
        vbox.addStretch(1)
        vbox.addLayout(Buttons(CloseButton(self)))
        self.setLayout(vbox)
        
    def set_alias_color(self):
        if not self.config.get('alias'):
            self.alias_e.setStyleSheet("")
            return
        if self.window.alias_info:
            alias_addr, alias_name, validated = self.window.alias_info
            self.alias_e.setStyleSheet((ColorScheme.GREEN if validated else ColorScheme.RED).as_stylesheet(True))
        else:
            self.alias_e.setStyleSheet(ColorScheme.RED.as_stylesheet(True))

    def on_alias_edit(self):
        self.alias_e.setStyleSheet("")
        alias = str(self.alias_e.text())
        self.config.set_key('alias', alias, True)
        if alias:
            self.window.fetch_alias()<|MERGE_RESOLUTION|>--- conflicted
+++ resolved
@@ -61,13 +61,10 @@
         
         vbox = QVBoxLayout()
         tabs = QTabWidget()
-<<<<<<< HEAD
         gui_widgets = []
         tx_widgets = []
         oa_widgets = []
         asset_widgets = []
-=======
->>>>>>> 5bd2524b
 
         # language
         lang_help = _('Select which language is used in the GUI (after restart).')
@@ -106,7 +103,6 @@
                 self.window.refresh_tabs()
         nz.valueChanged.connect(on_nz)
 
-<<<<<<< HEAD
         # use_rbf = bool(self.config.get('use_rbf', True))
         # use_rbf_cb = QCheckBox(_('Use Replace-By-Fee'))
         # use_rbf_cb.setChecked(use_rbf)
@@ -134,31 +130,6 @@
         # lightning
         lightning_widgets = []
 
-=======
-        use_rbf = bool(self.config.get('use_rbf', True))
-        use_rbf_cb = QCheckBox(_('Use Replace-By-Fee'))
-        use_rbf_cb.setChecked(use_rbf)
-        use_rbf_cb.setToolTip(
-            _('If you check this box, your transactions will be marked as non-final,') + '\n' + \
-            _('and you will have the possibility, while they are unconfirmed, to replace them with transactions that pay higher fees.') + '\n' + \
-            _('Note that some merchants do not accept non-final transactions until they are confirmed.'))
-        def on_use_rbf(x):
-            self.config.set_key('use_rbf', bool(x))
-            batch_rbf_cb.setEnabled(bool(x))
-        use_rbf_cb.stateChanged.connect(on_use_rbf)
-
-        batch_rbf_cb = QCheckBox(_('Batch RBF transactions'))
-        batch_rbf_cb.setChecked(bool(self.config.get('batch_rbf', False)))
-        batch_rbf_cb.setEnabled(use_rbf)
-        batch_rbf_cb.setToolTip(
-            _('If you check this box, your unconfirmed transactions will be consolidated into a single transaction.') + '\n' + \
-            _('This will save fees.'))
-        def on_batch_rbf(x):
-            self.config.set_key('batch_rbf', bool(x))
-        batch_rbf_cb.stateChanged.connect(on_batch_rbf)
-
-        # lightning
->>>>>>> 5bd2524b
         help_recov = _(messages.MSG_RECOVERABLE_CHANNELS)
         recov_cb = QCheckBox(_("Create recoverable channels"))
         enable_toggle_use_recoverable_channels = bool(self.wallet.lnworker and self.wallet.lnworker.can_have_recoverable_channels())
@@ -168,10 +139,6 @@
         def on_recov_checked(x):
             self.config.set_key('use_recoverable_channels', bool(x))
         recov_cb.stateChanged.connect(on_recov_checked)
-<<<<<<< HEAD
-        lightning_widgets.append((recov_cb, None))
-=======
->>>>>>> 5bd2524b
 
         help_trampoline = _(messages.MSG_HELP_TRAMPOLINE)
         trampoline_cb = QCheckBox(_("Use trampoline routing (disable gossip)"))
@@ -589,8 +556,8 @@
         gui_widgets.append((thousandsep_cb, None))
         tx_widgets = []
         tx_widgets.append((usechange_cb, None))
-        tx_widgets.append((use_rbf_cb, None))
-        tx_widgets.append((batch_rbf_cb, None))
+        #tx_widgets.append((use_rbf_cb, None))
+        #tx_widgets.append((batch_rbf_cb, None))
         tx_widgets.append((preview_cb, None))
         tx_widgets.append((unconf_cb, None))
         tx_widgets.append((multiple_cb, None))
@@ -692,21 +659,14 @@
         message_widgets.append((dev_notifications_cb, None))
 
         tabs_info = [
-<<<<<<< HEAD
-            (gui_widgets, _('General')),
+            (gui_widgets, _('Appearance')),
             (asset_widgets, _('Assets')),
-=======
-            (gui_widgets, _('Appearance')),
->>>>>>> 5bd2524b
             (tx_widgets, _('Transactions')),
             # (lightning_widgets, _('Lightning')),
             (fiat_widgets, _('Fiat')),
-<<<<<<< HEAD
             (message_widgets, _('Messages')),
             (oa_widgets, _('OpenAlias')),
-=======
             (misc_widgets, _('Misc')),
->>>>>>> 5bd2524b
         ]
         for widgets, name in tabs_info:
             tab = QWidget()
