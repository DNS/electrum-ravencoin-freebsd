--- conflicted
+++ resolved
@@ -163,23 +163,14 @@
         self.refresh_headers()
         fx = self.parent.fx
         set_address = None
-<<<<<<< HEAD
-        addresses_beyond_gap_limit = self.wallet.get_all_known_addresses_beyond_gap_limit()
-        # We only care about ravencoin for addresses for now
-        for address in addr_list:
-            c, u, x = self.wallet.get_addr_balance(address)
-            balance = c.rvn_value.value + u.rvn_value.value + x.rvn_value.value
-            is_used_and_empty = self.wallet.is_used(address) and balance == 0
-=======
         self.addresses_beyond_gap_limit = self.wallet.get_all_known_addresses_beyond_gap_limit()
         for address in addr_list:
             c, u, x = self.wallet.get_addr_balance(address)
             balance = c + u + x
-            is_used_and_empty = self.wallet.adb.is_used(address) and balance == 0
->>>>>>> ed65f335
+            is_used_and_empty = self.wallet.adb.is_used(address) and balance == RavenValue()
             if self.show_used == AddressUsageStateFilter.UNUSED and (balance or is_used_and_empty):
                 continue
-            if self.show_used == AddressUsageStateFilter.FUNDED and balance == 0:
+            if self.show_used == AddressUsageStateFilter.FUNDED and balance == RavenValue():
                 continue
             if self.show_used == AddressUsageStateFilter.USED_AND_EMPTY and not is_used_and_empty:
                 continue
