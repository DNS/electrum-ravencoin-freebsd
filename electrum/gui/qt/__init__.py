--- conflicted
+++ resolved
@@ -159,14 +159,11 @@
         self._init_tray()
         self.app.new_window_signal.connect(self.start_new_window)
         self.app.quit_signal.connect(self.app.quit, Qt.QueuedConnection)
-<<<<<<< HEAD
         self.set_dark_theme_if_needed()
-=======
         # maybe set dark theme
         self._default_qtstylesheet = self.app.styleSheet()
         self.reload_app_stylesheet()
 
->>>>>>> 5bd2524b
         run_hook('init_qt', self)
 
     def _init_tray(self):
@@ -176,10 +173,9 @@
         self.build_tray_menu()
         self.tray.show()
 
-<<<<<<< HEAD
     def set_dark_theme_if_needed(self):
         use_dark_theme = self.config.get('qt_gui_color_theme', 'dark') == 'dark'
-=======
+        
     def reload_app_stylesheet(self):
         """Set the Qt stylesheet and custom colors according to the user-selected
         light/dark theme.
@@ -191,7 +187,6 @@
              - in TxDialog, the receiving/change address colors
         """
         use_dark_theme = self.config.get('qt_gui_color_theme', 'default') == 'dark'
->>>>>>> 5bd2524b
         if use_dark_theme:
             try:
                 import qdarkstyle
