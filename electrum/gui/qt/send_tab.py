--- conflicted
+++ resolved
@@ -14,14 +14,10 @@
 
 from electrum.i18n import _
 from electrum.logging import Logger
-<<<<<<< HEAD
 
 from electrum import constants
 from electrum.asset import DEFAULT_ASSET_AMOUNT_MAX, parse_verifier_string
-from electrum.bitcoin import COIN, b58_address_to_hash160
-=======
-from electrum.bitcoin import DummyAddress
->>>>>>> cffbe44c
+from electrum.bitcoin import COIN, b58_address_to_hash160, DummyAddress
 from electrum.plugin import run_hook
 from electrum.util import NotEnoughFunds, NoDynamicFeeEstimates, parse_max_spend
 from electrum.invoices import PR_PAID, Invoice, PR_BROADCASTING, PR_BROADCAST
@@ -546,11 +542,6 @@
             self.spend_max()
 
         pi_unusable = pi.is_error() or (not self.wallet.has_lightning() and not pi.is_onchain())
-<<<<<<< HEAD
-        self.send_button.setEnabled(not pi_unusable and bool(self.amount_e.get_amount()) and not pi.has_expired())
-        self.save_button.setEnabled(not pi_unusable and pi.type not in [PaymentIdentifierType.LNURLP,
-                                                                        PaymentIdentifierType.LNADDR])
-=======
         is_spk_script = pi.type == PaymentIdentifierType.SPK and not pi.spk_is_address
 
         amount_valid = is_spk_script or bool(self.amount_e.get_amount())
@@ -558,7 +549,6 @@
         self.send_button.setEnabled(not pi_unusable and amount_valid and not pi.has_expired())
         self.save_button.setEnabled(not pi_unusable and not is_spk_script and \
                                     pi.type not in [PaymentIdentifierType.LNURLP, PaymentIdentifierType.LNADDR])
->>>>>>> cffbe44c
 
     def _handle_payment_identifier(self):
         self.update_fields()
@@ -664,9 +654,12 @@
 
     def do_pay_invoice(self, invoice: 'Invoice'):
         if not bool(invoice.get_amount_sat()):
-<<<<<<< HEAD
-            self.show_error(_('No amount'))
-            return
+            pi = self.payto_e.payment_identifier
+            if pi.type == PaymentIdentifierType.SPK and not pi.spk_is_address:
+                pass
+            else:
+                self.show_error(_('No amount'))
+                return
         
         # True = valid, False = not; return error
         def validate_address_for_restricted_asset(address: str, asset: str) -> bool:
@@ -743,14 +736,6 @@
                 self.show_error(_('{} is not qualified to receive restricted asset {}').format(address, asset))
                 return
         
-=======
-            pi = self.payto_e.payment_identifier
-            if pi.type == PaymentIdentifierType.SPK and not pi.spk_is_address:
-                pass
-            else:
-                self.show_error(_('No amount'))
-                return
->>>>>>> cffbe44c
         if invoice.is_lightning():
             self.pay_lightning_invoice(invoice)
         else:
