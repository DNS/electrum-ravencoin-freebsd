--- conflicted
+++ resolved
@@ -125,28 +125,12 @@
             key = self.wallet.get_key_for_receive_request(req)
             status = self.parent.wallet.get_request_status(key)
             status_str = req.get_status_str(status)
-<<<<<<< HEAD
-            request_type = req.type
-            timestamp = req.time
-            amount = req.get_amount_sat().rvn_value
-            message = req.message
-            date = format_time(timestamp)
-            amount_str = self.parent.format_amount(amount) if amount else ""
-            labels = [date, message, amount_str, status_str]
-            if req.is_lightning():
-                icon = read_QIcon("lightning.png")
-                tooltip = 'lightning request'
-            else:
-                icon = read_QIcon("ravencoin.png")
-                tooltip = 'onchain request'
-=======
             timestamp = req.get_time()
             amount = req.get_amount_sat()
             message = req.get_message()
             date = format_time(timestamp)
             amount_str = self.parent.format_amount(amount) if amount else ""
             labels = [date, message, amount_str, status_str]
->>>>>>> 232e38e2
             items = [QStandardItem(e) for e in labels]
             self.set_editability(items)
             #items[self.Columns.DATE].setData(request_type, ROLE_REQUEST_TYPE)
@@ -187,15 +171,6 @@
             self.update()
             return
         menu = QMenu(self)
-<<<<<<< HEAD
-        self.add_copy_menu(menu, idx)
-        if req.is_lightning():
-            menu.addAction(_("Copy Request"), lambda: self.parent.do_copy(req.invoice, title='Lightning Request'))
-        else:
-            URI = self.wallet.get_request_URI(req)
-            menu.addAction(_("Copy Request"), lambda: self.parent.do_copy(URI, title='ravencoin URI'))
-            menu.addAction(_("Copy Address"), lambda: self.parent.do_copy(req.get_address(), title='ravencoin Address'))
-=======
         if req.get_address():
             menu.addAction(_("Copy Address"), lambda: self.parent.do_copy(req.get_address(), title='Bitcoin Address'))
             URI = self.wallet.get_request_URI(req)
@@ -203,7 +178,6 @@
         if req.is_lightning():
             menu.addAction(_("Copy Lightning Request"), lambda: self.parent.do_copy(req.lightning_invoice, title='Lightning Request'))
         self.add_copy_menu(menu, idx)
->>>>>>> 232e38e2
         #if 'view_url' in req:
         #    menu.addAction(_("View in web browser"), lambda: webopen(req['view_url']))
         menu.addAction(_("Delete"), lambda: self.parent.delete_requests([key]))
