#!/usr/bin/env python
#
# Electrum - lightweight Bitcoin client
# Copyright (C) 2015 Thomas Voegtlin
#
# Permission is hereby granted, free of charge, to any person
# obtaining a copy of this software and associated documentation files
# (the "Software"), to deal in the Software without restriction,
# including without limitation the rights to use, copy, modify, merge,
# publish, distribute, sublicense, and/or sell copies of the Software,
# and to permit persons to whom the Software is furnished to do so,
# subject to the following conditions:
#
# The above copyright notice and this permission notice shall be
# included in all copies or substantial portions of the Software.
#
# THE SOFTWARE IS PROVIDED "AS IS", WITHOUT WARRANTY OF ANY KIND,
# EXPRESS OR IMPLIED, INCLUDING BUT NOT LIMITED TO THE WARRANTIES OF
# MERCHANTABILITY, FITNESS FOR A PARTICULAR PURPOSE AND
# NONINFRINGEMENT. IN NO EVENT SHALL THE AUTHORS OR COPYRIGHT HOLDERS
# BE LIABLE FOR ANY CLAIM, DAMAGES OR OTHER LIABILITY, WHETHER IN AN
# ACTION OF CONTRACT, TORT OR OTHERWISE, ARISING FROM, OUT OF OR IN
# CONNECTION WITH THE SOFTWARE OR THE USE OR OTHER DEALINGS IN THE
# SOFTWARE.

from enum import IntEnum
from typing import Optional, TYPE_CHECKING

from PyQt5.QtGui import QStandardItemModel, QStandardItem
from PyQt5.QtWidgets import QMenu, QAbstractItemView
from PyQt5.QtCore import Qt, QItemSelectionModel, QModelIndex

from electrum.i18n import _
from electrum.util import format_time
from electrum.plugin import run_hook
from electrum.invoices import Invoice

from .util import MyTreeView, pr_icons, read_QIcon, webopen, MySortModel

if TYPE_CHECKING:
    from .main_window import ElectrumWindow


ROLE_REQUEST_TYPE = Qt.UserRole
ROLE_KEY = Qt.UserRole + 1
ROLE_SORT_ORDER = Qt.UserRole + 2


class RequestList(MyTreeView):
    key_role = ROLE_KEY

    class Columns(IntEnum):
        DATE = 0
        DESCRIPTION = 1
        AMOUNT = 2
        STATUS = 3

    headers = {
        Columns.DATE: _('Date'),
        Columns.DESCRIPTION: _('Description'),
        Columns.AMOUNT: _('Amount'),
        Columns.STATUS: _('Status'),
    }
    filter_columns = [Columns.DATE, Columns.DESCRIPTION, Columns.AMOUNT]

    def __init__(self, parent: 'ElectrumWindow'):
        super().__init__(parent, self.create_menu,
                         stretch_column=self.Columns.DESCRIPTION)
        self.wallet = self.parent.wallet
        self.std_model = QStandardItemModel(self)
        self.proxy = MySortModel(self, sort_role=ROLE_SORT_ORDER)
        self.proxy.setSourceModel(self.std_model)
        self.setModel(self.proxy)
        self.setSortingEnabled(True)
        self.selectionModel().currentRowChanged.connect(self.item_changed)
        self.setSelectionMode(QAbstractItemView.ExtendedSelection)

    def select_key(self, key):
        for i in range(self.model().rowCount()):
            item = self.model().index(i, self.Columns.DATE)
            row_key = item.data(ROLE_KEY)
            if key == row_key:
                self.selectionModel().setCurrentIndex(item, QItemSelectionModel.SelectCurrent | QItemSelectionModel.Rows)
                break

    def item_changed(self, idx: Optional[QModelIndex]):
        if idx is None:
<<<<<<< HEAD
            self.parent.receive_URI_e.setText('')
            #self.parent.update_receive_widgets()
            #self.parent.receive_lightning_e.setText('')
            self.parent.receive_address_e.setText('')
=======
            self.parent.set_current_request(None)
>>>>>>> dea1fa49
            return
        if not idx.isValid():
            return
        # TODO use siblingAtColumn when min Qt version is >=5.11
        item = self.item_from_index(idx.sibling(idx.row(), self.Columns.DATE))
        key = item.data(ROLE_KEY)
        req = self.wallet.get_request(key)
        if req is None:
            self.update()
            return
        self.parent.set_current_request(req)

    def clearSelection(self):
        super().clearSelection()
        self.selectionModel().clearCurrentIndex()

    def refresh_row(self, key, row):
        model = self.std_model
        request = self.wallet.get_request(key)
        if request is None:
            return
        status_item = model.item(row, self.Columns.STATUS)
        status = self.parent.wallet.get_request_status(key)
        status_str = request.get_status_str(status)
        status_item.setText(status_str)
        status_item.setIcon(read_QIcon(pr_icons.get(status)))

    # TODO: Implement for assets
    def update(self):
        # not calling maybe_defer_update() as it interferes with conditional-visibility
        self.proxy.setDynamicSortFilter(False)  # temp. disable re-sorting after every change
        self.std_model.clear()
        self.update_headers(self.__class__.headers)
        for req in self.wallet.get_unpaid_requests():
            key = self.wallet.get_key_for_receive_request(req)
            status = self.parent.wallet.get_request_status(key)
            status_str = req.get_status_str(status)
            timestamp = req.get_time()
            amount = req.get_amount_sat()
            message = req.get_message()
            date = format_time(timestamp)
            amount_str = self.parent.format_amount(amount) if amount else ""
            labels = [date, message, amount_str, status_str]
            items = [QStandardItem(e) for e in labels]
            self.set_editability(items)
            #items[self.Columns.DATE].setData(request_type, ROLE_REQUEST_TYPE)
            items[self.Columns.DATE].setData(key, ROLE_KEY)
            items[self.Columns.DATE].setData(timestamp, ROLE_SORT_ORDER)
            items[self.Columns.STATUS].setIcon(read_QIcon(pr_icons.get(status)))
            self.std_model.insertRow(self.std_model.rowCount(), items)
        self.filter()
        self.proxy.setDynamicSortFilter(True)
        # sort requests by date
        self.sortByColumn(self.Columns.DATE, Qt.DescendingOrder)
        self.hide_if_empty()

    def hide_if_empty(self):
        b = self.std_model.rowCount() > 0
        self.setVisible(b)
        self.parent.receive_requests_label.setVisible(b)
        if not b:
            # list got hidden, so selected item should also be cleared:
            self.item_changed(None)

    def create_menu(self, position):
        items = self.selected_in_column(0)
        if len(items)>1:
            keys = [item.data(ROLE_KEY)  for item in items]
            menu = QMenu(self)
            menu.addAction(_("Delete requests"), lambda: self.parent.delete_requests(keys))
            menu.exec_(self.viewport().mapToGlobal(position))
            return
        idx = self.indexAt(position)
        # TODO use siblingAtColumn when min Qt version is >=5.11
        item = self.item_from_index(idx.sibling(idx.row(), self.Columns.DATE))
        if not item:
            return
        key = item.data(ROLE_KEY)
        req = self.wallet.get_request(key)
        if req is None:
            self.update()
            return
        menu = QMenu(self)
        if req.get_address():
            menu.addAction(_("Copy Address"), lambda: self.parent.do_copy(req.get_address(), title='Bitcoin Address'))
            URI = self.wallet.get_request_URI(req)
            menu.addAction(_("Copy URI"), lambda: self.parent.do_copy(URI, title='Bitcoin URI'))
        if req.is_lightning():
            menu.addAction(_("Copy Lightning Request"), lambda: self.parent.do_copy(req.lightning_invoice, title='Lightning Request'))
        self.add_copy_menu(menu, idx)
        #if 'view_url' in req:
        #    menu.addAction(_("View in web browser"), lambda: webopen(req['view_url']))
        menu.addAction(_("Delete"), lambda: self.parent.delete_requests([key]))
        run_hook('receive_list_menu', self.parent, menu, key)
        menu.exec_(self.viewport().mapToGlobal(position))<|MERGE_RESOLUTION|>--- conflicted
+++ resolved
@@ -85,14 +85,7 @@
 
     def item_changed(self, idx: Optional[QModelIndex]):
         if idx is None:
-<<<<<<< HEAD
-            self.parent.receive_URI_e.setText('')
-            #self.parent.update_receive_widgets()
-            #self.parent.receive_lightning_e.setText('')
-            self.parent.receive_address_e.setText('')
-=======
             self.parent.set_current_request(None)
->>>>>>> dea1fa49
             return
         if not idx.isValid():
             return
