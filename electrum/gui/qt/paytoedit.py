--- conflicted
+++ resolved
@@ -31,17 +31,10 @@
 from PyQt5.QtGui import QFontMetrics, QFont
 from PyQt5.QtWidgets import QApplication
 
-<<<<<<< HEAD
 from electrum import ravencoin, assets
-from electrum.util import bfh, maybe_extract_bolt11_invoice, BITCOIN_BIP21_URI_SCHEME, Satoshis, parse_max_spend
-from electrum.transaction import PartialTxOutput, RavenValue
-from electrum.ravencoin import opcodes, construct_script
-=======
-from electrum import bitcoin
 from electrum.util import bfh, parse_max_spend
 from electrum.transaction import PartialTxOutput
-from electrum.bitcoin import opcodes, construct_script
->>>>>>> ed65f335
+from electrum.ravencoin import opcodes, construct_script
 from electrum.logging import Logger
 from electrum.lnurl import LNURLError
 
@@ -74,16 +67,10 @@
         CompletionTextEdit.__init__(self)
         ScanQRTextEdit.__init__(self, config=send_tab.config, setText=self._on_input_btn)
         Logger.__init__(self)
-<<<<<<< HEAD
-        self.win = win
-        self.amount_edit = win.amount_e
-        self.send_combo = win.to_send_combo
-=======
         self.send_tab = send_tab
         self.win = send_tab.window
         self.app = QApplication.instance()
         self.amount_edit = self.send_tab.amount_e
->>>>>>> ed65f335
         self.setFont(QFont(MONOSPACE_FONT))
         document = self.document()
         document.contentsChanged.connect(self.update_size)
@@ -277,14 +264,9 @@
             outputs.append(output)
             total += output.value
         if outputs:
-<<<<<<< HEAD
-            self.win.set_onchain(True)
-        self.win.max_button.setChecked(is_max)
-=======
             self.send_tab.set_onchain(True)
 
         self.send_tab.max_button.setChecked(is_max)
->>>>>>> ed65f335
         self.outputs = outputs
         self.payto_scriptpubkey = None
 
@@ -352,13 +334,8 @@
         if not (('.' in key) and ('<' not in key) and (' ' not in key)):
             return None
         parts = key.split(sep=',')  # assuming single line
-<<<<<<< HEAD
         if parts and len(parts) > 0 and ravencoin.is_address(parts[0]):
-            return
-=======
-        if parts and len(parts) > 0 and bitcoin.is_address(parts[0]):
             return None
->>>>>>> ed65f335
         try:
             data = self.win.contacts.resolve(key)
         except Exception as e:
