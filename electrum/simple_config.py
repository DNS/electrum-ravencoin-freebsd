--- conflicted
+++ resolved
@@ -109,13 +109,10 @@
             decimal_point_to_base_unit_name(self.decimal_point)
         except UnknownBaseUnit:
             self.decimal_point = DECIMAL_POINT_DEFAULT
-<<<<<<< HEAD
+
         self.num_zeros = int(self.get('num_zeros', 1))
-=======
-        self.num_zeros = int(self.get('num_zeros', 0))
         self.amt_precision_post_satoshi = int(self.get('amt_precision_post_satoshi', 0))
         self.amt_add_thousands_sep = bool(self.get('amt_add_thousands_sep', False))
->>>>>>> e9f08ef6
 
     def electrum_path(self):
         # Read electrum_path from command line
