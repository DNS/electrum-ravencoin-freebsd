#!/usr/bin/env python
#
# Electrum - lightweight Bitcoin client
# Copyright (C) 2015 Thomas Voegtlin
#
# Permission is hereby granted, free of charge, to any person
# obtaining a copy of this software and associated documentation files
# (the "Software"), to deal in the Software without restriction,
# including without limitation the rights to use, copy, modify, merge,
# publish, distribute, sublicense, and/or sell copies of the Software,
# and to permit persons to whom the Software is furnished to do so,
# subject to the following conditions:
#
# The above copyright notice and this permission notice shall be
# included in all copies or substantial portions of the Software.
#
# THE SOFTWARE IS PROVIDED "AS IS", WITHOUT WARRANTY OF ANY KIND,
# EXPRESS OR IMPLIED, INCLUDING BUT NOT LIMITED TO THE WARRANTIES OF
# MERCHANTABILITY, FITNESS FOR A PARTICULAR PURPOSE AND
# NONINFRINGEMENT. IN NO EVENT SHALL THE AUTHORS OR COPYRIGHT HOLDERS
# BE LIABLE FOR ANY CLAIM, DAMAGES OR OTHER LIABILITY, WHETHER IN AN
# ACTION OF CONTRACT, TORT OR OTHERWISE, ARISING FROM, OUT OF OR IN
# CONNECTION WITH THE SOFTWARE OR THE USE OR OTHER DEALINGS IN THE
# SOFTWARE.
import os
import ast
import json
import copy
import threading
from collections import defaultdict
from typing import Dict, Optional, List, Tuple, Set, Iterable, NamedTuple, Sequence, TYPE_CHECKING, Union
import binascii

from . import util, ravencoin
from .util import profiler, WalletFileException, multisig_type, TxMinedInfo, bfh, Satoshis
from .invoices import PR_TYPE_ONCHAIN, Invoice
from .keystore import bip44_derivation
from .transaction import Transaction, TxOutpoint, tx_from_any, PartialTransaction, PartialTxOutput, AssetMeta, RavenValue
from .logging import Logger
from .lnutil import LOCAL, REMOTE, FeeUpdate, UpdateAddHtlc, LocalConfig, RemoteConfig, Keypair, OnlyPubkeyKeypair, RevocationStore
from .lnutil import ImportedChannelBackupStorage, OnchainChannelBackupStorage
from .lnutil import ChannelConstraints, Outpoint, ShachainElement
from .json_db import StoredDict, JsonDB, locked, modifier
from .plugin import run_hook, plugin_loaders
from .paymentrequest import PaymentRequest
from .submarine_swaps import SwapData

if TYPE_CHECKING:
    from .storage import WalletStorage


# seed_version is now used for the version of the wallet file

OLD_SEED_VERSION = 4        # electrum versions < 2.0
NEW_SEED_VERSION = 11       # electrum versions >= 2.0
<<<<<<< HEAD
# FINAL_SEED_VERSION = 40     # electrum >= 2.7 will set this to prevent
=======
FINAL_SEED_VERSION = 41     # electrum >= 2.7 will set this to prevent
>>>>>>> 0b30cf80
                            # old versions from overwriting new format
RAVENCOIN_SEED_VERSION = 41  # Rewrites wallet to support assets


class TxFeesValue(NamedTuple):
    fee: Optional[int] = None
    is_calculated_by_us: bool = False
    num_inputs: Optional[int] = None


class WalletDB(JsonDB):

    def __init__(self, raw, *, manual_upgrades: bool):
        JsonDB.__init__(self, {})
        self._manual_upgrades = manual_upgrades
        self._called_after_upgrade_tasks = False
        if raw:  # loading existing db
            self.load_data(raw)
            self.load_plugins()
        else:  # creating new db
            self.put('seed_version', RAVENCOIN_SEED_VERSION)
            self._after_upgrade_tasks()

    def load_data(self, s):
        try:
            self.data = json.loads(s)
        except:
            try:
                d = ast.literal_eval(s)
                labels = d.get('labels', {})
            except Exception as e:
                raise WalletFileException("Cannot read wallet file. (parsing failed)")
            self.data = {}
            for key, value in d.items():
                try:
                    json.dumps(key)
                    json.dumps(value)
                except:
                    self.logger.info(f'Failed to convert label to json format: {key}')
                    continue
                self.data[key] = value
        if not isinstance(self.data, dict):
            raise WalletFileException("Malformed wallet file (not dict)")

        if not self._manual_upgrades and self.requires_split():
            raise WalletFileException("This wallet has multiple accounts and must be split")

        if not self.requires_upgrade():
            self._after_upgrade_tasks()
        elif not self._manual_upgrades:
            self.upgrade()

    def requires_split(self):
        d = self.get('accounts', {})
        return len(d) > 1

    def get_split_accounts(self):
        result = []
        # backward compatibility with old wallets
        d = self.get('accounts', {})
        if len(d) < 2:
            return
        wallet_type = self.get('wallet_type')
        if wallet_type == 'old':
            assert len(d) == 2
            data1 = copy.deepcopy(self.data)
            data1['accounts'] = {'0': d['0']}
            data1['suffix'] = 'deterministic'
            data2 = copy.deepcopy(self.data)
            data2['accounts'] = {'/x': d['/x']}
            data2['seed'] = None
            data2['seed_version'] = None
            data2['master_public_key'] = None
            data2['wallet_type'] = 'imported'
            data2['suffix'] = 'imported'
            result = [data1, data2]

        elif wallet_type in ['bip44', 'trezor', 'keepkey', 'ledger', 'btchip', 'digitalbitbox', 'safe_t']:
            mpk = self.get('master_public_keys')
            for k in d.keys():
                i = int(k)
                x = d[k]
                if x.get("pending"):
                    continue
                xpub = mpk["x/%d'"%i]
                new_data = copy.deepcopy(self.data)
                # save account, derivation and xpub at index 0
                new_data['accounts'] = {'0': x}
                new_data['master_public_keys'] = {"x/0'": xpub}
                new_data['derivation'] = bip44_derivation(k)
                new_data['suffix'] = k
                result.append(new_data)
        else:
            raise WalletFileException("This wallet has multiple accounts and must be split")
        return result

    def requires_upgrade(self):
        return self.get_seed_version() < RAVENCOIN_SEED_VERSION

    @profiler
    def upgrade(self):
        self.logger.info('upgrading wallet format')
        if self._called_after_upgrade_tasks:
            # we need strict ordering between upgrade() and after_upgrade_tasks()
            raise Exception("'after_upgrade_tasks' must NOT be called before 'upgrade'")
        self._convert_imported()
        self._convert_wallet_type()
        self._convert_account()
        self._convert_version_13_b()
        self._convert_version_14()
        self._convert_version_15()
        self._convert_version_16()
        self._convert_version_17()
        self._convert_version_18()
        self._convert_version_19()
        self._convert_version_20()
        self._convert_version_21()
        self._convert_version_22()
        self._convert_version_23()
        self._convert_version_24()
        self._convert_version_25()
        self._convert_version_26()
        self._convert_version_27()
        self._convert_version_28()
        self._convert_version_29()
        self._convert_version_30()
        self._convert_version_31()
        self._convert_version_32()
        self._convert_version_33()
        self._convert_version_34()
        self._convert_version_35()
        self._convert_version_36()
        self._convert_version_37()
        self._convert_version_38()
        self._convert_version_39()
        self._convert_version_40()
        self._convert_version_41()
<<<<<<< HEAD
        self.put('seed_version', RAVENCOIN_SEED_VERSION)  # just to be sure
=======
        self.put('seed_version', FINAL_SEED_VERSION)  # just to be sure
>>>>>>> 0b30cf80

        self._after_upgrade_tasks()

    def _after_upgrade_tasks(self):
        self._called_after_upgrade_tasks = True
        self._load_transactions()

    def _convert_wallet_type(self):
        if not self._is_upgrade_method_needed(0, 13):
            return

        wallet_type = self.get('wallet_type')
        if wallet_type == 'btchip': wallet_type = 'ledger'
        if self.get('keystore') or self.get('x1/') or wallet_type=='imported':
            return False
        assert not self.requires_split()
        seed_version = self.get_seed_version()
        seed = self.get('seed')
        xpubs = self.get('master_public_keys')
        xprvs = self.get('master_private_keys', {})
        mpk = self.get('master_public_key')
        keypairs = self.get('keypairs')
        key_type = self.get('key_type')
        if seed_version == OLD_SEED_VERSION or wallet_type == 'old':
            d = {
                'type': 'old',
                'seed': seed,
                'mpk': mpk,
            }
            self.put('wallet_type', 'standard')
            self.put('keystore', d)

        elif key_type == 'imported':
            d = {
                'type': 'imported',
                'keypairs': keypairs,
            }
            self.put('wallet_type', 'standard')
            self.put('keystore', d)

        elif wallet_type in ['xpub', 'standard']:
            xpub = xpubs["x/"]
            xprv = xprvs.get("x/")
            d = {
                'type': 'bip32',
                'xpub': xpub,
                'xprv': xprv,
                'seed': seed,
            }
            self.put('wallet_type', 'standard')
            self.put('keystore', d)

        elif wallet_type in ['bip44']:
            xpub = xpubs["x/0'"]
            xprv = xprvs.get("x/0'")
            d = {
                'type': 'bip32',
                'xpub': xpub,
                'xprv': xprv,
            }
            self.put('wallet_type', 'standard')
            self.put('keystore', d)

        elif wallet_type in ['trezor', 'keepkey', 'ledger', 'digitalbitbox', 'safe_t']:
            xpub = xpubs["x/0'"]
            derivation = self.get('derivation', bip44_derivation(0))
            d = {
                'type': 'hardware',
                'hw_type': wallet_type,
                'xpub': xpub,
                'derivation': derivation,
            }
            self.put('wallet_type', 'standard')
            self.put('keystore', d)

        elif (wallet_type == '2fa') or multisig_type(wallet_type):
            for key in xpubs.keys():
                d = {
                    'type': 'bip32',
                    'xpub': xpubs[key],
                    'xprv': xprvs.get(key),
                }
                if key == 'x1/' and seed:
                    d['seed'] = seed
                self.put(key, d)
        else:
            raise WalletFileException('Unable to tell wallet type. Is this even a wallet file?')
        # remove junk
        self.put('master_public_key', None)
        self.put('master_public_keys', None)
        self.put('master_private_keys', None)
        self.put('derivation', None)
        self.put('seed', None)
        self.put('keypairs', None)
        self.put('key_type', None)

    def _convert_version_13_b(self):
        # version 13 is ambiguous, and has an earlier and a later structure
        if not self._is_upgrade_method_needed(0, 13):
            return

        if self.get('wallet_type') == 'standard':
            if self.get('keystore').get('type') == 'imported':
                pubkeys = self.get('keystore').get('keypairs').keys()
                d = {'change': []}
                receiving_addresses = []
                for pubkey in pubkeys:
                    addr = ravencoin.pubkey_to_address('p2pkh', pubkey)
                    receiving_addresses.append(addr)
                d['receiving'] = receiving_addresses
                self.put('addresses', d)
                self.put('pubkeys', None)

        self.put('seed_version', 13)

    def _convert_version_14(self):
        # convert imported wallets for 3.0
        if not self._is_upgrade_method_needed(13, 13):
            return

        if self.get('wallet_type') =='imported':
            addresses = self.get('addresses')
            if type(addresses) is list:
                addresses = dict([(x, None) for x in addresses])
                self.put('addresses', addresses)
        elif self.get('wallet_type') == 'standard':
            if self.get('keystore').get('type')=='imported':
                addresses = set(self.get('addresses').get('receiving'))
                pubkeys = self.get('keystore').get('keypairs').keys()
                assert len(addresses) == len(pubkeys)
                d = {}
                for pubkey in pubkeys:
                    addr = ravencoin.pubkey_to_address('p2pkh', pubkey)
                    assert addr in addresses
                    d[addr] = {
                        'pubkey': pubkey,
                        'redeem_script': None,
                        'type': 'p2pkh'
                    }
                self.put('addresses', d)
                self.put('pubkeys', None)
                self.put('wallet_type', 'imported')
        self.put('seed_version', 14)

    def _convert_version_15(self):
        if not self._is_upgrade_method_needed(14, 14):
            return
        if self.get('seed_type') == 'segwit':
            # should not get here; get_seed_version should have caught this
            raise Exception('unsupported derivation (development segwit, v14)')
        self.put('seed_version', 15)

    def _convert_version_16(self):
        # fixes issue #3193 for Imported_Wallets with addresses
        # also, previous versions allowed importing any garbage as an address
        #       which we now try to remove, see pr #3191
        if not self._is_upgrade_method_needed(15, 15):
            return

        def remove_address(addr):
            def remove_from_dict(dict_name):
                d = self.get(dict_name, None)
                if d is not None:
                    d.pop(addr, None)
                    self.put(dict_name, d)

            def remove_from_list(list_name):
                lst = self.get(list_name, None)
                if lst is not None:
                    s = set(lst)
                    s -= {addr}
                    self.put(list_name, list(s))

            # note: we don't remove 'addr' from self.get('addresses')
            remove_from_dict('addr_history')
            remove_from_dict('labels')
            remove_from_dict('payment_requests')
            remove_from_list('frozen_addresses')

        if self.get('wallet_type') == 'imported':
            addresses = self.get('addresses')
            assert isinstance(addresses, dict)
            addresses_new = dict()
            for address, details in addresses.items():
                if not ravencoin.is_address(address):
                    remove_address(address)
                    continue
                if details is None:
                    addresses_new[address] = {}
                else:
                    addresses_new[address] = details
            self.put('addresses', addresses_new)

        self.put('seed_version', 16)

    def _convert_version_17(self):
        # delete pruned_txo; construct spent_outpoints
        if not self._is_upgrade_method_needed(16, 16):
            return

        self.put('pruned_txo', None)

        transactions = self.get('transactions', {})  # txid -> raw_tx
        spent_outpoints = defaultdict(dict)
        for txid, raw_tx in transactions.items():
            tx = Transaction(raw_tx)
            for txin in tx.inputs():
                if txin.is_coinbase_input():
                    continue
                prevout_hash = txin.prevout.txid.hex()
                prevout_n = txin.prevout.out_idx
                spent_outpoints[prevout_hash][str(prevout_n)] = txid
        self.put('spent_outpoints', spent_outpoints)

        self.put('seed_version', 17)

    def _convert_version_18(self):
        # delete verified_tx3 as its structure changed
        if not self._is_upgrade_method_needed(17, 17):
            return
        self.put('verified_tx3', None)
        self.put('seed_version', 18)

    def _convert_version_19(self):
        # delete tx_fees as its structure changed
        if not self._is_upgrade_method_needed(18, 18):
            return
        self.put('tx_fees', None)
        self.put('seed_version', 19)

    def _convert_version_20(self):
        # store 'derivation' (prefix) and 'root_fingerprint' in all xpub-based keystores.
        # store explicit None values if we cannot retroactively determine them
        if not self._is_upgrade_method_needed(19, 19):
            return

        from .bip32 import BIP32Node, convert_bip32_intpath_to_strpath
        # note: This upgrade method reimplements bip32.root_fp_and_der_prefix_from_xkey.
        #       This is done deliberately, to avoid introducing that method as a dependency to this upgrade.
        for ks_name in ('keystore', *['x{}/'.format(i) for i in range(1, 16)]):
            ks = self.get(ks_name, None)
            if ks is None: continue
            xpub = ks.get('xpub', None)
            if xpub is None: continue
            bip32node = BIP32Node.from_xkey(xpub)
            # derivation prefix
            derivation_prefix = ks.get('derivation', None)
            if derivation_prefix is None:
                assert bip32node.depth >= 0, bip32node.depth
                if bip32node.depth == 0:
                    derivation_prefix = 'm'
                elif bip32node.depth == 1:
                    child_number_int = int.from_bytes(bip32node.child_number, 'big')
                    derivation_prefix = convert_bip32_intpath_to_strpath([child_number_int])
                ks['derivation'] = derivation_prefix
            # root fingerprint
            root_fingerprint = ks.get('ckcc_xfp', None)
            if root_fingerprint is not None:
                root_fingerprint = root_fingerprint.to_bytes(4, byteorder="little", signed=False).hex().lower()
            if root_fingerprint is None:
                if bip32node.depth == 0:
                    root_fingerprint = bip32node.calc_fingerprint_of_this_node().hex().lower()
                elif bip32node.depth == 1:
                    root_fingerprint = bip32node.fingerprint.hex()
            ks['root_fingerprint'] = root_fingerprint
            ks.pop('ckcc_xfp', None)
            self.put(ks_name, ks)

        self.put('seed_version', 20)

    def _convert_version_21(self):
        if not self._is_upgrade_method_needed(20, 20):
            return
        channels = self.get('channels')
        if channels:
            for channel in channels:
                channel['state'] = 'OPENING'
            self.put('channels', channels)
        self.put('seed_version', 21)

    def _convert_version_22(self):
        # construct prevouts_by_scripthash
        if not self._is_upgrade_method_needed(21, 21):
            return

        from .ravencoin import script_to_scripthash
        transactions = self.get('transactions', {})  # txid -> raw_tx
        prevouts_by_scripthash = defaultdict(list)
        for txid, raw_tx in transactions.items():
            tx = Transaction(raw_tx)
            for idx, txout in enumerate(tx.outputs()):
                outpoint = f"{txid}:{idx}"
                scripthash = script_to_scripthash(txout.scriptpubkey)
                prevouts_by_scripthash[scripthash].append((outpoint, txout.value))
        self.put('prevouts_by_scripthash', prevouts_by_scripthash)

        self.put('seed_version', 22)

    def _convert_version_23(self):
        if not self._is_upgrade_method_needed(22, 22):
            return
        channels = self.get('channels', [])
        LOCAL = 1
        REMOTE = -1
        for c in channels:
            # move revocation store from remote_config
            r = c['remote_config'].pop('revocation_store')
            c['revocation_store'] = r
            # convert fee updates
            log = c.get('log', {})
            for sub in LOCAL, REMOTE:
                l = log[str(sub)]['fee_updates']
                d = {}
                for i, fu in enumerate(l):
                    d[str(i)] = {
                        'rate':fu['rate'],
                        'ctn_local':fu['ctns'][str(LOCAL)],
                        'ctn_remote':fu['ctns'][str(REMOTE)]
                    }
                log[str(int(sub))]['fee_updates'] = d
        self.data['channels'] = channels

        self.data['seed_version'] = 23

    def _convert_version_24(self):
        if not self._is_upgrade_method_needed(23, 23):
            return
        channels = self.get('channels', [])
        for c in channels:
            # convert revocation store to dict
            r = c['revocation_store']
            d = {}
            for i in range(49):
                v = r['buckets'][i]
                if v is not None:
                    d[str(i)] = v
            r['buckets'] = d
            c['revocation_store'] = r
        # convert channels to dict
        self.data['channels'] = {x['channel_id']: x for x in channels}
        # convert txi & txo
        txi = self.get('txi', {})
        for tx_hash, d in list(txi.items()):
            d2 = {}
            for addr, l in d.items():
                d2[addr] = {}
                for ser, v in l:
                    d2[addr][ser] = v
            txi[tx_hash] = d2
        self.data['txi'] = txi
        txo = self.get('txo', {})
        for tx_hash, d in list(txo.items()):
            d2 = {}
            for addr, l in d.items():
                d2[addr] = {}
                for n, v, cb in l:
                    d2[addr][str(n)] = (v, cb)
            txo[tx_hash] = d2
        self.data['txo'] = txo

        self.data['seed_version'] = 24

    def _convert_version_25(self):
        if not self._is_upgrade_method_needed(24, 24):
            return
        # add 'type' field to onchain requests
        requests = self.data.get('payment_requests', {})
        for k, r in list(requests.items()):
            if r.get('address') == k:
                requests[k] = {
                    'address': r['address'],
                    'amount': r.get('amount'),
                    'exp': r.get('exp'),
                    'id': r.get('id'),
                    'memo': r.get('memo'),
                    'time': r.get('time'),
                    'type': PR_TYPE_ONCHAIN,
                }
        # convert bip70 invoices
        invoices = self.data.get('invoices', {})
        for k, r in list(invoices.items()):
            data = r.get("hex")
            if data:
                pr = PaymentRequest(bytes.fromhex(data))
                if pr.id != k:
                    continue
                invoices[k] = {
                    'type': PR_TYPE_ONCHAIN,
                    'amount': pr.get_amount(),
                    'bip70': data,
                    'exp': pr.get_expiration_date() - pr.get_time(),
                    'id': pr.id,
                    'message': pr.get_memo(),
                    'outputs': [x.to_legacy_tuple() for x in pr.get_outputs()],
                    'time': pr.get_time(),
                    'requestor': pr.get_requestor(),
                }
        self.data['seed_version'] = 25

    def _convert_version_26(self):
        if not self._is_upgrade_method_needed(25, 25):
            return
        channels = self.data.get('channels', {})
        channel_timestamps = self.data.pop('lightning_channel_timestamps', {})
        for channel_id, c in channels.items():
            item = channel_timestamps.get(channel_id)
            if item:
                funding_txid, funding_height, funding_timestamp, closing_txid, closing_height, closing_timestamp = item
                if funding_txid:
                    c['funding_height'] = funding_txid, funding_height, funding_timestamp
                if closing_txid:
                    c['closing_height'] = closing_txid, closing_height, closing_timestamp
        self.data['seed_version'] = 26

    def _convert_version_27(self):
        if not self._is_upgrade_method_needed(26, 26):
            return
        channels = self.data.get('channels', {})
        for channel_id, c in channels.items():
            c['local_config']['htlc_minimum_msat'] = 1
        self.data['seed_version'] = 27

    def _convert_version_28(self):
        if not self._is_upgrade_method_needed(27, 27):
            return
        channels = self.data.get('channels', {})
        for channel_id, c in channels.items():
            c['local_config']['channel_seed'] = None
        self.data['seed_version'] = 28

    def _convert_version_29(self):
        if not self._is_upgrade_method_needed(28, 28):
            return
        requests = self.data.get('payment_requests', {})
        invoices = self.data.get('invoices', {})
        for d in [invoices, requests]:
            for key, r in list(d.items()):
                _type = r.get('type', 0)
                item = {
                    'type': _type,
                    'message': r.get('message') or r.get('memo', ''),
                    'amount': r.get('amount'),
                    'exp': r.get('exp') or 0,
                    'time': r.get('time', 0),
                }
                if _type == PR_TYPE_ONCHAIN:
                    address = r.pop('address', None)
                    if address:
                        outputs = [(0, address, r.get('amount'))]
                    else:
                        outputs = r.get('outputs')
                    item.update({
                        'outputs': outputs,
                        'id': r.get('id'),
                        'bip70': r.get('bip70'),
                        'requestor': r.get('requestor'),
                    })
                else:
                    item.update({
                        'rhash': r['rhash'],
                        'invoice': r['invoice'],
                    })
                d[key] = item
        self.data['seed_version'] = 29

    def _convert_version_30(self):
        if not self._is_upgrade_method_needed(29, 29):
            return

        from .invoices import PR_TYPE_ONCHAIN, PR_TYPE_LN
        requests = self.data.get('payment_requests', {})
        invoices = self.data.get('invoices', {})
        for d in [invoices, requests]:
            for key, item in list(d.items()):
                _type = item['type']
                if _type == PR_TYPE_ONCHAIN:
                    item['amount_sat'] = item.pop('amount')
                elif _type == PR_TYPE_LN:
                    amount_sat = item.pop('amount')
                    item['amount_msat'] = 1000 * amount_sat if amount_sat is not None else None
                    item.pop('exp')
                    item.pop('message')
                    item.pop('rhash')
                    item.pop('time')
                else:
                    raise Exception(f"unknown invoice type: {_type}")
        self.data['seed_version'] = 30

    def _convert_version_31(self):
        if not self._is_upgrade_method_needed(30, 30):
            return

        from .invoices import PR_TYPE_ONCHAIN
        requests = self.data.get('payment_requests', {})
        invoices = self.data.get('invoices', {})
        for d in [invoices, requests]:
            for key, item in list(d.items()):
                if item['type'] == PR_TYPE_ONCHAIN:
                    item['amount_sat'] = item['amount_sat'] or 0
                    item['exp'] = item['exp'] or 0
                    item['time'] = item['time'] or 0
        self.data['seed_version'] = 31

    def _convert_version_32(self):
        if not self._is_upgrade_method_needed(31, 31):
            return
        PR_TYPE_ONCHAIN = 0
        invoices_old = self.data.get('invoices', {})
        invoices_new = {k: item for k, item in invoices_old.items()
                        if not (item['type'] == PR_TYPE_ONCHAIN and item['outputs'] is None)}
        self.data['invoices'] = invoices_new
        self.data['seed_version'] = 32

    def _convert_version_33(self):
        if not self._is_upgrade_method_needed(32, 32):
            return
        PR_TYPE_ONCHAIN = 0
        requests = self.data.get('payment_requests', {})
        invoices = self.data.get('invoices', {})
        for d in [invoices, requests]:
            for key, item in list(d.items()):
                if item['type'] == PR_TYPE_ONCHAIN:
                    item['height'] = item.get('height') or 0
        self.data['seed_version'] = 33

    def _convert_version_34(self):
        if not self._is_upgrade_method_needed(33, 33):
            return
        channels = self.data.get('channels', {})
        for key, item in channels.items():
            item['local_config']['upfront_shutdown_script'] = \
                item['local_config'].get('upfront_shutdown_script') or ""
            item['remote_config']['upfront_shutdown_script'] = \
                item['remote_config'].get('upfront_shutdown_script') or ""
        self.data['seed_version'] = 34

    def _convert_version_35(self):
        # same as 32, but for payment_requests
        if not self._is_upgrade_method_needed(34, 34):
            return
        PR_TYPE_ONCHAIN = 0
        requests_old = self.data.get('payment_requests', {})
        requests_new = {k: item for k, item in requests_old.items()
                        if not (item['type'] == PR_TYPE_ONCHAIN and item['outputs'] is None)}
        self.data['payment_requests'] = requests_new
        self.data['seed_version'] = 35

    def _convert_version_36(self):
        if not self._is_upgrade_method_needed(35, 35):
            return
        old_frozen_coins = self.data.get('frozen_coins', [])
        new_frozen_coins = {coin: True for coin in old_frozen_coins}
        self.data['frozen_coins'] = new_frozen_coins
        self.data['seed_version'] = 36

    def _convert_version_37(self):
        if not self._is_upgrade_method_needed(36, 36):
            return
        payments = self.data.get('lightning_payments', {})
        for k, v in list(payments.items()):
            amount_sat, direction, status = v
            amount_msat = amount_sat * 1000 if amount_sat is not None else None
            payments[k] = amount_msat, direction, status
        self.data['lightning_payments'] = payments
        self.data['seed_version'] = 37

    def _convert_version_38(self):
        if not self._is_upgrade_method_needed(37, 37):
            return
        PR_TYPE_ONCHAIN = 0
        PR_TYPE_LN = 2
        from .ravencoin import TOTAL_COIN_SUPPLY_LIMIT_IN_BTC, COIN
        max_sats = TOTAL_COIN_SUPPLY_LIMIT_IN_BTC * COIN
        requests = self.data.get('payment_requests', {})
        invoices = self.data.get('invoices', {})
        for d in [invoices, requests]:
            for key, item in list(d.items()):
                if item['type'] == PR_TYPE_ONCHAIN:
                    amount_sat = item['amount_sat']
                    if amount_sat == '!':
                        continue
                    if not (isinstance(amount_sat, int) and 0 <= amount_sat <= max_sats):
                        del d[key]
                elif item['type'] == PR_TYPE_LN:
                    amount_msat = item['amount_msat']
                    if not amount_msat:
                        continue
                    if not (isinstance(amount_msat, int) and 0 <= amount_msat <= max_sats * 1000):
                        del d[key]
        self.data['seed_version'] = 38

    def _convert_version_39(self):
        # this upgrade prevents initialization of lightning_privkey2 after lightning_xprv has been set
        if not self._is_upgrade_method_needed(38, 38):
            return
        self.data['imported_channel_backups'] = self.data.pop('channel_backups', {})
        self.data['seed_version'] = 39

    def _convert_version_40(self):
        # put 'seed_type' into keystores
        if not self._is_upgrade_method_needed(39, 39):
            return
        for ks_name in ('keystore', *['x{}/'.format(i) for i in range(1, 16)]):
            ks = self.data.get(ks_name, None)
            if ks is None: continue
            seed = ks.get('seed')
            if not seed: continue
            seed_type = None
            xpub = ks.get('xpub') or None
            if xpub:
                assert isinstance(xpub, str)
                if xpub[0:4] in ('xpub', 'tpub'):
                    seed_type = 'standard'
                elif xpub[0:4] in ('zpub', 'Zpub', 'vpub', 'Vpub'):
                    seed_type = 'segwit'
            elif ks.get('type') == 'old':
                seed_type = 'old'
            if seed_type is not None:
                ks['seed_type'] = seed_type
        self.data['seed_version'] = 40

    def _convert_version_41(self):
<<<<<<< HEAD
        if not self._is_upgrade_method_needed(40, 40):
            return
        txi = self.data.get('txi', {})
        txi = {txi_hash:
                   {addr:
                        {ser: RavenValue(v) for ser, v in d2.items()}
                    for addr, d2 in d1.items()}
               for txi_hash, d1 in txi.items()}
        self.data['txi'] = txi

        txo = self.data.get('txo', {})
        txo = {tx_hash:
                   {addr:
                        {pos: (RavenValue(v), cb) for pos, (v, cb) in d2.items()}
                    for addr, d2 in d1.items()}
               for tx_hash, d1 in txo.items()}
        self.data['txo'] = txo

        # This seems to be updated to RavenValues in an earlier update
        # prev = self.data.get('prevouts_by_scripthash', {})
        # prev = {scripthash: [(out, RavenValue(v)) for (out, v) in lst] for scripthash, lst in prev.items()}
        # self.data['prevouts_by_scripthash'] = prev

        # Clear history to mark re-download for assets
        self._load_transactions()
        self.clear_history()
        self.data['stored_height'] = 0
        self.data['seed_version'] = 41


=======
        # this is a repeat of upgrade 39, to fix wallet backup files (see #7339)
        if not self._is_upgrade_method_needed(40, 40):
            return
        imported_channel_backups = self.data.pop('channel_backups', {})
        imported_channel_backups.update(self.data.get('imported_channel_backups', {}))
        self.data['imported_channel_backups'] = imported_channel_backups
        self.data['seed_version'] = 41

>>>>>>> 0b30cf80
    def _convert_imported(self):
        if not self._is_upgrade_method_needed(0, 13):
            return

        # '/x' is the internal ID for imported accounts
        d = self.get('accounts', {}).get('/x', {}).get('imported',{})
        if not d:
            return False
        addresses = []
        keypairs = {}
        for addr, v in d.items():
            pubkey, privkey = v
            if privkey:
                keypairs[pubkey] = privkey
            else:
                addresses.append(addr)
        if addresses and keypairs:
            raise WalletFileException('mixed addresses and privkeys')
        elif addresses:
            self.put('addresses', addresses)
            self.put('accounts', None)
        elif keypairs:
            self.put('wallet_type', 'standard')
            self.put('key_type', 'imported')
            self.put('keypairs', keypairs)
            self.put('accounts', None)
        else:
            raise WalletFileException('no addresses or privkeys')

    def _convert_account(self):
        if not self._is_upgrade_method_needed(0, 13):
            return
        self.put('accounts', None)

    def _is_upgrade_method_needed(self, min_version, max_version):
        assert min_version <= max_version
        cur_version = self.get_seed_version()
        if cur_version > max_version:
            return False
        elif cur_version < min_version:
            raise WalletFileException(
                'storage upgrade: unexpected version {} (should be {}-{})'
                .format(cur_version, min_version, max_version))
        else:
            return True

    @locked
    def get_seed_version(self):
        seed_version = self.get('seed_version')
        if not seed_version:
            seed_version = OLD_SEED_VERSION if len(self.get('master_public_key','')) == 128 else NEW_SEED_VERSION
        if seed_version > RAVENCOIN_SEED_VERSION:
            raise WalletFileException('This version of Electrum is too old to open this wallet.\n'
                                      '(highest supported storage version: {}, version of this file: {})'
                                      .format(RAVENCOIN_SEED_VERSION, seed_version))
        if seed_version==14 and self.get('seed_type') == 'segwit':
            self._raise_unsupported_version(seed_version)
        if seed_version >=12:
            return seed_version
        if seed_version not in [OLD_SEED_VERSION, NEW_SEED_VERSION]:
            self._raise_unsupported_version(seed_version)
        return seed_version

    def _raise_unsupported_version(self, seed_version):
        msg = f"Your wallet has an unsupported seed version: {seed_version}."
        if seed_version in [5, 7, 8, 9, 10, 14]:
            msg += "\n\nTo open this wallet, try 'git checkout seed_v%d'"%seed_version
        if seed_version == 6:
            # version 1.9.8 created v6 wallets when an incorrect seed was entered in the restore dialog
            msg += '\n\nThis file was created because of a bug in version 1.9.8.'
            if self.get('master_public_keys') is None and self.get('master_private_keys') is None and self.get('imported_keys') is None:
                # pbkdf2 (at that time an additional dependency) was not included with the binaries, and wallet creation aborted.
                msg += "\nIt does not contain any keys, and can safely be removed."
            else:
                # creation was complete if electrum was run from source
                msg += "\nPlease open this file with Electrum 1.9.8, and move your coins to a new wallet."
        raise WalletFileException(msg)

    @locked
    def get_assets(self) -> Iterable[str]:
        return list(sorted(self.asset.keys()))

    @locked
    def get_asset_meta(self, asset: str) -> AssetMeta:
        assert isinstance(asset, str)
        return self.asset.get(asset, None)

    @modifier
    def add_asset_meta(self, asset: str, meta: AssetMeta) -> None:
        assert isinstance(asset, str)
        assert isinstance(meta, AssetMeta)
        self.asset[asset] = meta

    @locked
    def get_messages(self):
        return copy.copy(self.messages)

    @modifier
    def add_message(self, height: int, message_data):
        assert isinstance(height, int)
        assert isinstance(message_data, Tuple)
        if height in self.messages and not any([not (set(t) - set(message_data)) for t in self.messages[height]]):
            self.messages[height].append(message_data)
        else:
            self.messages[height] = [message_data]

    @locked
    def get_txi_addresses(self, tx_hash: str) -> List[str]:
        """Returns list of is_mine addresses that appear as inputs in tx."""
        assert isinstance(tx_hash, str)
        return list(self.txi.get(tx_hash, {}).keys())

    @locked
    def get_txo_addresses(self, tx_hash: str) -> List[str]:
        """Returns list of is_mine addresses that appear as outputs in tx."""
        assert isinstance(tx_hash, str)
        return list(self.txo.get(tx_hash, {}).keys())

    @locked
    def get_txi_addr(self, tx_hash: str, address: str) -> Iterable[Tuple[str, RavenValue]]:
        """Returns an iterable of (prev_outpoint, value)."""
        assert isinstance(tx_hash, str)
        assert isinstance(address, str)
        d = self.txi.get(tx_hash, {}).get(address, {})
        return list(d.items())

    @locked
    def get_txo_addr(self, tx_hash: str, address: str) -> Dict[int, Tuple[RavenValue, bool]]:
        """Returns a dict: output_index -> (value, is_coinbase)."""
        assert isinstance(tx_hash, str)
        assert isinstance(address, str)
        d = self.txo.get(tx_hash, {}).get(address, {})
        return {int(n): (v, cb) for (n, (v, cb)) in d.items()}

    @modifier
    def add_txi_addr(self, tx_hash: str, addr: str, ser: str, v: RavenValue) -> None:
        assert isinstance(tx_hash, str)
        assert isinstance(addr, str)
        assert isinstance(ser, str)
        assert isinstance(v, RavenValue)
        if tx_hash not in self.txi:
            self.txi[tx_hash] = {}
        d = self.txi[tx_hash]
        if addr not in d:
            d[addr] = {}
        d[addr][ser] = v

    @modifier
    def add_txo_addr(self, tx_hash: str, addr: str, n: Union[int, str], v: RavenValue, is_coinbase: bool) -> None:
        n = str(n)
        assert isinstance(tx_hash, str)
        assert isinstance(addr, str)
        assert isinstance(n, str)
        assert isinstance(v, RavenValue)
        assert isinstance(is_coinbase, bool)
        if tx_hash not in self.txo:
            self.txo[tx_hash] = {}
        d = self.txo[tx_hash]
        if addr not in d:
            d[addr] = {}
        d[addr][n] = (v, is_coinbase)

    @locked
    def list_txi(self) -> Sequence[str]:
        return list(self.txi.keys())

    @locked
    def list_txo(self) -> Sequence[str]:
        return list(self.txo.keys())

    @modifier
    def remove_txi(self, tx_hash: str) -> None:
        assert isinstance(tx_hash, str)
        self.txi.pop(tx_hash, None)

    @modifier
    def remove_txo(self, tx_hash: str) -> None:
        assert isinstance(tx_hash, str)
        self.txo.pop(tx_hash, None)

    @locked
    def list_spent_outpoints(self) -> Sequence[Tuple[str, str]]:
        return [(h, n)
                for h in self.spent_outpoints.keys()
                for n in self.get_spent_outpoints(h)
        ]

    @locked
    def get_spent_outpoints(self, prevout_hash: str) -> Sequence[str]:
        assert isinstance(prevout_hash, str)
        return list(self.spent_outpoints.get(prevout_hash, {}).keys())

    @locked
    def get_spent_outpoint(self, prevout_hash: str, prevout_n: Union[int, str]) -> Optional[str]:
        assert isinstance(prevout_hash, str)
        prevout_n = str(prevout_n)
        return self.spent_outpoints.get(prevout_hash, {}).get(prevout_n)

    @modifier
    def remove_spent_outpoint(self, prevout_hash: str, prevout_n: Union[int, str]) -> None:
        assert isinstance(prevout_hash, str)
        prevout_n = str(prevout_n)
        self.spent_outpoints[prevout_hash].pop(prevout_n, None)
        if not self.spent_outpoints[prevout_hash]:
            self.spent_outpoints.pop(prevout_hash)

    @modifier
    def set_spent_outpoint(self, prevout_hash: str, prevout_n: Union[int, str], tx_hash: str) -> None:
        assert isinstance(prevout_hash, str)
        assert isinstance(tx_hash, str)
        prevout_n = str(prevout_n)
        if prevout_hash not in self.spent_outpoints:
            self.spent_outpoints[prevout_hash] = {}
        self.spent_outpoints[prevout_hash][prevout_n] = tx_hash

    @modifier
    def add_prevout_by_scripthash(self, scripthash: str, *, prevout: TxOutpoint, value: RavenValue) -> None:
        assert isinstance(scripthash, str)
        assert isinstance(prevout, TxOutpoint)
        assert isinstance(value, RavenValue)
        if scripthash not in self._prevouts_by_scripthash:
            self._prevouts_by_scripthash[scripthash] = set()
        self._prevouts_by_scripthash[scripthash].add((prevout.to_str(), value))

    @modifier
    def remove_prevout_by_scripthash(self, scripthash: str, *, prevout: TxOutpoint, value: RavenValue) -> None:
        assert isinstance(scripthash, str)
        assert isinstance(prevout, TxOutpoint)
        assert isinstance(value, RavenValue)
        self._prevouts_by_scripthash[scripthash].discard((prevout.to_str(), value))
        if not self._prevouts_by_scripthash[scripthash]:
            self._prevouts_by_scripthash.pop(scripthash)

    @locked
    def get_prevouts_by_scripthash(self, scripthash: str) -> Set[Tuple[TxOutpoint, RavenValue]]:
        assert isinstance(scripthash, str)
        prevouts_and_values = self._prevouts_by_scripthash.get(scripthash, set())
        return {(TxOutpoint.from_str(prevout), value) for prevout, value in prevouts_and_values}

    @modifier
    def add_transaction(self, tx_hash: str, tx: Transaction) -> None:
        assert isinstance(tx_hash, str)
        assert isinstance(tx, Transaction), tx
        # note that tx might be a PartialTransaction
        # serialize and de-serialize tx now. this might e.g. convert a complete PartialTx to a Tx
        tx = tx_from_any(str(tx))
        if not tx_hash:
            raise Exception("trying to add tx to db without txid")
        if tx_hash != tx.txid():
            raise Exception(f"trying to add tx to db with inconsistent txid: {tx_hash} != {tx.txid()}")
        # don't allow overwriting complete tx with partial tx
        tx_we_already_have = self.transactions.get(tx_hash, None)
        if tx_we_already_have is None or isinstance(tx_we_already_have, PartialTransaction):
            self.transactions[tx_hash] = tx

    @modifier
    def remove_transaction(self, tx_hash: str) -> Optional[Transaction]:
        assert isinstance(tx_hash, str)
        return self.transactions.pop(tx_hash, None)

    @locked
    def get_transaction(self, tx_hash: Optional[str]) -> Optional[Transaction]:
        if tx_hash is None:
            return None
        assert isinstance(tx_hash, str)
        return self.transactions.get(tx_hash)

    @locked
    def list_transactions(self) -> Sequence[str]:
        return list(self.transactions.keys())

    @locked
    def get_history(self) -> Sequence[str]:
        return list(self.history.keys())

    def is_addr_in_history(self, addr: str) -> bool:
        # does not mean history is non-empty!
        assert isinstance(addr, str)
        return addr in self.history

    @locked
    def get_addr_history(self, addr: str) -> Sequence[Tuple[str, int]]:
        assert isinstance(addr, str)
        return self.history.get(addr, [])

    @modifier
    def set_addr_history(self, addr: str, hist) -> None:
        assert isinstance(addr, str)
        self.history[addr] = hist

    @modifier
    def remove_addr_history(self, addr: str) -> None:
        assert isinstance(addr, str)
        self.history.pop(addr, None)

    @locked
    def list_verified_tx(self) -> Sequence[str]:
        return list(self.verified_tx.keys())

    @locked
    def get_verified_tx(self, txid: str) -> Optional[TxMinedInfo]:
        assert isinstance(txid, str)
        if txid not in self.verified_tx:
            return None
        height, timestamp, txpos, header_hash = self.verified_tx[txid]
        return TxMinedInfo(height=height,
                           conf=None,
                           timestamp=timestamp,
                           txpos=txpos,
                           header_hash=header_hash)

    @modifier
    def add_verified_tx(self, txid: str, info: TxMinedInfo):
        assert isinstance(txid, str)
        assert isinstance(info, TxMinedInfo)
        self.verified_tx[txid] = (info.height, info.timestamp, info.txpos, info.header_hash)

    @modifier
    def remove_verified_tx(self, txid: str):
        assert isinstance(txid, str)
        self.verified_tx.pop(txid, None)

    def is_in_verified_tx(self, txid: str) -> bool:
        assert isinstance(txid, str)
        return txid in self.verified_tx

    @modifier
    def add_tx_fee_from_server(self, txid: str, fee_sat: Optional[int]) -> None:
        assert isinstance(txid, str)
        # note: when called with (fee_sat is None), rm currently saved value
        if txid not in self.tx_fees:
            self.tx_fees[txid] = TxFeesValue()
        tx_fees_value = self.tx_fees[txid]
        if tx_fees_value.is_calculated_by_us:
            return
        self.tx_fees[txid] = tx_fees_value._replace(fee=fee_sat, is_calculated_by_us=False)

    @modifier
    def add_tx_fee_we_calculated(self, txid: str, fee_sat: Optional[int]) -> None:
        assert isinstance(txid, str)
        if fee_sat is None:
            return
        assert isinstance(fee_sat, int)
        if txid not in self.tx_fees:
            self.tx_fees[txid] = TxFeesValue()
        self.tx_fees[txid] = self.tx_fees[txid]._replace(fee=fee_sat, is_calculated_by_us=True)

    @locked
    def get_tx_fee(self, txid: str, *, trust_server: bool = False) -> Optional[int]:
        assert isinstance(txid, str)
        """Returns tx_fee."""
        tx_fees_value = self.tx_fees.get(txid)
        if tx_fees_value is None:
            return None
        if not trust_server and not tx_fees_value.is_calculated_by_us:
            return None
        return tx_fees_value.fee

    @modifier
    def add_num_inputs_to_tx(self, txid: str, num_inputs: int) -> None:
        assert isinstance(txid, str)
        assert isinstance(num_inputs, int)
        if txid not in self.tx_fees:
            self.tx_fees[txid] = TxFeesValue()
        self.tx_fees[txid] = self.tx_fees[txid]._replace(num_inputs=num_inputs)

    @locked
    def get_num_all_inputs_of_tx(self, txid: str) -> Optional[int]:
        assert isinstance(txid, str)
        tx_fees_value = self.tx_fees.get(txid)
        if tx_fees_value is None:
            return None
        return tx_fees_value.num_inputs

    @locked
    def get_num_ismine_inputs_of_tx(self, txid: str) -> int:
        assert isinstance(txid, str)
        txins = self.txi.get(txid, {})
        return sum([len(tupls) for addr, tupls in txins.items()])

    @modifier
    def remove_tx_fee(self, txid: str) -> None:
        assert isinstance(txid, str)
        self.tx_fees.pop(txid, None)

    @locked
    def get_dict(self, name) -> dict:
        # Warning: interacts un-intuitively with 'put': certain parts
        # of 'data' will have pointers saved as separate variables.
        if name not in self.data:
            self.data[name] = {}
        return self.data[name]

    @locked
    def num_change_addresses(self) -> int:
        return len(self.change_addresses)

    @locked
    def num_receiving_addresses(self) -> int:
        return len(self.receiving_addresses)

    @locked
    def get_change_addresses(self, *, slice_start=None, slice_stop=None) -> List[str]:
        # note: slicing makes a shallow copy
        return self.change_addresses[slice_start:slice_stop]

    @locked
    def get_receiving_addresses(self, *, slice_start=None, slice_stop=None) -> List[str]:
        # note: slicing makes a shallow copy
        return self.receiving_addresses[slice_start:slice_stop]

    @modifier
    def add_change_address(self, addr: str) -> None:
        assert isinstance(addr, str)
        self._addr_to_addr_index[addr] = (1, len(self.change_addresses))
        self.change_addresses.append(addr)

    @modifier
    def add_receiving_address(self, addr: str) -> None:
        assert isinstance(addr, str)
        self._addr_to_addr_index[addr] = (0, len(self.receiving_addresses))
        self.receiving_addresses.append(addr)

    @locked
    def get_address_index(self, address: str) -> Optional[Sequence[int]]:
        assert isinstance(address, str)
        return self._addr_to_addr_index.get(address)

    @modifier
    def add_imported_address(self, addr: str, d: dict) -> None:
        assert isinstance(addr, str)
        self.imported_addresses[addr] = d

    @modifier
    def remove_imported_address(self, addr: str) -> None:
        assert isinstance(addr, str)
        self.imported_addresses.pop(addr)

    @locked
    def has_imported_address(self, addr: str) -> bool:
        assert isinstance(addr, str)
        return addr in self.imported_addresses

    @locked
    def get_imported_addresses(self) -> Sequence[str]:
        return list(sorted(self.imported_addresses.keys()))

    @locked
    def get_imported_address(self, addr: str) -> Optional[dict]:
        assert isinstance(addr, str)
        return self.imported_addresses.get(addr)

    def load_addresses(self, wallet_type):
        """ called from Abstract_Wallet.__init__ """
        if wallet_type == 'imported':
            self.imported_addresses = self.get_dict('addresses')  # type: Dict[str, dict]
        else:
            self.get_dict('addresses')
            for name in ['receiving', 'change']:
                if name not in self.data['addresses']:
                    self.data['addresses'][name] = []
            self.change_addresses = self.data['addresses']['change']
            self.receiving_addresses = self.data['addresses']['receiving']
            self._addr_to_addr_index = {}  # type: Dict[str, Sequence[int]]  # key: address, value: (is_change, index)
            for i, addr in enumerate(self.receiving_addresses):
                self._addr_to_addr_index[addr] = (0, i)
            for i, addr in enumerate(self.change_addresses):
                self._addr_to_addr_index[addr] = (1, i)

    @profiler
    def _load_transactions(self):
        self.data = StoredDict(self.data, self, [])
        # references in self.data
        # TODO make all these private
        self.messages = self.get_dict('messages')                # type: Dict[int, List[Tuple[str, str, Optional[Dict[TxOutpoint, int]]]]]
        self.asset = self.get_dict('asset_meta')                 # type: Dict[str, AssetMeta]
        self.txi = self.get_dict('txi')                          # type: Dict[str, Dict[str, Dict[str, RavenValue]]]
        self.txo = self.get_dict('txo')                          # type: Dict[str, Dict[str, Dict[str, Tuple[RavenValue, bool]]]]
        self.transactions = self.get_dict('transactions')        # type: Dict[str, Transaction]
        self.spent_outpoints = self.get_dict('spent_outpoints')  # txid -> output_index -> next_txid
        self.history = self.get_dict('addr_history')             # address -> list of (txid, height)
        self.verified_tx = self.get_dict('verified_tx3')         # txid -> (height, timestamp, txpos, header_hash)
        self.tx_fees = self.get_dict('tx_fees')                  # type: Dict[str, TxFeesValue]
        self._prevouts_by_scripthash = self.get_dict('prevouts_by_scripthash')  # type: Dict[str, Set[Tuple[str, RavenValue]]]
        # remove unreferenced tx
        for tx_hash in list(self.transactions.keys()):
            if not self.get_txi_addresses(tx_hash) and not self.get_txo_addresses(tx_hash):
                self.logger.info(f"removing unreferenced tx: {tx_hash}")
                self.transactions.pop(tx_hash)
        # remove unreferenced outpoints
        for prevout_hash in self.spent_outpoints.keys():
            d = self.spent_outpoints[prevout_hash]
            for prevout_n, spending_txid in list(d.items()):
                if spending_txid not in self.transactions:
                    self.logger.info("removing unreferenced spent outpoint")
                    d.pop(prevout_n)

    @modifier
    def clear_history(self):
        self.txi.clear()
        self.txo.clear()
        self.spent_outpoints.clear()
        self.transactions.clear()
        self.history.clear()
        self.verified_tx.clear()
        self.tx_fees.clear()
        self._prevouts_by_scripthash.clear()

    def _convert_dict(self, path, key, v):
        if key == 'transactions':
            # note: for performance, "deserialize=False" so that we will deserialize these on-demand
            v = dict((k, tx_from_any(x, deserialize=False)) for k, x in v.items())
        if key == 'invoices':
            v = dict((k, Invoice.from_json(x)) for k, x in v.items())
        if key == 'payment_requests':
            v = dict((k, Invoice.from_json(x)) for k, x in v.items())
        elif key == 'adds':
            v = dict((k, UpdateAddHtlc.from_tuple(*x)) for k, x in v.items())
        elif key == 'fee_updates':
            v = dict((k, FeeUpdate(**x)) for k, x in v.items())
        elif key == 'submarine_swaps':
            v = dict((k, SwapData(**x)) for k, x in v.items())
        elif key == 'imported_channel_backups':
            v = dict((k, ImportedChannelBackupStorage(**x)) for k, x in v.items())
        elif key == 'onchain_channel_backups':
            v = dict((k, OnchainChannelBackupStorage(**x)) for k, x in v.items())
        elif key == 'tx_fees':
            v = dict((k, TxFeesValue(*x)) for k, x in v.items())
        elif key == 'prevouts_by_scripthash':
            v = dict((k, {(prevout, value if isinstance(value, RavenValue) else (RavenValue(value) if isinstance(value, Satoshis) else RavenValue.from_json(value))) for (prevout, value) in x}) for k, x in v.items())
        elif key == 'txo':
            v = {txid: {addr: {pos: (v if isinstance(v, RavenValue) else RavenValue.from_json(v), cb) for pos, (v, cb) in d2.items()} for addr, d2 in d1.items()} for txid, d1 in v.items()}
        elif key == 'txi':
            v = {txid: {addr: {ser: v if isinstance(v, RavenValue) else RavenValue.from_json(v) for ser, v in d2.items()} for addr, d2 in d1.items()} for txid, d1 in v.items()}
        elif key == 'buckets':
            v = dict((k, ShachainElement(bfh(x[0]), int(x[1]))) for k, x in v.items())
        elif key == 'data_loss_protect_remote_pcp':
            v = dict((k, bfh(x)) for k, x in v.items())
        elif key == 'asset_meta':
            items = v.items()
            if len(items) != 0:
                _, t = list(items)[0]
                if len(t) != 11:
                    return dict()
            v = dict((k, AssetMeta(name, amt, ownr, reis, div, ipfs, data, height, t,
                                   TxOutpoint.from_str('{}:{}'.format(s[0], s[1])),
                                   TxOutpoint.from_str('{}:{}'.format(s_p[0], s_p[1])) if s_p else None))
                     for k, (name, amt, ownr, reis, div, ipfs, data, height, t, s, s_p) in items)
        return v

    def _convert_value(self, path, key, v):
        if key == 'local_config':
            v = LocalConfig(**v)
        elif key == 'remote_config':
            v = RemoteConfig(**v)
        elif key == 'constraints':
            v = ChannelConstraints(**v)
        elif key == 'funding_outpoint':
            v = Outpoint(**v)
        return v

    def _should_convert_to_stored_dict(self, key) -> bool:
        if key == 'keystore':
            return False
        multisig_keystore_names = [('x%d/' % i) for i in range(1, 16)]
        if key in multisig_keystore_names:
            return False
        return True

    def write(self, storage: 'WalletStorage'):
        with self.lock:
            self._write(storage)

    @profiler
    def _write(self, storage: 'WalletStorage'):
        if threading.currentThread().isDaemon():
            self.logger.warning('daemon thread cannot write db')
            return
        if not self.modified():
            return
        json_str = self.dump(human_readable=not storage.is_encrypted())
        storage.write(json_str)
        self.set_modified(False)

    def is_ready_to_be_used_by_wallet(self):
        return not self.requires_upgrade() and self._called_after_upgrade_tasks

    def split_accounts(self, root_path):
        from .storage import WalletStorage
        out = []
        result = self.get_split_accounts()
        for data in result:
            path = root_path + '.' + data['suffix']
            storage = WalletStorage(path)
            db = WalletDB(json.dumps(data), manual_upgrades=False)
            db._called_after_upgrade_tasks = False
            db.upgrade()
            db.write(storage)
            out.append(path)
        return out

    def get_action(self):
        action = run_hook('get_action', self)
        return action

    def load_plugins(self):
        wallet_type = self.get('wallet_type')
        if wallet_type in plugin_loaders:
            plugin_loaders[wallet_type]()

    def set_keystore_encryption(self, enable):
        self.put('use_encryption', enable)<|MERGE_RESOLUTION|>--- conflicted
+++ resolved
@@ -53,13 +53,9 @@
 
 OLD_SEED_VERSION = 4        # electrum versions < 2.0
 NEW_SEED_VERSION = 11       # electrum versions >= 2.0
-<<<<<<< HEAD
-# FINAL_SEED_VERSION = 40     # electrum >= 2.7 will set this to prevent
-=======
-FINAL_SEED_VERSION = 41     # electrum >= 2.7 will set this to prevent
->>>>>>> 0b30cf80
+#FINAL_SEED_VERSION = 41     # electrum >= 2.7 will set this to prevent
                             # old versions from overwriting new format
-RAVENCOIN_SEED_VERSION = 41  # Rewrites wallet to support assets
+RAVENCOIN_SEED_VERSION = 42  # Rewrites wallet to support assets
 
 
 class TxFeesValue(NamedTuple):
@@ -195,12 +191,9 @@
         self._convert_version_39()
         self._convert_version_40()
         self._convert_version_41()
-<<<<<<< HEAD
+        self._convert_version_42()
+
         self.put('seed_version', RAVENCOIN_SEED_VERSION)  # just to be sure
-=======
-        self.put('seed_version', FINAL_SEED_VERSION)  # just to be sure
->>>>>>> 0b30cf80
-
         self._after_upgrade_tasks()
 
     def _after_upgrade_tasks(self):
@@ -822,7 +815,6 @@
         self.data['seed_version'] = 40
 
     def _convert_version_41(self):
-<<<<<<< HEAD
         if not self._is_upgrade_method_needed(40, 40):
             return
         txi = self.data.get('txi', {})
@@ -852,17 +844,14 @@
         self.data['stored_height'] = 0
         self.data['seed_version'] = 41
 
-
-=======
-        # this is a repeat of upgrade 39, to fix wallet backup files (see #7339)
-        if not self._is_upgrade_method_needed(40, 40):
+    def _convert_version_42(self):
+        if not self._is_upgrade_method_needed(41, 41):
             return
         imported_channel_backups = self.data.pop('channel_backups', {})
         imported_channel_backups.update(self.data.get('imported_channel_backups', {}))
         self.data['imported_channel_backups'] = imported_channel_backups
         self.data['seed_version'] = 41
 
->>>>>>> 0b30cf80
     def _convert_imported(self):
         if not self._is_upgrade_method_needed(0, 13):
             return
