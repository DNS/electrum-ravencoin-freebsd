#!/usr/bin/env python
#
# Electrum - lightweight Bitcoin client
# Copyright (C) 2015 Thomas Voegtlin
#
# Permission is hereby granted, free of charge, to any person
# obtaining a copy of this software and associated documentation files
# (the "Software"), to deal in the Software without restriction,
# including without limitation the rights to use, copy, modify, merge,
# publish, distribute, sublicense, and/or sell copies of the Software,
# and to permit persons to whom the Software is furnished to do so,
# subject to the following conditions:
#
# The above copyright notice and this permission notice shall be
# included in all copies or substantial portions of the Software.
#
# THE SOFTWARE IS PROVIDED "AS IS", WITHOUT WARRANTY OF ANY KIND,
# EXPRESS OR IMPLIED, INCLUDING BUT NOT LIMITED TO THE WARRANTIES OF
# MERCHANTABILITY, FITNESS FOR A PARTICULAR PURPOSE AND
# NONINFRINGEMENT. IN NO EVENT SHALL THE AUTHORS OR COPYRIGHT HOLDERS
# BE LIABLE FOR ANY CLAIM, DAMAGES OR OTHER LIABILITY, WHETHER IN AN
# ACTION OF CONTRACT, TORT OR OTHERWISE, ARISING FROM, OUT OF OR IN
# CONNECTION WITH THE SOFTWARE OR THE USE OR OTHER DEALINGS IN THE
# SOFTWARE.
import os
import ast
import json
import copy
import threading
from collections import defaultdict
from typing import Dict, Optional, List, Tuple, Set, Iterable, NamedTuple, Sequence, TYPE_CHECKING, Union
import binascii

from . import util, ravencoin
from .util import IPFSData, profiler, WalletFileException, multisig_type, TxMinedInfo, bfh, Satoshis, RavenValue
from .invoices import Invoice
from .keystore import bip44_derivation
from .transaction import Transaction, TxOutpoint, tx_from_any, PartialTransaction, PartialTxOutput, AssetMeta
from .logging import Logger
from .lnutil import LOCAL, REMOTE, FeeUpdate, UpdateAddHtlc, LocalConfig, RemoteConfig, ChannelType
from .lnutil import ImportedChannelBackupStorage, OnchainChannelBackupStorage
from .lnutil import ChannelConstraints, Outpoint, ShachainElement
from .json_db import StoredDict, JsonDB, locked, modifier
from .plugin import run_hook, plugin_loaders
from .submarine_swaps import SwapData

if TYPE_CHECKING:
    from .storage import WalletStorage


# seed_version is now used for the version of the wallet file

OLD_SEED_VERSION = 4        # electrum versions < 2.0
NEW_SEED_VERSION = 11       # electrum versions >= 2.0
<<<<<<< HEAD
#FINAL_SEED_VERSION = 41     # electrum >= 2.7 will set this to prevent
=======
FINAL_SEED_VERSION = 48     # electrum >= 2.7 will set this to prevent
>>>>>>> ed65f335
                            # old versions from overwriting new format

FINAL_SEED_VERSION = 47  # Rewrites wallet to support assets

class TxFeesValue(NamedTuple):
    fee: Optional[int] = None
    is_calculated_by_us: bool = False
    num_inputs: Optional[int] = None


class WalletDB(JsonDB):

    def __init__(self, raw, *, manual_upgrades: bool):
        JsonDB.__init__(self, {})
        self._manual_upgrades = manual_upgrades
        self._called_after_upgrade_tasks = False
        if raw:  # loading existing db
            self.load_data(raw)
            self.load_plugins()
        else:  # creating new db
            self.put('seed_version', FINAL_SEED_VERSION)
            self._after_upgrade_tasks()

    def load_data(self, s):
        try:
            self.data = json.loads(s)
        except:
            try:
                d = ast.literal_eval(s)
                labels = d.get('labels', {})
            except Exception as e:
                raise WalletFileException("Cannot read wallet file. (parsing failed)")
            self.data = {}
            for key, value in d.items():
                try:
                    json.dumps(key)
                    json.dumps(value)
                except:
                    self.logger.info(f'Failed to convert label to json format: {key}')
                    continue
                self.data[key] = value
        if not isinstance(self.data, dict):
            raise WalletFileException("Malformed wallet file (not dict)")

        if not self._manual_upgrades and self.requires_split():
            raise WalletFileException("This wallet has multiple accounts and must be split")

        if not self.requires_upgrade():
            self._after_upgrade_tasks()
        elif not self._manual_upgrades:
            self.upgrade()

    def requires_split(self):
        d = self.get('accounts', {})
        return len(d) > 1

    def get_split_accounts(self):
        result = []
        # backward compatibility with old wallets
        d = self.get('accounts', {})
        if len(d) < 2:
            return
        wallet_type = self.get('wallet_type')
        if wallet_type == 'old':
            assert len(d) == 2
            data1 = copy.deepcopy(self.data)
            data1['accounts'] = {'0': d['0']}
            data1['suffix'] = 'deterministic'
            data2 = copy.deepcopy(self.data)
            data2['accounts'] = {'/x': d['/x']}
            data2['seed'] = None
            data2['seed_version'] = None
            data2['master_public_key'] = None
            data2['wallet_type'] = 'imported'
            data2['suffix'] = 'imported'
            result = [data1, data2]

        # note: do not add new hardware types here, this code is for converting legacy wallets
        elif wallet_type in ['bip44', 'trezor', 'keepkey', 'ledger', 'btchip']:
            mpk = self.get('master_public_keys')
            for k in d.keys():
                i = int(k)
                x = d[k]
                if x.get("pending"):
                    continue
                xpub = mpk["x/%d'"%i]
                new_data = copy.deepcopy(self.data)
                # save account, derivation and xpub at index 0
                new_data['accounts'] = {'0': x}
                new_data['master_public_keys'] = {"x/0'": xpub}
                new_data['derivation'] = bip44_derivation(k)
                new_data['suffix'] = k
                result.append(new_data)
        else:
            raise WalletFileException("This wallet has multiple accounts and must be split")
        return result

    def requires_upgrade(self):
        return self.get_seed_version() < FINAL_SEED_VERSION

    @profiler
    def upgrade(self):
        self.logger.info('upgrading wallet format')
        if self._called_after_upgrade_tasks:
            # we need strict ordering between upgrade() and after_upgrade_tasks()
            raise Exception("'after_upgrade_tasks' must NOT be called before 'upgrade'")
        self._convert_imported()
        self._convert_wallet_type()
        self._convert_account()
        self._convert_version_13_b()
        self._convert_version_14()
        self._convert_version_15()
        self._convert_version_16()
        self._convert_version_17()
        self._convert_version_18()
        self._convert_version_19()
        self._convert_version_20()
        self._convert_version_21()
        self._convert_version_22()
        self._convert_version_23()
        self._convert_version_24()
        self._convert_version_25()
        self._convert_version_26()
        self._convert_version_27()
        self._convert_version_28()
        self._convert_version_29()
        self._convert_version_30()
        self._convert_version_31()
        self._convert_version_32()
        self._convert_version_33()
        self._convert_version_34()
        self._convert_version_35()
        self._convert_version_36()
        self._convert_version_37()
        self._convert_version_38()
        self._convert_version_39()
        self._convert_version_40()
        self._convert_version_41()
        self._convert_version_42()
        self._convert_version_43()
        self._convert_version_44()
        self._convert_version_45()
        self._convert_version_46()
        self._convert_version_47()
<<<<<<< HEAD
=======
        self._convert_version_48()
        self.put('seed_version', FINAL_SEED_VERSION)  # just to be sure
>>>>>>> ed65f335

        self.put('seed_version', FINAL_SEED_VERSION)  # just to be sure
        self._after_upgrade_tasks()

    def _after_upgrade_tasks(self):
        self._called_after_upgrade_tasks = True
        self._load_transactions()

    def _convert_wallet_type(self):
        if not self._is_upgrade_method_needed(0, 13):
            return

        wallet_type = self.get('wallet_type')
        if wallet_type == 'btchip': wallet_type = 'ledger'
        if self.get('keystore') or self.get('x1/') or wallet_type=='imported':
            return False
        assert not self.requires_split()
        seed_version = self.get_seed_version()
        seed = self.get('seed')
        xpubs = self.get('master_public_keys')
        xprvs = self.get('master_private_keys', {})
        mpk = self.get('master_public_key')
        keypairs = self.get('keypairs')
        key_type = self.get('key_type')
        if seed_version == OLD_SEED_VERSION or wallet_type == 'old':
            d = {
                'type': 'old',
                'seed': seed,
                'mpk': mpk,
            }
            self.put('wallet_type', 'standard')
            self.put('keystore', d)

        elif key_type == 'imported':
            d = {
                'type': 'imported',
                'keypairs': keypairs,
            }
            self.put('wallet_type', 'standard')
            self.put('keystore', d)

        elif wallet_type in ['xpub', 'standard']:
            xpub = xpubs["x/"]
            xprv = xprvs.get("x/")
            d = {
                'type': 'bip32',
                'xpub': xpub,
                'xprv': xprv,
                'seed': seed,
            }
            self.put('wallet_type', 'standard')
            self.put('keystore', d)

        elif wallet_type in ['bip44']:
            xpub = xpubs["x/0'"]
            xprv = xprvs.get("x/0'")
            d = {
                'type': 'bip32',
                'xpub': xpub,
                'xprv': xprv,
            }
            self.put('wallet_type', 'standard')
            self.put('keystore', d)

        # note: do not add new hardware types here, this code is for converting legacy wallets
        elif wallet_type in ['trezor', 'keepkey', 'ledger']:
            xpub = xpubs["x/0'"]
            derivation = self.get('derivation', bip44_derivation(0))
            d = {
                'type': 'hardware',
                'hw_type': wallet_type,
                'xpub': xpub,
                'derivation': derivation,
            }
            self.put('wallet_type', 'standard')
            self.put('keystore', d)

        elif (wallet_type == '2fa') or multisig_type(wallet_type):
            for key in xpubs.keys():
                d = {
                    'type': 'bip32',
                    'xpub': xpubs[key],
                    'xprv': xprvs.get(key),
                }
                if key == 'x1/' and seed:
                    d['seed'] = seed
                self.put(key, d)
        else:
            raise WalletFileException('Unable to tell wallet type. Is this even a wallet file?')
        # remove junk
        self.put('master_public_key', None)
        self.put('master_public_keys', None)
        self.put('master_private_keys', None)
        self.put('derivation', None)
        self.put('seed', None)
        self.put('keypairs', None)
        self.put('key_type', None)

    def _convert_version_13_b(self):
        # version 13 is ambiguous, and has an earlier and a later structure
        if not self._is_upgrade_method_needed(0, 13):
            return

        if self.get('wallet_type') == 'standard':
            if self.get('keystore').get('type') == 'imported':
                pubkeys = self.get('keystore').get('keypairs').keys()
                d = {'change': []}
                receiving_addresses = []
                for pubkey in pubkeys:
                    addr = ravencoin.pubkey_to_address('p2pkh', pubkey)
                    receiving_addresses.append(addr)
                d['receiving'] = receiving_addresses
                self.put('addresses', d)
                self.put('pubkeys', None)

        self.put('seed_version', 13)

    def _convert_version_14(self):
        # convert imported wallets for 3.0
        if not self._is_upgrade_method_needed(13, 13):
            return

        if self.get('wallet_type') =='imported':
            addresses = self.get('addresses')
            if type(addresses) is list:
                addresses = dict([(x, None) for x in addresses])
                self.put('addresses', addresses)
        elif self.get('wallet_type') == 'standard':
            if self.get('keystore').get('type')=='imported':
                addresses = set(self.get('addresses').get('receiving'))
                pubkeys = self.get('keystore').get('keypairs').keys()
                assert len(addresses) == len(pubkeys)
                d = {}
                for pubkey in pubkeys:
                    addr = ravencoin.pubkey_to_address('p2pkh', pubkey)
                    assert addr in addresses
                    d[addr] = {
                        'pubkey': pubkey,
                        'redeem_script': None,
                        'type': 'p2pkh'
                    }
                self.put('addresses', d)
                self.put('pubkeys', None)
                self.put('wallet_type', 'imported')
        self.put('seed_version', 14)

    def _convert_version_15(self):
        if not self._is_upgrade_method_needed(14, 14):
            return
        if self.get('seed_type') == 'segwit':
            # should not get here; get_seed_version should have caught this
            raise Exception('unsupported derivation (development segwit, v14)')
        self.put('seed_version', 15)

    def _convert_version_16(self):
        # fixes issue #3193 for Imported_Wallets with addresses
        # also, previous versions allowed importing any garbage as an address
        #       which we now try to remove, see pr #3191
        if not self._is_upgrade_method_needed(15, 15):
            return

        def remove_address(addr):
            def remove_from_dict(dict_name):
                d = self.get(dict_name, None)
                if d is not None:
                    d.pop(addr, None)
                    self.put(dict_name, d)

            def remove_from_list(list_name):
                lst = self.get(list_name, None)
                if lst is not None:
                    s = set(lst)
                    s -= {addr}
                    self.put(list_name, list(s))

            # note: we don't remove 'addr' from self.get('addresses')
            remove_from_dict('addr_history')
            remove_from_dict('labels')
            remove_from_dict('payment_requests')
            remove_from_list('frozen_addresses')

        if self.get('wallet_type') == 'imported':
            addresses = self.get('addresses')
            assert isinstance(addresses, dict)
            addresses_new = dict()
            for address, details in addresses.items():
                if not ravencoin.is_address(address):
                    remove_address(address)
                    continue
                if details is None:
                    addresses_new[address] = {}
                else:
                    addresses_new[address] = details
            self.put('addresses', addresses_new)

        self.put('seed_version', 16)

    def _convert_version_17(self):
        # delete pruned_txo; construct spent_outpoints
        if not self._is_upgrade_method_needed(16, 16):
            return

        self.put('pruned_txo', None)

        transactions = self.get('transactions', {})  # txid -> raw_tx
        spent_outpoints = defaultdict(dict)
        for txid, raw_tx in transactions.items():
            tx = Transaction(raw_tx)
            for txin in tx.inputs():
                if txin.is_coinbase_input():
                    continue
                prevout_hash = txin.prevout.txid.hex()
                prevout_n = txin.prevout.out_idx
                spent_outpoints[prevout_hash][str(prevout_n)] = txid
        self.put('spent_outpoints', spent_outpoints)

        self.put('seed_version', 17)

    def _convert_version_18(self):
        # delete verified_tx3 as its structure changed
        if not self._is_upgrade_method_needed(17, 17):
            return
        self.put('verified_tx3', None)
        self.put('seed_version', 18)

    def _convert_version_19(self):
        # delete tx_fees as its structure changed
        if not self._is_upgrade_method_needed(18, 18):
            return
        self.put('tx_fees', None)
        self.put('seed_version', 19)

    def _convert_version_20(self):
        # store 'derivation' (prefix) and 'root_fingerprint' in all xpub-based keystores.
        # store explicit None values if we cannot retroactively determine them
        if not self._is_upgrade_method_needed(19, 19):
            return

        from .bip32 import BIP32Node, convert_bip32_intpath_to_strpath
        # note: This upgrade method reimplements bip32.root_fp_and_der_prefix_from_xkey.
        #       This is done deliberately, to avoid introducing that method as a dependency to this upgrade.
        for ks_name in ('keystore', *['x{}/'.format(i) for i in range(1, 16)]):
            ks = self.get(ks_name, None)
            if ks is None: continue
            xpub = ks.get('xpub', None)
            if xpub is None: continue
            bip32node = BIP32Node.from_xkey(xpub)
            # derivation prefix
            derivation_prefix = ks.get('derivation', None)
            if derivation_prefix is None:
                assert bip32node.depth >= 0, bip32node.depth
                if bip32node.depth == 0:
                    derivation_prefix = 'm'
                elif bip32node.depth == 1:
                    child_number_int = int.from_bytes(bip32node.child_number, 'big')
                    derivation_prefix = convert_bip32_intpath_to_strpath([child_number_int])
                ks['derivation'] = derivation_prefix
            # root fingerprint
            root_fingerprint = ks.get('ckcc_xfp', None)
            if root_fingerprint is not None:
                root_fingerprint = root_fingerprint.to_bytes(4, byteorder="little", signed=False).hex().lower()
            if root_fingerprint is None:
                if bip32node.depth == 0:
                    root_fingerprint = bip32node.calc_fingerprint_of_this_node().hex().lower()
                elif bip32node.depth == 1:
                    root_fingerprint = bip32node.fingerprint.hex()
            ks['root_fingerprint'] = root_fingerprint
            ks.pop('ckcc_xfp', None)
            self.put(ks_name, ks)

        self.put('seed_version', 20)

    def _convert_version_21(self):
        if not self._is_upgrade_method_needed(20, 20):
            return
        channels = self.get('channels')
        if channels:
            for channel in channels:
                channel['state'] = 'OPENING'
            self.put('channels', channels)
        self.put('seed_version', 21)

    def _convert_version_22(self):
        # construct prevouts_by_scripthash
        if not self._is_upgrade_method_needed(21, 21):
            return

        from .ravencoin import script_to_scripthash
        transactions = self.get('transactions', {})  # txid -> raw_tx
        prevouts_by_scripthash = defaultdict(list)
        for txid, raw_tx in transactions.items():
            tx = Transaction(raw_tx)
            for idx, txout in enumerate(tx.outputs()):
                outpoint = f"{txid}:{idx}"
                scripthash = script_to_scripthash(txout.scriptpubkey)
                prevouts_by_scripthash[scripthash].append((outpoint, txout.value))
        self.put('prevouts_by_scripthash', prevouts_by_scripthash)

        self.put('seed_version', 22)

    def _convert_version_23(self):
        if not self._is_upgrade_method_needed(22, 22):
            return
        channels = self.get('channels', [])
        LOCAL = 1
        REMOTE = -1
        for c in channels:
            # move revocation store from remote_config
            r = c['remote_config'].pop('revocation_store')
            c['revocation_store'] = r
            # convert fee updates
            log = c.get('log', {})
            for sub in LOCAL, REMOTE:
                l = log[str(sub)]['fee_updates']
                d = {}
                for i, fu in enumerate(l):
                    d[str(i)] = {
                        'rate':fu['rate'],
                        'ctn_local':fu['ctns'][str(LOCAL)],
                        'ctn_remote':fu['ctns'][str(REMOTE)]
                    }
                log[str(int(sub))]['fee_updates'] = d
        self.data['channels'] = channels

        self.data['seed_version'] = 23

    def _convert_version_24(self):
        if not self._is_upgrade_method_needed(23, 23):
            return
        channels = self.get('channels', [])
        for c in channels:
            # convert revocation store to dict
            r = c['revocation_store']
            d = {}
            for i in range(49):
                v = r['buckets'][i]
                if v is not None:
                    d[str(i)] = v
            r['buckets'] = d
            c['revocation_store'] = r
        # convert channels to dict
        self.data['channels'] = {x['channel_id']: x for x in channels}
        # convert txi & txo
        txi = self.get('txi', {})
        for tx_hash, d in list(txi.items()):
            d2 = {}
            for addr, l in d.items():
                d2[addr] = {}
                for ser, v in l:
                    d2[addr][ser] = v
            txi[tx_hash] = d2
        self.data['txi'] = txi
        txo = self.get('txo', {})
        for tx_hash, d in list(txo.items()):
            d2 = {}
            for addr, l in d.items():
                d2[addr] = {}
                for n, v, cb in l:
                    d2[addr][str(n)] = (v, cb)
            txo[tx_hash] = d2
        self.data['txo'] = txo

        self.data['seed_version'] = 24

    def _convert_version_25(self):
        from .crypto import sha256
        if not self._is_upgrade_method_needed(24, 24):
            return
        # add 'type' field to onchain requests
        PR_TYPE_ONCHAIN = 0
        requests = self.data.get('payment_requests', {})
        for k, r in list(requests.items()):
            if r.get('address') == k:
                requests[k] = {
                    'address': r['address'],
                    'amount': r.get('amount'),
                    'exp': r.get('exp'),
                    'id': r.get('id'),
                    'memo': r.get('memo'),
                    'time': r.get('time'),
                    'type': PR_TYPE_ONCHAIN,
                }
        # delete bip70 invoices
        # note: this upgrade was changed ~2 years after-the-fact to delete instead of converting
        invoices = self.data.get('invoices', {})
        for k, r in list(invoices.items()):
            data = r.get("hex")
            pr_id = sha256(bytes.fromhex(data))[0:16].hex()
            if pr_id != k:
                continue
            del invoices[k]
        self.data['seed_version'] = 25

    def _convert_version_26(self):
        if not self._is_upgrade_method_needed(25, 25):
            return
        channels = self.data.get('channels', {})
        channel_timestamps = self.data.pop('lightning_channel_timestamps', {})
        for channel_id, c in channels.items():
            item = channel_timestamps.get(channel_id)
            if item:
                funding_txid, funding_height, funding_timestamp, closing_txid, closing_height, closing_timestamp = item
                if funding_txid:
                    c['funding_height'] = funding_txid, funding_height, funding_timestamp
                if closing_txid:
                    c['closing_height'] = closing_txid, closing_height, closing_timestamp
        self.data['seed_version'] = 26

    def _convert_version_27(self):
        if not self._is_upgrade_method_needed(26, 26):
            return
        channels = self.data.get('channels', {})
        for channel_id, c in channels.items():
            c['local_config']['htlc_minimum_msat'] = 1
        self.data['seed_version'] = 27

    def _convert_version_28(self):
        if not self._is_upgrade_method_needed(27, 27):
            return
        channels = self.data.get('channels', {})
        for channel_id, c in channels.items():
            c['local_config']['channel_seed'] = None
        self.data['seed_version'] = 28

    def _convert_version_29(self):
        if not self._is_upgrade_method_needed(28, 28):
            return
        PR_TYPE_ONCHAIN = 0
        requests = self.data.get('payment_requests', {})
        invoices = self.data.get('invoices', {})
        for d in [invoices, requests]:
            for key, r in list(d.items()):
                _type = r.get('type', 0)
                item = {
                    'type': _type,
                    'message': r.get('message') or r.get('memo', ''),
                    'amount': r.get('amount'),
                    'exp': r.get('exp') or 0,
                    'time': r.get('time', 0),
                }
                if _type == PR_TYPE_ONCHAIN:
                    address = r.pop('address', None)
                    if address:
                        outputs = [(0, address, r.get('amount'))]
                    else:
                        outputs = r.get('outputs')
                    item.update({
                        'outputs': outputs,
                        'id': r.get('id'),
                        'bip70': r.get('bip70'),
                        'requestor': r.get('requestor'),
                    })
                else:
                    item.update({
                        'rhash': r['rhash'],
                        'invoice': r['invoice'],
                    })
                d[key] = item
        self.data['seed_version'] = 29

    def _convert_version_30(self):
        if not self._is_upgrade_method_needed(29, 29):
            return
        PR_TYPE_ONCHAIN = 0
        PR_TYPE_LN = 2
        requests = self.data.get('payment_requests', {})
        invoices = self.data.get('invoices', {})
        for d in [invoices, requests]:
            for key, item in list(d.items()):
                _type = item['type']
                if _type == PR_TYPE_ONCHAIN:
                    item['amount_sat'] = item.pop('amount')
                elif _type == PR_TYPE_LN:
                    amount_sat = item.pop('amount')
                    item['amount_msat'] = 1000 * amount_sat if amount_sat is not None else None
                    item.pop('exp')
                    item.pop('message')
                    item.pop('rhash')
                    item.pop('time')
                else:
                    raise Exception(f"unknown invoice type: {_type}")
        self.data['seed_version'] = 30

    def _convert_version_31(self):
        if not self._is_upgrade_method_needed(30, 30):
            return
        PR_TYPE_ONCHAIN = 0
        requests = self.data.get('payment_requests', {})
        invoices = self.data.get('invoices', {})
        for d in [invoices, requests]:
            for key, item in list(d.items()):
                if item['type'] == PR_TYPE_ONCHAIN:
                    item['amount_sat'] = item['amount_sat'] or 0
                    item['exp'] = item['exp'] or 0
                    item['time'] = item['time'] or 0
        self.data['seed_version'] = 31

    def _convert_version_32(self):
        if not self._is_upgrade_method_needed(31, 31):
            return
        PR_TYPE_ONCHAIN = 0
        invoices_old = self.data.get('invoices', {})
        invoices_new = {k: item for k, item in invoices_old.items()
                        if not (item['type'] == PR_TYPE_ONCHAIN and item['outputs'] is None)}
        self.data['invoices'] = invoices_new
        self.data['seed_version'] = 32

    def _convert_version_33(self):
        if not self._is_upgrade_method_needed(32, 32):
            return
        PR_TYPE_ONCHAIN = 0
        requests = self.data.get('payment_requests', {})
        invoices = self.data.get('invoices', {})
        for d in [invoices, requests]:
            for key, item in list(d.items()):
                if item['type'] == PR_TYPE_ONCHAIN:
                    item['height'] = item.get('height') or 0
        self.data['seed_version'] = 33

    def _convert_version_34(self):
        if not self._is_upgrade_method_needed(33, 33):
            return
        channels = self.data.get('channels', {})
        for key, item in channels.items():
            item['local_config']['upfront_shutdown_script'] = \
                item['local_config'].get('upfront_shutdown_script') or ""
            item['remote_config']['upfront_shutdown_script'] = \
                item['remote_config'].get('upfront_shutdown_script') or ""
        self.data['seed_version'] = 34

    def _convert_version_35(self):
        # same as 32, but for payment_requests
        if not self._is_upgrade_method_needed(34, 34):
            return
        PR_TYPE_ONCHAIN = 0
        requests_old = self.data.get('payment_requests', {})
        requests_new = {k: item for k, item in requests_old.items()
                        if not (item['type'] == PR_TYPE_ONCHAIN and item['outputs'] is None)}
        self.data['payment_requests'] = requests_new
        self.data['seed_version'] = 35

    def _convert_version_36(self):
        if not self._is_upgrade_method_needed(35, 35):
            return
        old_frozen_coins = self.data.get('frozen_coins', [])
        new_frozen_coins = {coin: True for coin in old_frozen_coins}
        self.data['frozen_coins'] = new_frozen_coins
        self.data['seed_version'] = 36

    def _convert_version_37(self):
        if not self._is_upgrade_method_needed(36, 36):
            return
        payments = self.data.get('lightning_payments', {})
        for k, v in list(payments.items()):
            amount_sat, direction, status = v
            amount_msat = amount_sat * 1000 if amount_sat is not None else None
            payments[k] = amount_msat, direction, status
        self.data['lightning_payments'] = payments
        self.data['seed_version'] = 37

    def _convert_version_38(self):
        if not self._is_upgrade_method_needed(37, 37):
            return
        PR_TYPE_ONCHAIN = 0
        PR_TYPE_LN = 2
        from .ravencoin import TOTAL_COIN_SUPPLY_LIMIT_IN_BTC, COIN
        max_sats = TOTAL_COIN_SUPPLY_LIMIT_IN_BTC * COIN
        requests = self.data.get('payment_requests', {})
        invoices = self.data.get('invoices', {})
        for d in [invoices, requests]:
            for key, item in list(d.items()):
                if item['type'] == PR_TYPE_ONCHAIN:
                    amount_sat = item['amount_sat']
                    if amount_sat == '!':
                        continue
                    if not (isinstance(amount_sat, int) and 0 <= amount_sat <= max_sats):
                        del d[key]
                elif item['type'] == PR_TYPE_LN:
                    amount_msat = item['amount_msat']
                    if not amount_msat:
                        continue
                    if not (isinstance(amount_msat, int) and 0 <= amount_msat <= max_sats * 1000):
                        del d[key]
        self.data['seed_version'] = 38

    def _convert_version_39(self):
        # this upgrade prevents initialization of lightning_privkey2 after lightning_xprv has been set
        if not self._is_upgrade_method_needed(38, 38):
            return
        self.data['imported_channel_backups'] = self.data.pop('channel_backups', {})
        self.data['seed_version'] = 39

    def _convert_version_40(self):
        # put 'seed_type' into keystores
        if not self._is_upgrade_method_needed(39, 39):
            return
        for ks_name in ('keystore', *['x{}/'.format(i) for i in range(1, 16)]):
            ks = self.data.get(ks_name, None)
            if ks is None: continue
            seed = ks.get('seed')
            if not seed: continue
            seed_type = None
            xpub = ks.get('xpub') or None
            if xpub:
                assert isinstance(xpub, str)
                if xpub[0:4] in ('xpub', 'tpub'):
                    seed_type = 'standard'
                elif xpub[0:4] in ('zpub', 'Zpub', 'vpub', 'Vpub'):
                    seed_type = 'segwit'
            elif ks.get('type') == 'old':
                seed_type = 'old'
            if seed_type is not None:
                ks['seed_type'] = seed_type
        self.data['seed_version'] = 40

    def _convert_version_41(self):
        if not self._is_upgrade_method_needed(40, 40):
            return
        txi = self.data.get('txi', {})
        txi = {txi_hash:
                   {addr:
                        {ser: RavenValue(v) for ser, v in d2.items()}
                    for addr, d2 in d1.items()}
               for txi_hash, d1 in txi.items()}
        self.data['txi'] = txi

        txo = self.data.get('txo', {})
        txo = {tx_hash:
                   {addr:
                        {pos: (RavenValue(v), cb) for pos, (v, cb) in d2.items()}
                    for addr, d2 in d1.items()}
               for tx_hash, d1 in txo.items()}
        self.data['txo'] = txo

        # This seems to be updated to RavenValues in an earlier update
        # prev = self.data.get('prevouts_by_scripthash', {})
        # prev = {scripthash: [(out, RavenValue(v)) for (out, v) in lst] for scripthash, lst in prev.items()}
        # self.data['prevouts_by_scripthash'] = prev

        # Clear history to mark re-download for assets
        self._load_transactions()
        self.clear_history()
        self.data['stored_height'] = 0
        self.data['seed_version'] = 41

    def _convert_version_42(self):
        if not self._is_upgrade_method_needed(41, 41):
            return
        imported_channel_backups = self.data.pop('channel_backups', {})
        imported_channel_backups.update(self.data.get('imported_channel_backups', {}))
        self.data['imported_channel_backups'] = imported_channel_backups
        self.data['seed_version'] = 42

    def _convert_version_43(self):
        if not self._is_upgrade_method_needed(42, 42):
            return
        asset_reissues = self.data.pop('asset_reissue_points', {})
        asset_reissues_updated = dict()

        for asset, outpoint_list in asset_reissues.items():
            asset_reissues_updated[asset] = dict()
            for outpoint, script in outpoint_list:
                asset_reissues_updated[outpoint] = script

        self.data['asset_reissue_points'] = asset_reissues_updated
        self.data['seed_version'] = 43

    def _convert_version_44(self):
        # in OnchainInvoice['outputs'], convert values from None to 0
        if not self._is_upgrade_method_needed(43, 43):
            return
        PR_TYPE_ONCHAIN = 0
        requests = self.data.get('payment_requests', {})
        invoices = self.data.get('invoices', {})
        for d in [invoices, requests]:
            for key, item in list(d.items()):
                if item['type'] == PR_TYPE_ONCHAIN:
                    item['outputs'] = [(_type, addr, (val or 0))
                                       for _type, addr, val in item['outputs']]
        self.data['seed_version'] = 44

    def _convert_version_42(self):
        # in OnchainInvoice['outputs'], convert values from None to 0
        if not self._is_upgrade_method_needed(41, 41):
            return
        PR_TYPE_ONCHAIN = 0
        requests = self.data.get('payment_requests', {})
        invoices = self.data.get('invoices', {})
        for d in [invoices, requests]:
            for key, item in list(d.items()):
                if item['type'] == PR_TYPE_ONCHAIN:
                    item['outputs'] = [(_type, addr, (val or 0))
                                       for _type, addr, val in item['outputs']]
        self.data['seed_version'] = 42

    def _convert_version_43(self):
        if not self._is_upgrade_method_needed(42, 42):
            return
        channels = self.data.pop('channels', {})
        for k, c in channels.items():
            log = c['log']
            c['fail_htlc_reasons'] = log.pop('fail_htlc_reasons', {})
            c['unfulfilled_htlcs'] = log.pop('unfulfilled_htlcs', {})
            log["1"]['unacked_updates'] = log.pop('unacked_local_updates2', {})
        self.data['channels'] = channels
        self.data['seed_version'] = 43

    def _convert_version_44(self):
        if not self._is_upgrade_method_needed(43, 43):
            return
        channels = self.data.get('channels', {})
        for key, item in channels.items():
            if bool(item.get('static_remotekey_enabled')):
                channel_type = ChannelType.OPTION_STATIC_REMOTEKEY
            else:
                channel_type = ChannelType(0)
            item.pop('static_remotekey_enabled', None)
            item['channel_type'] = channel_type
        self.data['seed_version'] = 44

    def _convert_version_45(self):
        if not self._is_upgrade_method_needed(44, 44):
            return
        # reset and redownload asset meta
        self.data.pop('asset_meta', {})
        self.data['seed_version'] = 45

    def _convert_version_46(self):
        if not self._is_upgrade_method_needed(45, 45):
            return
        # reset and redownload asset meta
        self.data.pop('asset_meta', {})
        self.data['seed_version'] = 46

    def _convert_version_47(self):
        from .crypto import sha256d
        if not self._is_upgrade_method_needed(46, 46):
            return
        from .lnaddr import lndecode
        swaps = self.data.get('submarine_swaps', {})
        for key, item in swaps.items():
            item['receive_address'] = None
        # note: we set height to zero
        # the new key for all requests is a wallet address, not done here
        for name in ['invoices', 'payment_requests']:
            invoices = self.data.get(name, {})
            for key, item in invoices.items():
                is_lightning = item['type'] == 2
                lightning_invoice = item['invoice'] if is_lightning else None
                outputs = item['outputs'] if not is_lightning else None
                bip70 = item['bip70'] if not is_lightning else None
                if is_lightning:
                    lnaddr = lndecode(item['invoice'])
                    amount_msat = lnaddr.get_amount_msat()
                    timestamp = lnaddr.date
                    exp_delay = lnaddr.get_expiry()
                    message = lnaddr.get_description()
                    height = 0
                else:
                    amount_sat = RavenValue.from_json(item['amount_sat'])
                    amount_msat = amount_sat * 1000 if amount_sat not in [None, '!'] else amount_sat
                    message = item['message']
                    timestamp = item['time']
                    exp_delay = item['exp']
                    height = item['height']

                invoices[key] = {
                    'amount_msat':amount_msat,
                    'message':message,
                    'time':timestamp,
                    'exp':exp_delay,
                    'height':height,
                    'outputs':outputs,
                    'bip70':bip70,
                    'lightning_invoice':lightning_invoice,
                }
        
        # recalc keys of outgoing on-chain invoices
        def get_id_from_onchain_outputs(raw_outputs, timestamp):
            outputs = [PartialTxOutput.from_legacy_tuple(*output) for output in raw_outputs]
            outputs_str = "\n".join(f"{txout.scriptpubkey.hex()}, {txout.value}" for txout in outputs)
            return sha256d(outputs_str + "%d" % timestamp).hex()[0:10]

        invoices = self.data.get('invoices', {})
        for key, item in list(invoices.items()):
            is_lightning = item['lightning_invoice'] is not None
            if is_lightning:
                continue
            outputs_raw = item['outputs']
            assert outputs_raw, outputs_raw
            timestamp = item['time']
            newkey = get_id_from_onchain_outputs(outputs_raw, timestamp)
            if newkey != key:
                invoices[newkey] = item
                del invoices[key]
        self.data['seed_version'] = 47

    def _convert_version_47(self):
        from .lnaddr import lndecode
        if not self._is_upgrade_method_needed(46, 46):
            return
        # recalc keys of requests
        requests = self.data.get('payment_requests', {})
        for key, item in list(requests.items()):
            lnaddr = item.get('lightning_invoice')
            if lnaddr:
                lnaddr = lndecode(lnaddr)
                rhash = lnaddr.paymenthash.hex()
                if key != rhash:
                    requests[rhash] = item
                    del requests[key]
        self.data['seed_version'] = 47

    def _convert_version_48(self):
        # fix possible corruption of invoice amounts, see #7774
        if not self._is_upgrade_method_needed(47, 47):
            return
        invoices = self.data.get('invoices', {})
        for key, item in list(invoices.items()):
            if item['amount_msat'] == 1000 * "!":
                item['amount_msat'] = "!"
        self.data['seed_version'] = 48

    def _convert_imported(self):
        if not self._is_upgrade_method_needed(0, 13):
            return

        # '/x' is the internal ID for imported accounts
        d = self.get('accounts', {}).get('/x', {}).get('imported',{})
        if not d:
            return False
        addresses = []
        keypairs = {}
        for addr, v in d.items():
            pubkey, privkey = v
            if privkey:
                keypairs[pubkey] = privkey
            else:
                addresses.append(addr)
        if addresses and keypairs:
            raise WalletFileException('mixed addresses and privkeys')
        elif addresses:
            self.put('addresses', addresses)
            self.put('accounts', None)
        elif keypairs:
            self.put('wallet_type', 'standard')
            self.put('key_type', 'imported')
            self.put('keypairs', keypairs)
            self.put('accounts', None)
        else:
            raise WalletFileException('no addresses or privkeys')

    def _convert_account(self):
        if not self._is_upgrade_method_needed(0, 13):
            return
        self.put('accounts', None)

    def _is_upgrade_method_needed(self, min_version, max_version):
        assert min_version <= max_version
        cur_version = self.get_seed_version()
        if cur_version > max_version:
            return False
        elif cur_version < min_version:
            raise WalletFileException(
                'storage upgrade: unexpected version {} (should be {}-{})'
                .format(cur_version, min_version, max_version))
        else:
            return True

    @locked
    def get_seed_version(self):
        seed_version = self.get('seed_version')
        if not seed_version:
            seed_version = OLD_SEED_VERSION if len(self.get('master_public_key','')) == 128 else NEW_SEED_VERSION
        if seed_version > FINAL_SEED_VERSION:
            raise WalletFileException('This version of Electrum is too old to open this wallet.\n'
                                      '(highest supported storage version: {}, version of this file: {})'
                                      .format(FINAL_SEED_VERSION, seed_version))
        if seed_version==14 and self.get('seed_type') == 'segwit':
            self._raise_unsupported_version(seed_version)
        if seed_version >=12:
            return seed_version
        if seed_version not in [OLD_SEED_VERSION, NEW_SEED_VERSION]:
            self._raise_unsupported_version(seed_version)
        return seed_version

    def _raise_unsupported_version(self, seed_version):
        msg = f"Your wallet has an unsupported seed version: {seed_version}."
        if seed_version in [5, 7, 8, 9, 10, 14]:
            msg += "\n\nTo open this wallet, try 'git checkout seed_v%d'"%seed_version
        if seed_version == 6:
            # version 1.9.8 created v6 wallets when an incorrect seed was entered in the restore dialog
            msg += '\n\nThis file was created because of a bug in version 1.9.8.'
            if self.get('master_public_keys') is None and self.get('master_private_keys') is None and self.get('imported_keys') is None:
                # pbkdf2 (at that time an additional dependency) was not included with the binaries, and wallet creation aborted.
                msg += "\nIt does not contain any keys, and can safely be removed."
            else:
                # creation was complete if electrum was run from source
                msg += "\nPlease open this file with Electrum 1.9.8, and move your coins to a new wallet."
        raise WalletFileException(msg)

    @locked
    def get_assets(self) -> Iterable[str]:
        return list(sorted(self.asset.keys()))

    @locked
    def get_asset_meta(self, asset: str) -> Optional[AssetMeta]:
        assert isinstance(asset, str)
        return self.asset.get(asset, None)

    @modifier
    def add_asset_meta(self, asset: str, meta: AssetMeta) -> None:
        assert isinstance(asset, str)
        assert isinstance(meta, AssetMeta)
        self.asset[asset] = meta

    @modifier
    def remove_asset_meta(self, asset: str) -> None:
        self.asset.pop(asset, None)

    @locked
    def list_asset_meta(self) -> Iterable[AssetMeta]:
        return list(self.asset.values())

    @locked
    def get_ipfs_information(self, ipfs: str) -> Optional[IPFSData]:
        assert isinstance(ipfs, str)
        return self.ipfs_information.get(ipfs, None)

    @modifier
    def add_ipfs_information(self, ipfs_data: IPFSData):
        assert isinstance(ipfs_data, IPFSData)
        self.ipfs_information[ipfs_data.ipfs] = ipfs_data

    @modifier
    def clear_ipfs_info(self):
        self.ipfs_information.clear()

    @locked
    def get_ipfs_informations(self):
        return dict(self.ipfs_information)

    @locked
    def get_nonstandard_outpoints(self) -> Dict[str, str]:
        return self.nonstandard_outpoints

    @modifier
    def add_nonstandard_outpoint(self, outpoint: str, script: str) -> None:
        assert isinstance(outpoint, str)
        assert isinstance(script, str)
        self.nonstandard_outpoints[outpoint] = script

    @locked
    def get_asset_reissue_points(self, asset: str) -> Dict[str, str]:
        assert isinstance(asset, str)
        return self.asset_reissue_outpoints.get(asset, {})

    @modifier
    def add_asset_reissue_point(self, asset: str, outpoint: str, script: str) -> None:
        assert isinstance(asset, str)
        assert isinstance(outpoint, str)
        assert isinstance(script, str)
        if asset not in self.asset_reissue_outpoints:
            self.asset_reissue_outpoints[asset] = dict()
        self.asset_reissue_outpoints[asset][outpoint] = script

    @locked
    def get_messages(self):
        return copy.copy(self.messages)

    @modifier
    def add_message(self, height: int, message_data):
        assert isinstance(height, int)
        assert isinstance(message_data, Tuple)
        if height in self.messages and not any([not (set(t) - set(message_data)) for t in self.messages[height]]):
            self.messages[height].append(message_data)
        else:
            self.messages[height] = [message_data]

    @locked
    def get_txi_addresses(self, tx_hash: str) -> List[str]:
        """Returns list of is_mine addresses that appear as inputs in tx."""
        assert isinstance(tx_hash, str)
        return list(self.txi.get(tx_hash, {}).keys())

    @locked
    def get_txo_addresses(self, tx_hash: str) -> List[str]:
        """Returns list of is_mine addresses that appear as outputs in tx."""
        assert isinstance(tx_hash, str)
        return list(self.txo.get(tx_hash, {}).keys())

    @locked
    def get_txi_addr(self, tx_hash: str, address: str) -> Iterable[Tuple[str, RavenValue]]:
        """Returns an iterable of (prev_outpoint, value)."""
        assert isinstance(tx_hash, str)
        assert isinstance(address, str)
        d = self.txi.get(tx_hash, {}).get(address, {})
        return list(d.items())

    @locked
    def get_txo_addr(self, tx_hash: str, address: str) -> Dict[int, Tuple[RavenValue, bool]]:
        """Returns a dict: output_index -> (value, is_coinbase)."""
        assert isinstance(tx_hash, str)
        assert isinstance(address, str)
        d = self.txo.get(tx_hash, {}).get(address, {})
        return {int(n): (v, cb) for (n, (v, cb)) in d.items()}

    @modifier
    def add_txi_addr(self, tx_hash: str, addr: str, ser: str, v: RavenValue) -> None:
        assert isinstance(tx_hash, str)
        assert isinstance(addr, str)
        assert isinstance(ser, str)
        assert isinstance(v, RavenValue)
        if tx_hash not in self.txi:
            self.txi[tx_hash] = {}
        d = self.txi[tx_hash]
        if addr not in d:
            d[addr] = {}
        d[addr][ser] = v

    @modifier
    def add_txo_addr(self, tx_hash: str, addr: str, n: Union[int, str], v: RavenValue, is_coinbase: bool) -> None:
        n = str(n)
        assert isinstance(tx_hash, str)
        assert isinstance(addr, str)
        assert isinstance(n, str)
        assert isinstance(v, RavenValue)
        assert isinstance(is_coinbase, bool)
        if tx_hash not in self.txo:
            self.txo[tx_hash] = {}
        d = self.txo[tx_hash]
        if addr not in d:
            d[addr] = {}
        d[addr][n] = (v, is_coinbase)

    @locked
    def list_txi(self) -> Sequence[str]:
        return list(self.txi.keys())

    @locked
    def list_txo(self) -> Sequence[str]:
        return list(self.txo.keys())

    @modifier
    def remove_txi(self, tx_hash: str) -> None:
        assert isinstance(tx_hash, str)
        self.txi.pop(tx_hash, None)

    @modifier
    def remove_txo(self, tx_hash: str) -> None:
        assert isinstance(tx_hash, str)
        self.txo.pop(tx_hash, None)

    @locked
    def list_spent_outpoints(self) -> Sequence[Tuple[str, str]]:
        return [(h, n)
                for h in self.spent_outpoints.keys()
                for n in self.get_spent_outpoints(h)
        ]

    @locked
    def get_spent_outpoints(self, prevout_hash: str) -> Sequence[str]:
        assert isinstance(prevout_hash, str)
        return list(self.spent_outpoints.get(prevout_hash, {}).keys())

    @locked
    def get_spent_outpoint(self, prevout_hash: str, prevout_n: Union[int, str]) -> Optional[str]:
        assert isinstance(prevout_hash, str)
        prevout_n = str(prevout_n)
        return self.spent_outpoints.get(prevout_hash, {}).get(prevout_n)

    @modifier
    def remove_spent_outpoint(self, prevout_hash: str, prevout_n: Union[int, str]) -> None:
        assert isinstance(prevout_hash, str)
        prevout_n = str(prevout_n)
        self.spent_outpoints[prevout_hash].pop(prevout_n, None)
        if not self.spent_outpoints[prevout_hash]:
            self.spent_outpoints.pop(prevout_hash)
        outpoint = '{}:{}'.format(prevout_hash, prevout_n)
        for a, outs in self.asset_reissue_outpoints.items():
            outs.pop(outpoint, None)
        self.nonstandard_outpoints.pop(outpoint, None)

    @modifier
    def set_spent_outpoint(self, prevout_hash: str, prevout_n: Union[int, str], tx_hash: str) -> None:
        assert isinstance(prevout_hash, str)
        assert isinstance(tx_hash, str)
        prevout_n = str(prevout_n)
        if prevout_hash not in self.spent_outpoints:
            self.spent_outpoints[prevout_hash] = {}
        self.spent_outpoints[prevout_hash][prevout_n] = tx_hash

    @modifier
    def add_prevout_by_scripthash(self, scripthash: str, *, prevout: TxOutpoint, value: RavenValue) -> None:
        assert isinstance(scripthash, str)
        assert isinstance(prevout, TxOutpoint)
        assert isinstance(value, RavenValue)
        if scripthash not in self._prevouts_by_scripthash:
            self._prevouts_by_scripthash[scripthash] = set()
        self._prevouts_by_scripthash[scripthash].add((prevout.to_str(), value))

    @modifier
    def remove_prevout_by_scripthash(self, scripthash: str, *, prevout: TxOutpoint, value: RavenValue) -> None:
        assert isinstance(scripthash, str)
        assert isinstance(prevout, TxOutpoint)
        assert isinstance(value, RavenValue)
        self._prevouts_by_scripthash[scripthash].discard((prevout.to_str(), value))
        if not self._prevouts_by_scripthash[scripthash]:
            self._prevouts_by_scripthash.pop(scripthash)

    @locked
    def get_prevouts_by_scripthash(self, scripthash: str) -> Set[Tuple[TxOutpoint, RavenValue]]:
        assert isinstance(scripthash, str)
        prevouts_and_values = self._prevouts_by_scripthash.get(scripthash, set())
        return {(TxOutpoint.from_str(prevout), value) for prevout, value in prevouts_and_values}

    @modifier
    def add_transaction(self, tx_hash: str, tx: Transaction) -> None:
        assert isinstance(tx_hash, str)
        assert isinstance(tx, Transaction), tx
        # note that tx might be a PartialTransaction
        # serialize and de-serialize tx now. this might e.g. convert a complete PartialTx to a Tx
        tx = tx_from_any(str(tx))
        if not tx_hash:
            raise Exception("trying to add tx to db without txid")
        if tx_hash != tx.txid():
            raise Exception(f"trying to add tx to db with inconsistent txid: {tx_hash} != {tx.txid()}")
        # don't allow overwriting complete tx with partial tx
        tx_we_already_have = self.transactions.get(tx_hash, None)
        if tx_we_already_have is None or isinstance(tx_we_already_have, PartialTransaction):
            self.transactions[tx_hash] = tx

    @modifier
    def remove_transaction(self, tx_hash: str) -> Optional[Transaction]:
        assert isinstance(tx_hash, str)
        return self.transactions.pop(tx_hash, None)

    @locked
    def get_transaction(self, tx_hash: Optional[str]) -> Optional[Transaction]:
        if tx_hash is None:
            return None
        assert isinstance(tx_hash, str)
        return self.transactions.get(tx_hash)

    @locked
    def list_transactions(self) -> Sequence[str]:
        return list(self.transactions.keys())

    @locked
    def get_history(self) -> Sequence[str]:
        return list(self.history.keys())

    def is_addr_in_history(self, addr: str) -> bool:
        # does not mean history is non-empty!
        assert isinstance(addr, str)
        return addr in self.history

    @locked
    def get_addr_history(self, addr: str) -> Sequence[Tuple[str, int]]:
        assert isinstance(addr, str)
        return self.history.get(addr, [])

    @modifier
    def set_addr_history(self, addr: str, hist) -> None:
        assert isinstance(addr, str)
        self.history[addr] = hist

    @modifier
    def remove_addr_history(self, addr: str) -> None:
        assert isinstance(addr, str)
        self.history.pop(addr, None)

    @locked
    def list_verified_tx(self) -> Sequence[str]:
        return list(self.verified_tx.keys())

    @locked
    def get_verified_tx(self, txid: str) -> Optional[TxMinedInfo]:
        assert isinstance(txid, str)
        if txid not in self.verified_tx:
            return None
        height, timestamp, txpos, header_hash = self.verified_tx[txid]
        return TxMinedInfo(height=height,
                           conf=None,
                           timestamp=timestamp,
                           txpos=txpos,
                           header_hash=header_hash)

    @modifier
    def add_verified_tx(self, txid: str, info: TxMinedInfo):
        assert isinstance(txid, str)
        assert isinstance(info, TxMinedInfo)
        self.verified_tx[txid] = (info.height, info.timestamp, info.txpos, info.header_hash)

    @modifier
    def remove_verified_tx(self, txid: str):
        assert isinstance(txid, str)
        self.verified_tx.pop(txid, None)

    def is_in_verified_tx(self, txid: str) -> bool:
        assert isinstance(txid, str)
        return txid in self.verified_tx

    @modifier
    def add_tx_fee_from_server(self, txid: str, fee_sat: Optional[int]) -> None:
        assert isinstance(txid, str)
        # note: when called with (fee_sat is None), rm currently saved value
        if txid not in self.tx_fees:
            self.tx_fees[txid] = TxFeesValue()
        tx_fees_value = self.tx_fees[txid]
        if tx_fees_value.is_calculated_by_us:
            return
        self.tx_fees[txid] = tx_fees_value._replace(fee=fee_sat, is_calculated_by_us=False)

    @modifier
    def add_tx_fee_we_calculated(self, txid: str, fee_sat: Optional[int]) -> None:
        assert isinstance(txid, str)
        if fee_sat is None:
            return
        assert isinstance(fee_sat, int)
        if txid not in self.tx_fees:
            self.tx_fees[txid] = TxFeesValue()
        self.tx_fees[txid] = self.tx_fees[txid]._replace(fee=fee_sat, is_calculated_by_us=True)

    @locked
    def get_tx_fee(self, txid: str, *, trust_server: bool = False) -> Optional[int]:
        assert isinstance(txid, str)
        """Returns tx_fee."""
        tx_fees_value = self.tx_fees.get(txid)
        if tx_fees_value is None:
            return None
        if not trust_server and not tx_fees_value.is_calculated_by_us:
            return None
        return tx_fees_value.fee

    @modifier
    def add_num_inputs_to_tx(self, txid: str, num_inputs: int) -> None:
        assert isinstance(txid, str)
        assert isinstance(num_inputs, int)
        if txid not in self.tx_fees:
            self.tx_fees[txid] = TxFeesValue()
        self.tx_fees[txid] = self.tx_fees[txid]._replace(num_inputs=num_inputs)

    @locked
    def get_num_all_inputs_of_tx(self, txid: str) -> Optional[int]:
        assert isinstance(txid, str)
        tx_fees_value = self.tx_fees.get(txid)
        if tx_fees_value is None:
            return None
        return tx_fees_value.num_inputs

    @locked
    def get_num_ismine_inputs_of_tx(self, txid: str) -> int:
        assert isinstance(txid, str)
        txins = self.txi.get(txid, {})
        return sum([len(tupls) for addr, tupls in txins.items()])

    @modifier
    def remove_tx_fee(self, txid: str) -> None:
        assert isinstance(txid, str)
        self.tx_fees.pop(txid, None)

    @locked
    def get_dict(self, name) -> dict:
        # Warning: interacts un-intuitively with 'put': certain parts
        # of 'data' will have pointers saved as separate variables.
        if name not in self.data:
            self.data[name] = {}
        return self.data[name]

    @locked
    def num_change_addresses(self) -> int:
        return len(self.change_addresses)

    @locked
    def num_receiving_addresses(self) -> int:
        return len(self.receiving_addresses)

    @locked
    def get_change_addresses(self, *, slice_start=None, slice_stop=None) -> List[str]:
        # note: slicing makes a shallow copy
        return self.change_addresses[slice_start:slice_stop]

    @locked
    def get_receiving_addresses(self, *, slice_start=None, slice_stop=None) -> List[str]:
        # note: slicing makes a shallow copy
        return self.receiving_addresses[slice_start:slice_stop]

    @modifier
    def add_change_address(self, addr: str) -> None:
        assert isinstance(addr, str)
        self._addr_to_addr_index[addr] = (1, len(self.change_addresses))
        self.change_addresses.append(addr)

    @modifier
    def add_receiving_address(self, addr: str) -> None:
        assert isinstance(addr, str)
        self._addr_to_addr_index[addr] = (0, len(self.receiving_addresses))
        self.receiving_addresses.append(addr)

    @locked
    def get_address_index(self, address: str) -> Optional[Sequence[int]]:
        assert isinstance(address, str)
        return self._addr_to_addr_index.get(address)

    @modifier
    def add_imported_address(self, addr: str, d: dict) -> None:
        assert isinstance(addr, str)
        self.imported_addresses[addr] = d

    @modifier
    def remove_imported_address(self, addr: str) -> None:
        assert isinstance(addr, str)
        self.imported_addresses.pop(addr)

    @locked
    def has_imported_address(self, addr: str) -> bool:
        assert isinstance(addr, str)
        return addr in self.imported_addresses

    @locked
    def get_imported_addresses(self) -> Sequence[str]:
        return list(sorted(self.imported_addresses.keys()))

    @locked
    def get_imported_address(self, addr: str) -> Optional[dict]:
        assert isinstance(addr, str)
        return self.imported_addresses.get(addr)

    def load_addresses(self, wallet_type):
        """ called from Abstract_Wallet.__init__ """
        if wallet_type == 'imported':
            self.imported_addresses = self.get_dict('addresses')  # type: Dict[str, dict]
        else:
            self.get_dict('addresses')
            for name in ['receiving', 'change']:
                if name not in self.data['addresses']:
                    self.data['addresses'][name] = []
            self.change_addresses = self.data['addresses']['change']
            self.receiving_addresses = self.data['addresses']['receiving']
            self._addr_to_addr_index = {}  # type: Dict[str, Sequence[int]]  # key: address, value: (is_change, index)
            for i, addr in enumerate(self.receiving_addresses):
                self._addr_to_addr_index[addr] = (0, i)
            for i, addr in enumerate(self.change_addresses):
                self._addr_to_addr_index[addr] = (1, i)

    @profiler
    def _load_transactions(self):
        self.data = StoredDict(self.data, self, [])
        # references in self.data
        # TODO make all these private
        self.messages = self.get_dict('messages')                # type: Dict[int, List[Tuple[str, str, Optional[Dict[TxOutpoint, int]]]]]
        self.asset = self.get_dict('asset_meta')                 # type: Dict[str, AssetMeta]
        self.asset_reissue_outpoints = self.get_dict('asset_reissue_points')  # type: Dict[str, Dict[str, str]]
        self.nonstandard_outpoints = self.get_dict('nonstandard_points')  # type: Dict[str, str]
        self.ipfs_information = self.get_dict('ipfs_information')   # type: Dict[str, IPFSData]
        self.txi = self.get_dict('txi')                          # type: Dict[str, Dict[str, Dict[str, RavenValue]]]
        self.txo = self.get_dict('txo')                          # type: Dict[str, Dict[str, Dict[str, Tuple[RavenValue, bool]]]]
        self.transactions = self.get_dict('transactions')        # type: Dict[str, Transaction]
        self.spent_outpoints = self.get_dict('spent_outpoints')  # txid -> output_index -> next_txid
        self.history = self.get_dict('addr_history')             # address -> list of (txid, height)
        self.verified_tx = self.get_dict('verified_tx3')         # txid -> (height, timestamp, txpos, header_hash)
        self.tx_fees = self.get_dict('tx_fees')                  # type: Dict[str, TxFeesValue]
        self._prevouts_by_scripthash = self.get_dict('prevouts_by_scripthash')  # type: Dict[str, Set[Tuple[str, RavenValue]]]
        # remove unreferenced tx
        for tx_hash in list(self.transactions.keys()):
            if not self.get_txi_addresses(tx_hash) and not self.get_txo_addresses(tx_hash):
                self.logger.info(f"removing unreferenced tx: {tx_hash}")
                self.transactions.pop(tx_hash)
        # remove unreferenced outpoints
        for prevout_hash in self.spent_outpoints.keys():
            d = self.spent_outpoints[prevout_hash]
            for prevout_n, spending_txid in list(d.items()):
                if spending_txid not in self.transactions:
                    self.logger.info("removing unreferenced spent outpoint")
                    d.pop(prevout_n)

    @modifier
    def clear_history(self):
        self.txi.clear()
        self.txo.clear()
        self.spent_outpoints.clear()
        self.transactions.clear()
        self.history.clear()
        self.verified_tx.clear()
        self.tx_fees.clear()
        self._prevouts_by_scripthash.clear()

    def _convert_dict(self, path, key, v):
        if key == 'transactions':
            # note: for performance, "deserialize=False" so that we will deserialize these on-demand
            v = dict((k, tx_from_any(x, deserialize=False)) for k, x in v.items())
        if key == 'invoices':
            v = dict((k, Invoice(**x)) for k, x in v.items())
        if key == 'payment_requests':
            v = dict((k, Invoice(**x)) for k, x in v.items())
        elif key == 'adds':
            v = dict((k, UpdateAddHtlc.from_tuple(*x)) for k, x in v.items())
        elif key == 'fee_updates':
            v = dict((k, FeeUpdate(**x)) for k, x in v.items())
        elif key == 'submarine_swaps':
            v = dict((k, SwapData(**x)) for k, x in v.items())
        elif key == 'imported_channel_backups':
            v = dict((k, ImportedChannelBackupStorage(**x)) for k, x in v.items())
        elif key == 'onchain_channel_backups':
            v = dict((k, OnchainChannelBackupStorage(**x)) for k, x in v.items())
        elif key == 'tx_fees':
            v = dict((k, TxFeesValue(*x)) for k, x in v.items())
        elif key == 'prevouts_by_scripthash':
            v = dict((k, {(prevout, value if isinstance(value, RavenValue) else (RavenValue(value) if isinstance(value, Satoshis) else RavenValue.from_json(value))) for (prevout, value) in x}) for k, x in v.items())
        elif key == 'txo':
            v = {txid: {addr: {pos: (v if isinstance(v, RavenValue) else RavenValue.from_json(v), cb) for pos, (v, cb) in d2.items()} for addr, d2 in d1.items()} for txid, d1 in v.items()}
        elif key == 'txi':
            v = {txid: {addr: {ser: v if isinstance(v, RavenValue) else RavenValue.from_json(v) for ser, v in d2.items()} for addr, d2 in d1.items()} for txid, d1 in v.items()}
        elif key == 'buckets':
            v = dict((k, ShachainElement(bfh(x[0]), int(x[1]))) for k, x in v.items())
        elif key == 'data_loss_protect_remote_pcp':
            v = dict((k, bfh(x)) for k, x in v.items())
        elif key == 'asset_meta':
            items = v.items()
            if len(items) != 0:
                _, t = list(items)[0]
                if len(t) != 14:
                    return dict()
            v = dict((k, AssetMeta(name, amt, ownr, reis, div, ipfs, data, height, div_height, ipfs_height, t,
                                   TxOutpoint.from_str('{}:{}'.format(s[0], s[1])),
                                   TxOutpoint.from_str('{}:{}'.format(s_d[0], s_d[1])) if s_d else None,
                                   TxOutpoint.from_str('{}:{}'.format(s_i[0], s_i[1])) if s_i else None))
                     for k, (name, amt, ownr, reis, div, ipfs, data, height, div_height, ipfs_height, t, s, s_d, s_i) in items)
        
        elif key == 'ipfs_information':
            items = v.items()
            if len(items) != 0:
                _, t = list(items)[0]
                if len(t) != 4:
                    return dict()
            
            v = dict((k, IPFSData(ipfs, mime, size, cached)) for k, (ipfs, mime, size, cached) in items)

        # convert keys to HTLCOwner
        if key == 'log' or (path and path[-1] in ['locked_in', 'fails', 'settles']):
            if "1" in v:
                v[LOCAL] = v.pop("1")
                v[REMOTE] = v.pop("-1")
        return v

    def _convert_value(self, path, key, v):
        if key == 'local_config':
            v = LocalConfig(**v)
        elif key == 'remote_config':
            v = RemoteConfig(**v)
        elif key == 'constraints':
            v = ChannelConstraints(**v)
        elif key == 'funding_outpoint':
            v = Outpoint(**v)
        elif key == 'channel_type':
            v = ChannelType(v)
        return v

    def _should_convert_to_stored_dict(self, key) -> bool:
        if key == 'keystore':
            return False
        multisig_keystore_names = [('x%d/' % i) for i in range(1, 16)]
        if key in multisig_keystore_names:
            return False
        return True

    def write(self, storage: 'WalletStorage'):
        with self.lock:
            self._write(storage)

    @profiler
    def _write(self, storage: 'WalletStorage'):
        if threading.current_thread().daemon:
            self.logger.warning('daemon thread cannot write db')
            return
        if not self.modified():
            return
        json_str = self.dump(human_readable=not storage.is_encrypted())
        storage.write(json_str)
        self.set_modified(False)

    def is_ready_to_be_used_by_wallet(self):
        return not self.requires_upgrade() and self._called_after_upgrade_tasks

    def split_accounts(self, root_path):
        from .storage import WalletStorage
        out = []
        result = self.get_split_accounts()
        for data in result:
            path = root_path + '.' + data['suffix']
            storage = WalletStorage(path)
            db = WalletDB(json.dumps(data), manual_upgrades=False)
            db._called_after_upgrade_tasks = False
            db.upgrade()
            db.write(storage)
            out.append(path)
        return out

    def get_action(self):
        action = run_hook('get_action', self)
        return action

    def load_plugins(self):
        wallet_type = self.get('wallet_type')
        if wallet_type in plugin_loaders:
            plugin_loaders[wallet_type]()

    def set_keystore_encryption(self, enable):
        self.put('use_encryption', enable)<|MERGE_RESOLUTION|>--- conflicted
+++ resolved
@@ -52,14 +52,9 @@
 
 OLD_SEED_VERSION = 4        # electrum versions < 2.0
 NEW_SEED_VERSION = 11       # electrum versions >= 2.0
-<<<<<<< HEAD
-#FINAL_SEED_VERSION = 41     # electrum >= 2.7 will set this to prevent
-=======
 FINAL_SEED_VERSION = 48     # electrum >= 2.7 will set this to prevent
->>>>>>> ed65f335
                             # old versions from overwriting new format
-
-FINAL_SEED_VERSION = 47  # Rewrites wallet to support assets
+                            # Rewrites wallet to support assets
 
 class TxFeesValue(NamedTuple):
     fee: Optional[int] = None
@@ -201,13 +196,9 @@
         self._convert_version_45()
         self._convert_version_46()
         self._convert_version_47()
-<<<<<<< HEAD
-=======
         self._convert_version_48()
         self.put('seed_version', FINAL_SEED_VERSION)  # just to be sure
->>>>>>> ed65f335
-
-        self.put('seed_version', FINAL_SEED_VERSION)  # just to be sure
+
         self._after_upgrade_tasks()
 
     def _after_upgrade_tasks(self):
