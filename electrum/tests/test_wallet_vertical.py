--- conflicted
+++ resolved
@@ -6,11 +6,7 @@
 import asyncio
 import copy
 
-<<<<<<< HEAD
-from electrum import storage, ravencoin, keystore, bip32, wallet
-=======
-from electrum import storage, bitcoin, keystore, bip32, slip39, wallet
->>>>>>> 0b30cf80
+from electrum import storage, ravencoin, keystore, bip32, slip39, wallet
 from electrum import Transaction
 from electrum import SimpleConfig
 from electrum.address_synchronizer import TX_HEIGHT_UNCONFIRMED, TX_HEIGHT_UNCONF_PARENT
