# -*- coding: utf-8 -*-
#
# Electrum - lightweight Bitcoin client
# Copyright (C) 2018 The Electrum developers
#
# Permission is hereby granted, free of charge, to any person
# obtaining a copy of this software and associated documentation files
# (the "Software"), to deal in the Software without restriction,
# including without limitation the rights to use, copy, modify, merge,
# publish, distribute, sublicense, and/or sell copies of the Software,
# and to permit persons to whom the Software is furnished to do so,
# subject to the following conditions:
#
# The above copyright notice and this permission notice shall be
# included in all copies or substantial portions of the Software.
#
# THE SOFTWARE IS PROVIDED "AS IS", WITHOUT WARRANTY OF ANY KIND,
# EXPRESS OR IMPLIED, INCLUDING BUT NOT LIMITED TO THE WARRANTIES OF
# MERCHANTABILITY, FITNESS FOR A PARTICULAR PURPOSE AND
# NONINFRINGEMENT. IN NO EVENT SHALL THE AUTHORS OR COPYRIGHT HOLDERS
# BE LIABLE FOR ANY CLAIM, DAMAGES OR OTHER LIABILITY, WHETHER IN AN
# ACTION OF CONTRACT, TORT OR OTHERWISE, ARISING FROM, OUT OF OR IN
# CONNECTION WITH THE SOFTWARE OR THE USE OR OTHER DEALINGS IN THE
# SOFTWARE.

import time
import random
import os
from collections import defaultdict
from typing import Sequence, List, Tuple, Optional, Dict, NamedTuple, TYPE_CHECKING, Set
import binascii
import base64
import asyncio
import threading
from enum import IntEnum

from aiorpcx import NetAddress

from .sql_db import SqlDB, sql
from . import constants, util
from .util import bh2u, profiler, get_headers_dir, is_ip_address, json_normalize
from .logging import Logger
from .lnutil import (LNPeerAddr, format_short_channel_id, ShortChannelID,
                     validate_features, IncompatibleOrInsaneFeatures, InvalidGossipMsg)
from .lnverifier import LNChannelVerifier, verify_sig_for_channel_update
from .lnmsg import decode_msg
from . import ecc
from .crypto import sha256d

if TYPE_CHECKING:
    from .network import Network
    from .lnchannel import Channel
    from .lnrouter import RouteEdge


FLAG_DISABLE   = 1 << 1
FLAG_DIRECTION = 1 << 0


class ChannelInfo(NamedTuple):
    short_channel_id: ShortChannelID
    node1_id: bytes
    node2_id: bytes
    capacity_sat: Optional[int]

    @staticmethod
    def from_msg(payload: dict) -> 'ChannelInfo':
        features = int.from_bytes(payload['features'], 'big')
        validate_features(features)
        channel_id = payload['short_channel_id']
        node_id_1 = payload['node_id_1']
        node_id_2 = payload['node_id_2']
        assert list(sorted([node_id_1, node_id_2])) == [node_id_1, node_id_2]
        capacity_sat = None
        return ChannelInfo(
            short_channel_id = ShortChannelID.normalize(channel_id),
            node1_id = node_id_1,
            node2_id = node_id_2,
            capacity_sat = capacity_sat
        )

    @staticmethod
    def from_raw_msg(raw: bytes) -> 'ChannelInfo':
        payload_dict = decode_msg(raw)[1]
        return ChannelInfo.from_msg(payload_dict)

    @staticmethod
    def from_route_edge(route_edge: 'RouteEdge') -> 'ChannelInfo':
        node1_id, node2_id = sorted([route_edge.start_node, route_edge.end_node])
        return ChannelInfo(
            short_channel_id=route_edge.short_channel_id,
            node1_id=node1_id,
            node2_id=node2_id,
            capacity_sat=None,
        )


class Policy(NamedTuple):
    key: bytes
    cltv_expiry_delta: int
    htlc_minimum_msat: int
    htlc_maximum_msat: Optional[int]
    fee_base_msat: int
    fee_proportional_millionths: int
    channel_flags: int
    message_flags: int
    timestamp: int

    @staticmethod
    def from_msg(payload: dict) -> 'Policy':
        return Policy(
            key                         = payload['short_channel_id'] + payload['start_node'],
            cltv_expiry_delta           = payload['cltv_expiry_delta'],
            htlc_minimum_msat           = payload['htlc_minimum_msat'],
            htlc_maximum_msat           = payload.get('htlc_maximum_msat', None),
            fee_base_msat               = payload['fee_base_msat'],
            fee_proportional_millionths = payload['fee_proportional_millionths'],
            message_flags               = int.from_bytes(payload['message_flags'], "big"),
            channel_flags               = int.from_bytes(payload['channel_flags'], "big"),
            timestamp                   = payload['timestamp'],
        )

    @staticmethod
    def from_raw_msg(key:bytes, raw: bytes) -> 'Policy':
        payload = decode_msg(raw)[1]
        payload['start_node'] = key[8:]
        return Policy.from_msg(payload)

    @staticmethod
    def from_route_edge(route_edge: 'RouteEdge') -> 'Policy':
        return Policy(
            key=route_edge.short_channel_id + route_edge.start_node,
            cltv_expiry_delta=route_edge.cltv_expiry_delta,
            htlc_minimum_msat=0,
            htlc_maximum_msat=None,
            fee_base_msat=route_edge.fee_base_msat,
            fee_proportional_millionths=route_edge.fee_proportional_millionths,
            channel_flags=0,
            message_flags=0,
            timestamp=0,
        )

    def is_disabled(self):
        return self.channel_flags & FLAG_DISABLE

    @property
    def short_channel_id(self) -> ShortChannelID:
        return ShortChannelID.normalize(self.key[0:8])

    @property
    def start_node(self) -> bytes:
        return self.key[8:]


class NodeInfo(NamedTuple):
    node_id: bytes
    features: int
    timestamp: int
    alias: str

    @staticmethod
    def from_msg(payload) -> Tuple['NodeInfo', Sequence['LNPeerAddr']]:
        node_id = payload['node_id']
        features = int.from_bytes(payload['features'], "big")
        validate_features(features)
        addresses = NodeInfo.parse_addresses_field(payload['addresses'])
        peer_addrs = []
        for host, port in addresses:
            try:
                peer_addrs.append(LNPeerAddr(host=host, port=port, pubkey=node_id))
            except ValueError:
                pass
        alias = payload['alias'].rstrip(b'\x00')
        try:
            alias = alias.decode('utf8')
        except:
            alias = ''
        timestamp = payload['timestamp']
        node_info = NodeInfo(node_id=node_id, features=features, timestamp=timestamp, alias=alias)
        return node_info, peer_addrs

    @staticmethod
    def from_raw_msg(raw: bytes) -> Tuple['NodeInfo', Sequence['LNPeerAddr']]:
        payload_dict = decode_msg(raw)[1]
        return NodeInfo.from_msg(payload_dict)

    @staticmethod
    def parse_addresses_field(addresses_field):
        buf = addresses_field
        def read(n):
            nonlocal buf
            data, buf = buf[0:n], buf[n:]
            return data
        addresses = []
        while buf:
            atype = ord(read(1))
            if atype == 0:
                pass
            elif atype == 1:  # IPv4
                ipv4_addr = '.'.join(map(lambda x: '%d' % x, read(4)))
                port = int.from_bytes(read(2), 'big')
                if is_ip_address(ipv4_addr) and port != 0:
                    addresses.append((ipv4_addr, port))
            elif atype == 2:  # IPv6
                ipv6_addr = b':'.join([binascii.hexlify(read(2)) for i in range(8)])
                ipv6_addr = ipv6_addr.decode('ascii')
                port = int.from_bytes(read(2), 'big')
                if is_ip_address(ipv6_addr) and port != 0:
                    addresses.append((ipv6_addr, port))
            elif atype == 3:  # onion v2
                host = base64.b32encode(read(10)) + b'.onion'
                host = host.decode('ascii').lower()
                port = int.from_bytes(read(2), 'big')
                addresses.append((host, port))
            elif atype == 4:  # onion v3
                host = base64.b32encode(read(35)) + b'.onion'
                host = host.decode('ascii').lower()
                port = int.from_bytes(read(2), 'big')
                addresses.append((host, port))
            else:
                # unknown address type
                # we don't know how long it is -> have to escape
                # if there are other addresses we could have parsed later, they are lost.
                break
        return addresses


class UpdateStatus(IntEnum):
    ORPHANED   = 0
    EXPIRED    = 1
    DEPRECATED = 2
    UNCHANGED  = 3
    GOOD       = 4

class CategorizedChannelUpdates(NamedTuple):
    orphaned: List    # no channel announcement for channel update
    expired: List     # update older than two weeks
    deprecated: List  # update older than database entry
    unchanged: List   # unchanged policies
    good: List        # good updates


def get_mychannel_info(short_channel_id: ShortChannelID,
                       my_channels: Dict[ShortChannelID, 'Channel']) -> Optional[ChannelInfo]:
    chan = my_channels.get(short_channel_id)
    if not chan:
        return
    ci = ChannelInfo.from_raw_msg(chan.construct_channel_announcement_without_sigs())
    return ci._replace(capacity_sat=chan.constraints.capacity)

def get_mychannel_policy(short_channel_id: bytes, node_id: bytes,
                         my_channels: Dict[ShortChannelID, 'Channel']) -> Optional[Policy]:
    chan = my_channels.get(short_channel_id)  # type: Optional[Channel]
    if not chan:
        return
    if node_id == chan.node_id:  # incoming direction (to us)
        remote_update_raw = chan.get_remote_update()
        if not remote_update_raw:
            return
        now = int(time.time())
        remote_update_decoded = decode_msg(remote_update_raw)[1]
        remote_update_decoded['timestamp'] = now
        remote_update_decoded['start_node'] = node_id
        return Policy.from_msg(remote_update_decoded)
    elif node_id == chan.get_local_pubkey():  # outgoing direction (from us)
        local_update_decoded = decode_msg(chan.get_outgoing_gossip_channel_update())[1]
        local_update_decoded['start_node'] = node_id
        return Policy.from_msg(local_update_decoded)


create_channel_info = """
CREATE TABLE IF NOT EXISTS channel_info (
short_channel_id BLOB(8),
msg BLOB,
PRIMARY KEY(short_channel_id)
)"""

create_policy = """
CREATE TABLE IF NOT EXISTS policy (
key BLOB(41),
msg BLOB,
PRIMARY KEY(key)
)"""

create_address = """
CREATE TABLE IF NOT EXISTS address (
node_id BLOB(33),
host STRING(256),
port INTEGER NOT NULL,
timestamp INTEGER,
PRIMARY KEY(node_id, host, port)
)"""

create_node_info = """
CREATE TABLE IF NOT EXISTS node_info (
node_id BLOB(33),
msg BLOB,
PRIMARY KEY(node_id)
)"""


class ChannelDB(SqlDB):

    NUM_MAX_RECENT_PEERS = 20

    def __init__(self, network: 'Network'):
        path = os.path.join(get_headers_dir(network.config), 'gossip_db')
        super().__init__(network.asyncio_loop, path, commit_interval=100)
        self.lock = threading.RLock()
        self.num_nodes = 0
        self.num_channels = 0
        self._channel_updates_for_private_channels = {}  # type: Dict[Tuple[bytes, bytes], dict]
        self.ca_verifier = LNChannelVerifier(network, self)

        # initialized in load_data
        # note: modify/iterate needs self.lock
        self._channels = {}  # type: Dict[ShortChannelID, ChannelInfo]
        self._policies = {}  # type: Dict[Tuple[bytes, ShortChannelID], Policy]  # (node_id, scid) -> Policy
        self._nodes = {}  # type: Dict[bytes, NodeInfo]  # node_id -> NodeInfo
        # node_id -> NetAddress -> timestamp
        self._addresses = defaultdict(dict)  # type: Dict[bytes, Dict[NetAddress, int]]
        self._channels_for_node = defaultdict(set)  # type: Dict[bytes, Set[ShortChannelID]]
        self._recent_peers = []  # type: List[bytes]  # list of node_ids
        self._chans_with_0_policies = set()  # type: Set[ShortChannelID]
        self._chans_with_1_policies = set()  # type: Set[ShortChannelID]
        self._chans_with_2_policies = set()  # type: Set[ShortChannelID]

        self.data_loaded = asyncio.Event()
        self.network = network # only for callback

    def update_counts(self):
        self.num_nodes = len(self._nodes)
        self.num_channels = len(self._channels)
        self.num_policies = len(self._policies)
        util.trigger_callback('channel_db', self.num_nodes, self.num_channels, self.num_policies)
        util.trigger_callback('ln_gossip_sync_progress')

    def get_channel_ids(self):
        with self.lock:
            return set(self._channels.keys())

    def add_recent_peer(self, peer: LNPeerAddr):
        now = int(time.time())
        node_id = peer.pubkey
        with self.lock:
            self._addresses[node_id][peer.net_addr()] = now
            # list is ordered
            if node_id in self._recent_peers:
                self._recent_peers.remove(node_id)
            self._recent_peers.insert(0, node_id)
            self._recent_peers = self._recent_peers[:self.NUM_MAX_RECENT_PEERS]
        self._db_save_node_address(peer, now)

    def get_200_randomly_sorted_nodes_not_in(self, node_ids):
        with self.lock:
            unshuffled = set(self._nodes.keys()) - node_ids
        return random.sample(list(unshuffled), min(200, len(unshuffled)))
<<<<<<< HEAD
        
=======

>>>>>>> 5bd2524b
    def get_last_good_address(self, node_id: bytes) -> Optional[LNPeerAddr]:
        """Returns latest address we successfully connected to, for given node."""
        addr_to_ts = self._addresses.get(node_id)
        if not addr_to_ts:
            return None
        addr = sorted(list(addr_to_ts), key=lambda a: addr_to_ts[a], reverse=True)[0]
        try:
            return LNPeerAddr(str(addr.host), addr.port, node_id)
        except ValueError:
            return None

    def get_recent_peers(self):
        if not self.data_loaded.is_set():
            raise Exception("channelDB data not loaded yet!")
        with self.lock:
            ret = [self.get_last_good_address(node_id)
                   for node_id in self._recent_peers]
            return ret

    # note: currently channel announcements are trusted by default (trusted=True);
    #       they are not SPV-verified. Verifying them would make the gossip sync
    #       even slower; especially as servers will start throttling us.
    #       It would probably put significant strain on servers if all clients
    #       verified the complete gossip.
    def add_channel_announcements(self, msg_payloads, *, trusted=True):
        # note: signatures have already been verified.
        if type(msg_payloads) is dict:
            msg_payloads = [msg_payloads]
        added = 0
        for msg in msg_payloads:
            short_channel_id = ShortChannelID(msg['short_channel_id'])
            if short_channel_id in self._channels:
                continue
            if constants.net.rev_genesis_bytes() != msg['chain_hash']:
                self.logger.info("ChanAnn has unexpected chain_hash {}".format(bh2u(msg['chain_hash'])))
                continue
            try:
                channel_info = ChannelInfo.from_msg(msg)
            except IncompatibleOrInsaneFeatures as e:
                self.logger.info(f"unknown or insane feature bits: {e!r}")
                continue
            if trusted:
                added += 1
                self.add_verified_channel_info(msg)
            else:
                added += self.ca_verifier.add_new_channel_info(short_channel_id, msg)

        self.update_counts()
        self.logger.debug('add_channel_announcement: %d/%d'%(added, len(msg_payloads)))

    def add_verified_channel_info(self, msg: dict, *, capacity_sat: int = None) -> None:
        try:
            channel_info = ChannelInfo.from_msg(msg)
        except IncompatibleOrInsaneFeatures:
            return
        channel_info = channel_info._replace(capacity_sat=capacity_sat)
        with self.lock:
            self._channels[channel_info.short_channel_id] = channel_info
            self._channels_for_node[channel_info.node1_id].add(channel_info.short_channel_id)
            self._channels_for_node[channel_info.node2_id].add(channel_info.short_channel_id)
        self._update_num_policies_for_chan(channel_info.short_channel_id)
        if 'raw' in msg:
            self._db_save_channel(channel_info.short_channel_id, msg['raw'])

    def policy_changed(self, old_policy: Policy, new_policy: Policy, verbose: bool) -> bool:
        changed = False
        if old_policy.cltv_expiry_delta != new_policy.cltv_expiry_delta:
            changed |= True
            if verbose:
                self.logger.info(f'cltv_expiry_delta: {old_policy.cltv_expiry_delta} -> {new_policy.cltv_expiry_delta}')
        if old_policy.htlc_minimum_msat != new_policy.htlc_minimum_msat:
            changed |= True
            if verbose:
                self.logger.info(f'htlc_minimum_msat: {old_policy.htlc_minimum_msat} -> {new_policy.htlc_minimum_msat}')
        if old_policy.htlc_maximum_msat != new_policy.htlc_maximum_msat:
            changed |= True
            if verbose:
                self.logger.info(f'htlc_maximum_msat: {old_policy.htlc_maximum_msat} -> {new_policy.htlc_maximum_msat}')
        if old_policy.fee_base_msat != new_policy.fee_base_msat:
            changed |= True
            if verbose:
                self.logger.info(f'fee_base_msat: {old_policy.fee_base_msat} -> {new_policy.fee_base_msat}')
        if old_policy.fee_proportional_millionths != new_policy.fee_proportional_millionths:
            changed |= True
            if verbose:
                self.logger.info(f'fee_proportional_millionths: {old_policy.fee_proportional_millionths} -> {new_policy.fee_proportional_millionths}')
        if old_policy.channel_flags != new_policy.channel_flags:
            changed |= True
            if verbose:
                self.logger.info(f'channel_flags: {old_policy.channel_flags} -> {new_policy.channel_flags}')
        if old_policy.message_flags != new_policy.message_flags:
            changed |= True
            if verbose:
                self.logger.info(f'message_flags: {old_policy.message_flags} -> {new_policy.message_flags}')
        if not changed and verbose:
            self.logger.info(f'policy unchanged: {old_policy.timestamp} -> {new_policy.timestamp}')
        return changed

    def add_channel_update(
            self, payload, *, max_age=None, verify=True, verbose=True) -> UpdateStatus:
        now = int(time.time())
        short_channel_id = ShortChannelID(payload['short_channel_id'])
        timestamp = payload['timestamp']
        if max_age and now - timestamp > max_age:
            return UpdateStatus.EXPIRED
        if timestamp - now > 60:
            return UpdateStatus.DEPRECATED
        channel_info = self._channels.get(short_channel_id)
        if not channel_info:
            return UpdateStatus.ORPHANED
        flags = int.from_bytes(payload['channel_flags'], 'big')
        direction = flags & FLAG_DIRECTION
        start_node = channel_info.node1_id if direction == 0 else channel_info.node2_id
        payload['start_node'] = start_node
        # compare updates to existing database entries
        short_channel_id = ShortChannelID(payload['short_channel_id'])
        key = (start_node, short_channel_id)
        old_policy = self._policies.get(key)
        if old_policy and timestamp <= old_policy.timestamp + 60:
            return UpdateStatus.DEPRECATED
        if verify:
            self.verify_channel_update(payload)
        policy = Policy.from_msg(payload)
        with self.lock:
            self._policies[key] = policy
        self._update_num_policies_for_chan(short_channel_id)
        if 'raw' in payload:
            self._db_save_policy(policy.key, payload['raw'])
        if old_policy and not self.policy_changed(old_policy, policy, verbose):
            return UpdateStatus.UNCHANGED
        else:
            return UpdateStatus.GOOD

    def add_channel_updates(self, payloads, max_age=None) -> CategorizedChannelUpdates:
        orphaned = []
        expired = []
        deprecated = []
        unchanged = []
        good = []
        for payload in payloads:
            r = self.add_channel_update(payload, max_age=max_age, verbose=False, verify=True)
            if r == UpdateStatus.ORPHANED:
                orphaned.append(payload)
            elif r == UpdateStatus.EXPIRED:
                expired.append(payload)
            elif r == UpdateStatus.DEPRECATED:
                deprecated.append(payload)
            elif r == UpdateStatus.UNCHANGED:
                unchanged.append(payload)
            elif r == UpdateStatus.GOOD:
                good.append(payload)
        self.update_counts()
        return CategorizedChannelUpdates(
            orphaned=orphaned,
            expired=expired,
            deprecated=deprecated,
            unchanged=unchanged,
            good=good)


    def create_database(self):
        c = self.conn.cursor()
        c.execute(create_node_info)
        c.execute(create_address)
        c.execute(create_policy)
        c.execute(create_channel_info)
        self.conn.commit()

    @sql
    def _db_save_policy(self, key: bytes, msg: bytes):
        # 'msg' is a 'channel_update' message
        c = self.conn.cursor()
        c.execute("""REPLACE INTO policy (key, msg) VALUES (?,?)""", [key, msg])

    @sql
    def _db_delete_policy(self, node_id: bytes, short_channel_id: ShortChannelID):
        key = short_channel_id + node_id
        c = self.conn.cursor()
        c.execute("""DELETE FROM policy WHERE key=?""", (key,))

    @sql
    def _db_save_channel(self, short_channel_id: ShortChannelID, msg: bytes):
        # 'msg' is a 'channel_announcement' message
        c = self.conn.cursor()
        c.execute("REPLACE INTO channel_info (short_channel_id, msg) VALUES (?,?)", [short_channel_id, msg])

    @sql
    def _db_delete_channel(self, short_channel_id: ShortChannelID):
        c = self.conn.cursor()
        c.execute("""DELETE FROM channel_info WHERE short_channel_id=?""", (short_channel_id,))

    @sql
    def _db_save_node_info(self, node_id: bytes, msg: bytes):
        # 'msg' is a 'node_announcement' message
        c = self.conn.cursor()
        c.execute("REPLACE INTO node_info (node_id, msg) VALUES (?,?)", [node_id, msg])

    @sql
    def _db_save_node_address(self, peer: LNPeerAddr, timestamp: int):
        c = self.conn.cursor()
        c.execute("REPLACE INTO address (node_id, host, port, timestamp) VALUES (?,?,?,?)",
                  (peer.pubkey, peer.host, peer.port, timestamp))

    @sql
    def _db_save_node_addresses(self, node_addresses: Sequence[LNPeerAddr]):
        c = self.conn.cursor()
        for addr in node_addresses:
            c.execute("SELECT * FROM address WHERE node_id=? AND host=? AND port=?", (addr.pubkey, addr.host, addr.port))
            r = c.fetchall()
            if r == []:
                c.execute("INSERT INTO address (node_id, host, port, timestamp) VALUES (?,?,?,?)", (addr.pubkey, addr.host, addr.port, 0))

    @classmethod
    def verify_channel_update(cls, payload, *, start_node: bytes = None) -> None:
        short_channel_id = payload['short_channel_id']
        short_channel_id = ShortChannelID(short_channel_id)
        if constants.net.rev_genesis_bytes() != payload['chain_hash']:
            raise InvalidGossipMsg('wrong chain hash')
        start_node = payload.get('start_node', None) or start_node
        assert start_node is not None
        if not verify_sig_for_channel_update(payload, start_node):
            raise InvalidGossipMsg(f'failed verifying channel update for {short_channel_id}')

    @classmethod
    def verify_channel_announcement(cls, payload) -> None:
        h = sha256d(payload['raw'][2+256:])
        pubkeys = [payload['node_id_1'], payload['node_id_2'], payload['ravencoin_key_1'], payload['ravencoin_key_2']]
        sigs = [payload['node_signature_1'], payload['node_signature_2'], payload['ravencoin_signature_1'], payload['ravencoin_signature_2']]
        for pubkey, sig in zip(pubkeys, sigs):
            if not ecc.verify_signature(pubkey, sig, h):
                raise InvalidGossipMsg('signature failed')

    @classmethod
    def verify_node_announcement(cls, payload) -> None:
        pubkey = payload['node_id']
        signature = payload['signature']
        h = sha256d(payload['raw'][66:])
        if not ecc.verify_signature(pubkey, signature, h):
            raise InvalidGossipMsg('signature failed')

    def add_node_announcements(self, msg_payloads):
        # note: signatures have already been verified.
        if type(msg_payloads) is dict:
            msg_payloads = [msg_payloads]
        new_nodes = {}
        for msg_payload in msg_payloads:
            try:
                node_info, node_addresses = NodeInfo.from_msg(msg_payload)
            except IncompatibleOrInsaneFeatures:
                continue
            node_id = node_info.node_id
            # Ignore node if it has no associated channel (DoS protection)
            if node_id not in self._channels_for_node:
                #self.logger.info('ignoring orphan node_announcement')
                continue
            node = self._nodes.get(node_id)
            if node and node.timestamp >= node_info.timestamp:
                continue
            node = new_nodes.get(node_id)
            if node and node.timestamp >= node_info.timestamp:
                continue
            # save
            with self.lock:
                self._nodes[node_id] = node_info
            if 'raw' in msg_payload:
                self._db_save_node_info(node_id, msg_payload['raw'])
            with self.lock:
                for addr in node_addresses:
                    net_addr = NetAddress(addr.host, addr.port)
                    self._addresses[node_id][net_addr] = self._addresses[node_id].get(net_addr) or 0
            self._db_save_node_addresses(node_addresses)

        self.logger.debug("on_node_announcement: %d/%d"%(len(new_nodes), len(msg_payloads)))
        self.update_counts()

    def get_old_policies(self, delta) -> Sequence[Tuple[bytes, ShortChannelID]]:
        with self.lock:
            _policies = self._policies.copy()
        now = int(time.time())
        return list(k for k, v in _policies.items() if v.timestamp <= now - delta)

    def prune_old_policies(self, delta):
        old_policies = self.get_old_policies(delta)
        if old_policies:
            for key in old_policies:
                node_id, scid = key
                with self.lock:
                    self._policies.pop(key)
                self._db_delete_policy(*key)
                self._update_num_policies_for_chan(scid)
            self.update_counts()
            self.logger.info(f'Deleting {len(old_policies)} old policies')

    def prune_orphaned_channels(self):
        with self.lock:
            orphaned_chans = self._chans_with_0_policies.copy()
        if orphaned_chans:
            for short_channel_id in orphaned_chans:
                self.remove_channel(short_channel_id)
            self.update_counts()
            self.logger.info(f'Deleting {len(orphaned_chans)} orphaned channels')

    def add_channel_update_for_private_channel(self, msg_payload: dict, start_node_id: bytes) -> bool:
        """Returns True iff the channel update was successfully added and it was different than
        what we had before (if any).
        """
        if not verify_sig_for_channel_update(msg_payload, start_node_id):
            return False  # ignore
        short_channel_id = ShortChannelID(msg_payload['short_channel_id'])
        msg_payload['start_node'] = start_node_id
        key = (start_node_id, short_channel_id)
        prev_chanupd = self._channel_updates_for_private_channels.get(key)
        if prev_chanupd == msg_payload:
            return False
        self._channel_updates_for_private_channels[key] = msg_payload
        return True

    def remove_channel(self, short_channel_id: ShortChannelID):
        # FIXME what about rm-ing policies?
        with self.lock:
            channel_info = self._channels.pop(short_channel_id, None)
            if channel_info:
                self._channels_for_node[channel_info.node1_id].remove(channel_info.short_channel_id)
                self._channels_for_node[channel_info.node2_id].remove(channel_info.short_channel_id)
        self._update_num_policies_for_chan(short_channel_id)
        # delete from database
        self._db_delete_channel(short_channel_id)

    def get_node_addresses(self, node_id: bytes) -> Sequence[Tuple[str, int, int]]:
        """Returns list of (host, port, timestamp)."""
        addr_to_ts = self._addresses.get(node_id)
        if not addr_to_ts:
            return []
        return [(str(net_addr.host), net_addr.port, ts)
                for net_addr, ts in addr_to_ts.items()]

    @sql
    @profiler
    def load_data(self):
        if self.data_loaded.is_set():
            return
        # Note: this method takes several seconds... mostly due to lnmsg.decode_msg being slow.
        c = self.conn.cursor()
        c.execute("""SELECT * FROM address""")
        for x in c:
            node_id, host, port, timestamp = x
            try:
                net_addr = NetAddress(host, port)
            except Exception:
                continue
            self._addresses[node_id][net_addr] = int(timestamp or 0)
        def newest_ts_for_node_id(node_id):
            newest_ts = 0
            for addr, ts in self._addresses[node_id].items():
                newest_ts = max(newest_ts, ts)
            return newest_ts
        sorted_node_ids = sorted(self._addresses.keys(), key=newest_ts_for_node_id, reverse=True)
        self._recent_peers = sorted_node_ids[:self.NUM_MAX_RECENT_PEERS]
        c.execute("""SELECT * FROM channel_info""")
        for short_channel_id, msg in c:
            try:
                ci = ChannelInfo.from_raw_msg(msg)
            except IncompatibleOrInsaneFeatures:
                continue
            self._channels[ShortChannelID.normalize(short_channel_id)] = ci
        c.execute("""SELECT * FROM node_info""")
        for node_id, msg in c:
            try:
                node_info, node_addresses = NodeInfo.from_raw_msg(msg)
            except IncompatibleOrInsaneFeatures:
                continue
            # don't load node_addresses because they dont have timestamps
            self._nodes[node_id] = node_info
        c.execute("""SELECT * FROM policy""")
        for key, msg in c:
            p = Policy.from_raw_msg(key, msg)
            self._policies[(p.start_node, p.short_channel_id)] = p
        for channel_info in self._channels.values():
            self._channels_for_node[channel_info.node1_id].add(channel_info.short_channel_id)
            self._channels_for_node[channel_info.node2_id].add(channel_info.short_channel_id)
            self._update_num_policies_for_chan(channel_info.short_channel_id)
        self.logger.info(f'data loaded. {len(self._channels)} chans. {len(self._policies)} policies. '
                         f'{len(self._channels_for_node)} nodes.')
        self.update_counts()
        (nchans_with_0p, nchans_with_1p, nchans_with_2p) = self.get_num_channels_partitioned_by_policy_count()
        self.logger.info(f'num_channels_partitioned_by_policy_count. '
                         f'0p: {nchans_with_0p}, 1p: {nchans_with_1p}, 2p: {nchans_with_2p}')
        self.asyncio_loop.call_soon_threadsafe(self.data_loaded.set)
        util.trigger_callback('gossip_db_loaded')

    def _update_num_policies_for_chan(self, short_channel_id: ShortChannelID) -> None:
        channel_info = self.get_channel_info(short_channel_id)
        if channel_info is None:
            with self.lock:
                self._chans_with_0_policies.discard(short_channel_id)
                self._chans_with_1_policies.discard(short_channel_id)
                self._chans_with_2_policies.discard(short_channel_id)
            return
        p1 = self.get_policy_for_node(short_channel_id, channel_info.node1_id)
        p2 = self.get_policy_for_node(short_channel_id, channel_info.node2_id)
        with self.lock:
            self._chans_with_0_policies.discard(short_channel_id)
            self._chans_with_1_policies.discard(short_channel_id)
            self._chans_with_2_policies.discard(short_channel_id)
            if p1 is not None and p2 is not None:
                self._chans_with_2_policies.add(short_channel_id)
            elif p1 is None and p2 is None:
                self._chans_with_0_policies.add(short_channel_id)
            else:
                self._chans_with_1_policies.add(short_channel_id)

    def get_num_channels_partitioned_by_policy_count(self) -> Tuple[int, int, int]:
        nchans_with_0p = len(self._chans_with_0_policies)
        nchans_with_1p = len(self._chans_with_1_policies)
        nchans_with_2p = len(self._chans_with_2_policies)
        return nchans_with_0p, nchans_with_1p, nchans_with_2p

    def get_policy_for_node(
            self,
            short_channel_id: bytes,
            node_id: bytes,
            *,
            my_channels: Dict[ShortChannelID, 'Channel'] = None,
            private_route_edges: Dict[ShortChannelID, 'RouteEdge'] = None,
    ) -> Optional['Policy']:
        channel_info = self.get_channel_info(short_channel_id)
        if channel_info is not None:  # publicly announced channel
            policy = self._policies.get((node_id, short_channel_id))
            if policy:
                return policy
        else:  # private channel
            chan_upd_dict = self._channel_updates_for_private_channels.get((node_id, short_channel_id))
            if chan_upd_dict:
                return Policy.from_msg(chan_upd_dict)
        # check if it's one of our own channels
        if my_channels:
            policy = get_mychannel_policy(short_channel_id, node_id, my_channels)
            if policy:
                return policy
        if private_route_edges:
            route_edge = private_route_edges.get(short_channel_id, None)
            if route_edge:
                return Policy.from_route_edge(route_edge)

    def get_channel_info(
            self,
            short_channel_id: ShortChannelID,
            *,
            my_channels: Dict[ShortChannelID, 'Channel'] = None,
            private_route_edges: Dict[ShortChannelID, 'RouteEdge'] = None,
    ) -> Optional[ChannelInfo]:
        ret = self._channels.get(short_channel_id)
        if ret:
            return ret
        # check if it's one of our own channels
        if my_channels:
            channel_info = get_mychannel_info(short_channel_id, my_channels)
            if channel_info:
                return channel_info
        if private_route_edges:
            route_edge = private_route_edges.get(short_channel_id)
            if route_edge:
                return ChannelInfo.from_route_edge(route_edge)

    def get_channels_for_node(
            self,
            node_id: bytes,
            *,
            my_channels: Dict[ShortChannelID, 'Channel'] = None,
            private_route_edges: Dict[ShortChannelID, 'RouteEdge'] = None,
    ) -> Set[ShortChannelID]:
        """Returns the set of short channel IDs where node_id is one of the channel participants."""
        if not self.data_loaded.is_set():
            raise Exception("channelDB data not loaded yet!")
        relevant_channels = self._channels_for_node.get(node_id) or set()
        relevant_channels = set(relevant_channels)  # copy
        # add our own channels  # TODO maybe slow?
        if my_channels:
            for chan in my_channels.values():
                if node_id in (chan.node_id, chan.get_local_pubkey()):
                    relevant_channels.add(chan.short_channel_id)
        # add private channels  # TODO maybe slow?
        if private_route_edges:
            for route_edge in private_route_edges.values():
                if node_id in (route_edge.start_node, route_edge.end_node):
                    relevant_channels.add(route_edge.short_channel_id)
        return relevant_channels

    def get_endnodes_for_chan(self, short_channel_id: ShortChannelID, *,
                              my_channels: Dict[ShortChannelID, 'Channel'] = None) -> Optional[Tuple[bytes, bytes]]:
        channel_info = self.get_channel_info(short_channel_id)
        if channel_info is not None:  # publicly announced channel
            return channel_info.node1_id, channel_info.node2_id
        # check if it's one of our own channels
        if not my_channels:
            return
        chan = my_channels.get(short_channel_id)  # type: Optional[Channel]
        if not chan:
            return
        return chan.get_local_pubkey(), chan.node_id

    def get_node_info_for_node_id(self, node_id: bytes) -> Optional['NodeInfo']:
        return self._nodes.get(node_id)

    def get_node_infos(self) -> Dict[bytes, NodeInfo]:
        with self.lock:
            return self._nodes.copy()

    def get_node_policies(self) -> Dict[Tuple[bytes, ShortChannelID], Policy]:
        with self.lock:
            return self._policies.copy()

    def get_node_by_prefix(self, prefix):
        with self.lock:
            for k in self._addresses.keys():
                if k.startswith(prefix):
                    return k
        raise Exception('node not found')

    def to_dict(self) -> dict:
        """ Generates a graph representation in terms of a dictionary.

        The dictionary contains only native python types and can be encoded
        to json.
        """
        with self.lock:
            graph = {'nodes': [], 'channels': []}

            # gather nodes
            for pk, nodeinfo in self._nodes.items():
                # use _asdict() to convert NamedTuples to json encodable dicts
                graph['nodes'].append(
                    nodeinfo._asdict(),
                )
                graph['nodes'][-1]['addresses'] = [
                    {'host': str(addr.host), 'port': addr.port, 'timestamp': ts}
                    for addr, ts in self._addresses[pk].items()
                ]

            # gather channels
            for cid, channelinfo in self._channels.items():
                graph['channels'].append(
                    channelinfo._asdict(),
                )
                policy1 = self._policies.get(
                    (channelinfo.node1_id, channelinfo.short_channel_id))
                policy2 = self._policies.get(
                    (channelinfo.node2_id, channelinfo.short_channel_id))
                graph['channels'][-1]['policy1'] = policy1._asdict() if policy1 else None
                graph['channels'][-1]['policy2'] = policy2._asdict() if policy2 else None

        # need to use json_normalize otherwise json encoding in rpc server fails
        graph = json_normalize(graph)
        return graph<|MERGE_RESOLUTION|>--- conflicted
+++ resolved
@@ -355,11 +355,6 @@
         with self.lock:
             unshuffled = set(self._nodes.keys()) - node_ids
         return random.sample(list(unshuffled), min(200, len(unshuffled)))
-<<<<<<< HEAD
-        
-=======
-
->>>>>>> 5bd2524b
     def get_last_good_address(self, node_id: bytes) -> Optional[LNPeerAddr]:
         """Returns latest address we successfully connected to, for given node."""
         addr_to_ts = self._addresses.get(node_id)
