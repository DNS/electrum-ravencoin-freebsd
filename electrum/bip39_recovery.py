# Copyright (C) 2020 The Electrum developers
# Distributed under the MIT software license, see the accompanying
# file LICENCE or http://www.opensource.org/licenses/mit-license.php

from typing import TYPE_CHECKING

<<<<<<< HEAD
from aiorpcx import TaskGroup

from . import ravencoin
=======
from . import bitcoin
>>>>>>> 5bd2524b
from .constants import BIP39_WALLET_FORMATS
from .bip32 import BIP32_PRIME, BIP32Node
from .bip32 import convert_bip32_path_to_list_of_uint32 as bip32_str_to_ints
from .bip32 import convert_bip32_intpath_to_strpath as bip32_ints_to_str
from .util import OldTaskGroup

if TYPE_CHECKING:
    from .network import Network


async def account_discovery(network: 'Network', get_account_xpub):
    async with OldTaskGroup() as group:
        account_scan_tasks = []
        for wallet_format in BIP39_WALLET_FORMATS:
            account_scan = scan_for_active_accounts(network, get_account_xpub, wallet_format)
            account_scan_tasks.append(await group.spawn(account_scan))
    active_accounts = []
    for task in account_scan_tasks:
        active_accounts.extend(task.result())
    return active_accounts


async def scan_for_active_accounts(network: 'Network', get_account_xpub, wallet_format):
    active_accounts = []
    account_path = bip32_str_to_ints(wallet_format["derivation_path"])
    while True:
        account_xpub = get_account_xpub(account_path)
        account_node = BIP32Node.from_xkey(account_xpub)
        has_history = await account_has_history(network, account_node, wallet_format["script_type"])
        if has_history:
            account = format_account(wallet_format, account_path)
            active_accounts.append(account)
        if not has_history or not wallet_format["iterate_accounts"]:
            break
        account_path[-1] = account_path[-1] + 1
    return active_accounts


async def account_has_history(network: 'Network', account_node: BIP32Node, script_type: str) -> bool:
    gap_limit = 20
    async with OldTaskGroup() as group:
        get_history_tasks = []
        for address_index in range(gap_limit):
            address_node = account_node.subkey_at_public_derivation("0/" + str(address_index))
            pubkey = address_node.eckey.get_public_key_hex()
            address = ravencoin.pubkey_to_address(script_type, pubkey)
            script = ravencoin.address_to_script(address)
            scripthash = ravencoin.script_to_scripthash(script)
            get_history = network.get_history_for_scripthash(scripthash)
            get_history_tasks.append(await group.spawn(get_history))
    for task in get_history_tasks:
        history = task.result()
        if len(history) > 0:
            return True
    return False


def format_account(wallet_format, account_path):
    description = wallet_format["description"]
    if wallet_format["iterate_accounts"]:
        account_index = account_path[-1] % BIP32_PRIME
        description = f'{description} (Account {account_index})'
    return {
        "description": description,
        "derivation_path": bip32_ints_to_str(account_path),
        "script_type": wallet_format["script_type"],
    }<|MERGE_RESOLUTION|>--- conflicted
+++ resolved
@@ -4,13 +4,7 @@
 
 from typing import TYPE_CHECKING
 
-<<<<<<< HEAD
-from aiorpcx import TaskGroup
-
 from . import ravencoin
-=======
-from . import bitcoin
->>>>>>> 5bd2524b
 from .constants import BIP39_WALLET_FORMATS
 from .bip32 import BIP32_PRIME, BIP32Node
 from .bip32 import convert_bip32_path_to_list_of_uint32 as bip32_str_to_ints
